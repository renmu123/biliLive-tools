<<<<<<< HEAD
# 1.8.0

- 标题黑名单增加额外状态
=======
# Next

- 增加`maxThreadCount`参数任务并发数
- 增加`waitTime`支持任务结束后的等待时间
>>>>>>> 4b17aa52

# 1.7.0

- 修复 mesio 某些情况下录制结束重命名错误的bug
- 弹幕使用xml流式写入

# 1.6.0

- 支持 `recorderType` 参数用于配置底层录制器，支持`auto | ffmpeg | mesio`
- 修复未设置分段时录制音频时不触发文件创建和结束时间的bug
- 部分事件的参数修改为序列化参数
- 新增`recordRetryImmediately`即“录制错误立即重试”选项，用于在触发"invalid stream"后自动重试，一场直播最多触发五次，不对虎牙生效

# 1.4.1

- `resolveChannelInfoFromURL` 新增返回参数：`avatar`

# 1.4.0

- `savePathRule` 支持 [ejs](https://ejs.co/) 模板引擎
- 修复 `.mp4` 及 `.mkv` 录制出错时数据不完整的bug
- 支持 `useServerTimestamp` 控制弹幕是否使用服务端时间戳

# 1.3.0

1. 分P时获取更加准确的标题以及封面信息

# 1.2.1

- 修复 `videoFormat=auto` 时开启分段结束后的重命名错误

# 1.2.0

1. 支持 `videoFormat`参数: "auto", "ts", "mkv"

# 1.1.0

## 功能

1. 增加虎牙 `quality` 类型、`api`，`formatName` 参数支持
2. 封面保存现在在这个包中实现了

# 1.0.1

## Bug fix

1. 修复缺少依赖的bug<|MERGE_RESOLUTION|>--- conflicted
+++ resolved
@@ -1,13 +1,8 @@
-<<<<<<< HEAD
-# 1.8.0
+# Next
 
 - 标题黑名单增加额外状态
-=======
-# Next
-
 - 增加`maxThreadCount`参数任务并发数
 - 增加`waitTime`支持任务结束后的等待时间
->>>>>>> 4b17aa52
 
 # 1.7.0
 
