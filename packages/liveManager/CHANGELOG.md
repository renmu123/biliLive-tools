<<<<<<< HEAD
# 1.9.1

- mesio 支持 0.3.5 版本的智能停止
=======
# next

- 录播姬引擎支持切割
- 录播姬引擎不再默认显示日志文件

# 1.10.0

- 重构：录制器相关的参数修改为 `Downloader`
- 修复：录播姬引擎分段时间不支持浮点数
- segment 参数如果以"B","KB","MB","GB"结尾，会使用文件大小分段
>>>>>>> b93b7ed6

# 1.9.0

- `recordHandle` 新增参数 `recorderType`
- mesio 引擎默认禁用任何代理
- 优化弹幕内存占用
- 录制：优化ffmpeg默认参数，fmp4使用m4s后缀 [#224](https://github.com/renmu123/biliLive-tools/pull/224)
- savePathRule 参数支持 `startTime` `recordStartTime` `liveStartTime` 参数

# 1.8.0

- 标题黑名单增加额外状态
- 新增`debugLevel`参数，支持`none`、`basic`、`verbose`
- 增加`maxThreadCount`参数任务并发数
- 增加`waitTime`支持任务结束后的等待时间
- 录播姬引擎支持

# 1.7.0

- 修复 mesio 某些情况下录制结束重命名错误的bug
- 弹幕使用xml流式写入

# 1.6.0

- 支持 `recorderType` 参数用于配置底层录制器，支持`auto | ffmpeg | mesio`
- 修复未设置分段时录制音频时不触发文件创建和结束时间的bug
- 部分事件的参数修改为序列化参数
- 新增`recordRetryImmediately`即“录制错误立即重试”选项，用于在触发"invalid stream"后自动重试，一场直播最多触发五次，不对虎牙生效

# 1.4.1

- `resolveChannelInfoFromURL` 新增返回参数：`avatar`

# 1.4.0

- `savePathRule` 支持 [ejs](https://ejs.co/) 模板引擎
- 修复 `.mp4` 及 `.mkv` 录制出错时数据不完整的bug
- 支持 `useServerTimestamp` 控制弹幕是否使用服务端时间戳

# 1.3.0

1. 分P时获取更加准确的标题以及封面信息

# 1.2.1

- 修复 `videoFormat=auto` 时开启分段结束后的重命名错误

# 1.2.0

1. 支持 `videoFormat`参数: "auto", "ts", "mkv"

# 1.1.0

## 功能

1. 增加虎牙 `quality` 类型、`api`，`formatName` 参数支持
2. 封面保存现在在这个包中实现了

# 1.0.1

## Bug fix

1. 修复缺少依赖的bug<|MERGE_RESOLUTION|>--- conflicted
+++ resolved
@@ -1,19 +1,14 @@
-<<<<<<< HEAD
-# 1.9.1
-
-- mesio 支持 0.3.5 版本的智能停止
-=======
 # next
 
 - 录播姬引擎支持切割
 - 录播姬引擎不再默认显示日志文件
+- mesio 支持 0.3.5 版本的智能停止
 
 # 1.10.0
 
 - 重构：录制器相关的参数修改为 `Downloader`
 - 修复：录播姬引擎分段时间不支持浮点数
 - segment 参数如果以"B","KB","MB","GB"结尾，会使用文件大小分段
->>>>>>> b93b7ed6
 
 # 1.9.0
 
