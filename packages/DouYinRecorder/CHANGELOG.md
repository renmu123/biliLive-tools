# 1.7.0

<<<<<<< HEAD
- 支持 `mobile`和`userHTML` 接口, 需要传递`uid`参数，内容为`sec_user_id`
=======
- 修复某些无法获取到直播间信息的查询
>>>>>>> 55daebeb

# 1.6.0

- 支持 `recorderType` 参数用于配置底层录制器，支持`auto | ffmpeg | mesio`
- 修复 `videoFormat=auto` 时某些情况下格式的判断
- 支持用户主页解析
- 支持客户端分享用户主页解析
- 支持HTML解析接口
- 修复“画质匹配重试次数”不生效的bug
- 礼物支持真实价格

# 1.5.3

- 修复抖音调用接口错误

# 1.5.2

- `resolveChannelInfoFromURL` 新增返回参数：`avatar`
- 增加更多链接的解析
- 优化获取ttwid的策略

# 1.5.1

- 增加 `a_bogus` 修复抖音无法录制的bug

# 1.5.0

- 支持 `useServerTimestamp` 控制弹幕是否使用服务端时间戳

# 1.4.0

- 支持 `doubleScreen` 选项用来处理双屏录播流，开启后如果是双屏直播，那么就使用拼接的流

# 1.3.0

- 支持 `https://v.douyin.com/xxx/` 链接解析
- 分P时获取更加准确的标题以及封面信息
- 弹幕时间使用服务端时间
- 支持 `auth` 参数，用于传递cookie
- 支持 `formatPriorities` 用来控制 `flv`和`hls`流的优先级

# 1.2.0

1. 支持 `videoFormat`参数: "auto", "ts", "mkv"

# 1.0.1

1. 修复礼物弹幕时间戳错误<|MERGE_RESOLUTION|>--- conflicted
+++ resolved
@@ -1,10 +1,7 @@
 # 1.7.0
 
-<<<<<<< HEAD
 - 支持 `mobile`和`userHTML` 接口, 需要传递`uid`参数，内容为`sec_user_id`
-=======
 - 修复某些无法获取到直播间信息的查询
->>>>>>> 55daebeb
 
 # 1.6.0
 
