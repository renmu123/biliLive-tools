import path from "node:path";
import mitt from "mitt";
import {
  defaultFromJSON,
  defaultToJSON,
  genRecorderUUID,
  genRecordUUID,
  createBaseRecorder,
} from "@bililive-tools/manager";
import type {
  Recorder,
  RecorderCreateOpts,
  RecorderProvider,
  RecordHandle,
  Comment,
  GiveGift,
} from "@bililive-tools/manager";

import { getInfo, getStream } from "./stream.js";
import { ensureFolderExist, singleton } from "./utils.js";
import { resolveShortURL, parseUser } from "./douyin_api.js";

import DouYinDanmaClient from "douyin-danma-listener";

import type { APIType } from "./types.js";

function createRecorder(opts: RecorderCreateOpts): Recorder {
  // 内部实现时，应该只有 proxy 包裹的那一层会使用这个 recorder 标识符，不应该有直接通过
  // 此标志来操作这个对象的地方，不然会跳过 proxy 的拦截。
  const recorder: Recorder = {
    id: opts.id ?? genRecorderUUID(),
    extra: opts.extra ?? {},
    // @ts-ignore
    ...mitt(),
    ...opts,

    availableStreams: [],
    availableSources: [],
    qualityMaxRetry: opts.qualityRetry ?? 0,
    qualityRetry: opts.qualityRetry ?? 0,
    useServerTimestamp: opts.useServerTimestamp ?? true,
    state: "idle",

    getChannelURL() {
      return `https://live.douyin.com/${this.channelId}`;
    },
    checkLiveStatusAndRecord: singleton(checkLiveStatusAndRecord),

    toJSON() {
      return defaultToJSON(provider, this);
    },

    async getLiveInfo() {
      const channelId = this.channelId;
      const info = await getInfo(channelId, {
        cookie: this.auth,
        uid: this.uid,
      });
      return {
        channelId,
        ...info,
      };
    },
    async getStream() {
      const res = await getStream({
        channelId: this.channelId,
        quality: this.quality,
        streamPriorities: this.streamPriorities,
        sourcePriorities: this.sourcePriorities,
      });
      return res.currentStream;
    },
  };

  const recorderWithSupportUpdatedEvent = new Proxy(recorder, {
    set(obj, prop, value) {
      Reflect.set(obj, prop, value);

      if (typeof prop === "string") {
        obj.emit("Updated", [prop]);
      }

      return true;
    },
  });

  return recorderWithSupportUpdatedEvent;
}

const ffmpegOutputOptions: string[] = [
  "-c",
  "copy",
  "-movflags",
  "faststart+frag_keyframe+empty_moov",
  "-min_frag_duration",
  "10000000",
];
const ffmpegInputOptions: string[] = [
  "-reconnect",
  "1",
  "-reconnect_streamed",
  "1",
  "-reconnect_delay_max",
  "10",
  "-rw_timeout",
  "15000000",
];

const checkLiveStatusAndRecord: Recorder["checkLiveStatusAndRecord"] = async function ({
  getSavePath,
  banLiveId,
  isManualStart,
}) {
  if (this.recordHandle != null) return this.recordHandle;
<<<<<<< HEAD
  const liveInfo = await getInfo(this.channelId, {
    cookie: this.auth,
    api: this.api as APIType,
    uid: this.uid,
  });
  const { living, owner, title } = liveInfo;
  this.liveInfo = liveInfo;

  if (liveInfo.liveId && liveInfo.liveId === banLiveId) {
=======

  try {
    const liveInfo = await getInfo(this.channelId, {
      cookie: this.auth,
      api: this.api as "web" | "webHTML",
    });
    this.liveInfo = liveInfo;
  } catch (error) {
    this.state = "check-error";
    throw error;
  }

  const { living, owner, title } = this.liveInfo;

  if (this.liveInfo.liveId === banLiveId) {
>>>>>>> 22c5a481
    this.tempStopIntervalCheck = true;
  } else {
    this.tempStopIntervalCheck = false;
  }
  console.log(this.tempStopIntervalCheck, living, liveInfo);
  if (this.tempStopIntervalCheck) return null;
  if (!living) return null;

  let res: Awaited<ReturnType<typeof getStream>>;
  try {
    let strictQuality = false;
    if (this.qualityRetry > 0) {
      strictQuality = true;
    }
    if (this.qualityMaxRetry < 0) {
      strictQuality = true;
    }
    if (isManualStart) {
      strictQuality = false;
    }
    // TODO: 检查mobile接口处理双屏录播流
    res = await getStream({
      channelId: this.channelId,
      quality: this.quality,
      streamPriorities: this.streamPriorities,
      sourcePriorities: this.sourcePriorities,
      strictQuality: strictQuality,
      cookie: this.auth,
      formatPriorities: this.formatPriorities,
      doubleScreen: this.doubleScreen,
      api: this.api as APIType,
      uid: liveInfo.uid,
    });
    console.log("获取推流地址成功", res);
  } catch (err) {
    if (this.qualityRetry > 0) this.qualityRetry -= 1;

    this.state = "check-error";
    throw err;
  }

  this.state = "recording";
  const { currentStream: stream, sources: availableSources, streams: availableStreams } = res;
  this.availableStreams = availableStreams.map((s) => s.desc);
  this.availableSources = availableSources.map((s) => s.name);
  this.usedStream = stream.name;
  this.usedSource = stream.source;

  let isEnded = false;
  let isCutting = false;
  const onEnd = (...args: unknown[]) => {
    if (isCutting) {
      isCutting = false;
      return;
    }
    if (isEnded) return;
    isEnded = true;
    this.emit("DebugLog", {
      type: "common",
      text: `record end, reason: ${JSON.stringify(args, (_, v) => (v instanceof Error ? v.stack : v))}`,
    });
    const reason = args[0] instanceof Error ? args[0].message : String(args[0]);
    this.recordHandle?.stop(reason);
  };

  let recorderType: Parameters<typeof createBaseRecorder>[0] =
    this.recorderType === "mesio" ? "mesio" : "ffmpeg";
  // TODO:测试只录制音频，hls以及fmp4
  const recorder = createBaseRecorder(
    recorderType,
    {
      url: stream.url,
      outputOptions: ffmpegOutputOptions,
      inputOptions: ffmpegInputOptions,
      segment: this.segment ?? 0,
      getSavePath: (opts) =>
        getSavePath({ owner, title: opts.title ?? title, startTime: opts.startTime }),
      disableDanma: this.disableProvideCommentsWhenRecording,
      videoFormat: this.videoFormat ?? "auto",
      headers: {
        Cookie: this.auth,
      },
    },
    onEnd,
    async () => {
      const info = await getInfo(this.channelId);
      return info;
    },
  );

  const savePath = getSavePath({
    owner,
    title,
  });

  try {
    ensureFolderExist(savePath);
  } catch (err) {
    this.state = "idle";
    throw err;
  }

  const handleVideoCreated = async ({ filename, title, cover }) => {
    this.emit("videoFileCreated", { filename, cover });

    if (title && this?.liveInfo) {
      this.liveInfo.title = title;
    }
    if (cover && this?.liveInfo) {
      this.liveInfo.cover = cover;
    }
    const extraDataController = recorder.getExtraDataController();
    extraDataController?.setMeta({
      room_id: this.channelId,
      platform: provider?.id,
      // liveStartTimestamp: liveInfo.startTime?.getTime(),
      // recordStopTimestamp: Date.now(),
      title: title,
      user_name: owner,
    });
  };
  recorder.on("videoFileCreated", handleVideoCreated);
  recorder.on("videoFileCompleted", ({ filename }) => {
    this.emit("videoFileCompleted", { filename });
  });
  recorder.on("DebugLog", (data) => {
    this.emit("DebugLog", data);
  });
  recorder.on("progress", (progress) => {
    if (this.recordHandle) {
      this.recordHandle.progress = progress;
    }
    this.emit("progress", progress);
  });

  const client = new DouYinDanmaClient(this.liveInfo.liveId, {
    cookie: this.auth,
  });
  client.on("chat", (msg) => {
    const extraDataController = recorder.getExtraDataController();
    if (!extraDataController) return;
    const comment: Comment = {
      type: "comment",
      timestamp: this.useServerTimestamp ? Number(msg.eventTime) * 1000 : Date.now(),
      text: msg.content,
      color: "#ffffff",
      sender: {
        uid: msg.user.id,
        name: msg.user.nickName,
        // avatar: msg.user.AvatarThumb.urlListList[0],
        // extra: {
        //   level: msg.level,
        // },
      },
    };
    this.emit("Message", comment);
    extraDataController.addMessage(comment);
  });
  client.on("gift", (msg) => {
    const extraDataController = recorder.getExtraDataController();
    if (!extraDataController) return;
    if (this.saveGiftDanma === false) return;

    const serverTimestamp =
      Number(msg.common.createTime) > 9999999999
        ? Number(msg.common.createTime)
        : Number(msg.common.createTime) * 1000;
    const gift: GiveGift = {
      type: "give_gift",
      timestamp: this.useServerTimestamp ? serverTimestamp : Date.now(),
      name: msg.gift.name,
      price: msg.gift.diamondCount / 10 || 0,
      count: Number(msg.totalCount ?? 1),
      color: "#ffffff",
      sender: {
        uid: msg.user.id,
        name: msg.user.nickName,
        // avatar: msg.ic,
        // extra: {
        //   level: msg.level,
        // },
      },
    };
    this.emit("Message", gift);
    extraDataController.addMessage(gift);
  });
  client.on("reconnect", (attempts: number) => {
    this.emit("DebugLog", {
      type: "common",
      text: `douyin ${this.channelId}  danma has reconnect ${attempts}`,
    });
  });
  client.on("error", (err) => {
    this.emit("DebugLog", {
      type: "common",
      text: `douyin ${this.channelId}  danma error: ${String(err)}`,
    });
  });
  client.on("init", (url) => {
    this.emit("DebugLog", {
      type: "common",
      text: `douyin ${this.channelId}  danma init ${url}`,
    });
  });
  client.on("open", () => {
    this.emit("DebugLog", {
      type: "common",
      text: `douyin ${this.channelId} danma open`,
    });
  });
  client.on("close", () => {
    this.emit("DebugLog", {
      type: "common",
      text: `douyin danma close`,
    });
  });

  // client.on("open", () => {
  //   console.log("open");
  // });
  // client.on("close", () => {
  //   console.log("close");
  // });
  // client.on("error", (err) => {
  //   console.log("error", err);
  // });
  // client.on("heartbeat", () => {
  //   // console.log("heartbeat");
  // });

  if (!this.disableProvideCommentsWhenRecording) {
    client.connect();
  }

  const ffmpegArgs = recorder.getArguments();
  recorder.run();

  const cut = singleton<RecordHandle["cut"]>(async () => {
    if (!this.recordHandle) return;
    if (isCutting) return;
    isCutting = true;
    await recorder.stop();
    recorder.createCommand();
    recorder.run();
  });

  const stop = singleton<RecordHandle["stop"]>(async (reason?: string) => {
    if (!this.recordHandle) return;
    this.state = "stopping-record";

    try {
      client.close();
      await recorder.stop();
    } catch (err) {
      this.emit("DebugLog", {
        type: "common",
        text: `stop ffmpeg error: ${String(err)}`,
      });
    }
    this.usedStream = undefined;
    this.usedSource = undefined;

    this.emit("RecordStop", { recordHandle: this.recordHandle, reason });
    this.recordHandle = undefined;
    this.liveInfo = undefined;
    this.state = "idle";
  });

  this.recordHandle = {
    id: genRecordUUID(),
    stream: stream.name,
    source: stream.source,
    url: stream.url,
    ffmpegArgs,
    savePath: savePath,
    stop,
    cut,
  };
  this.emit("RecordStart", this.recordHandle);

  return this.recordHandle;
};

export const provider: RecorderProvider<{}> = {
  id: "DouYin",
  name: "抖音",
  siteURL: "https://live.douyin.com/",

  matchURL(channelURL) {
    // 支持 v.douyin.com 和 live.douyin.com
    return /https?:\/\/(live|v|www)\.douyin\.com\//.test(channelURL);
  },

  async resolveChannelInfoFromURL(channelURL) {
    if (!this.matchURL(channelURL)) return null;

    let id: string;
    if (channelURL.includes("v.douyin.com")) {
      // 处理短链接
      try {
        id = await resolveShortURL(channelURL);
      } catch (err: any) {
        throw new Error(`解析抖音短链接失败: ${err?.message}`);
      }
    } else if (channelURL.includes("/user/")) {
      // 解析用户主页
      id = await parseUser(channelURL);
      if (!id) {
        throw new Error(`解析抖音用户主页失败`);
      }
    } else {
      // 处理常规直播链接
      id = path.basename(new URL(channelURL).pathname);
    }
    const info = await getInfo(id);

    return {
      id: info.roomId,
      title: info.title,
      owner: info.owner,
      avatar: info.avatar,
      uid: info.uid,
    };
  },

  createRecorder(opts) {
    return createRecorder({ providerId: provider.id, ...opts });
  },

  fromJSON(recorder) {
    return defaultFromJSON(this, recorder);
  },

  setFFMPEGOutputArgs(args) {
    ffmpegOutputOptions.splice(0, ffmpegOutputOptions.length, ...args);
  },
};<|MERGE_RESOLUTION|>--- conflicted
+++ resolved
@@ -112,22 +112,11 @@
   isManualStart,
 }) {
   if (this.recordHandle != null) return this.recordHandle;
-<<<<<<< HEAD
-  const liveInfo = await getInfo(this.channelId, {
-    cookie: this.auth,
-    api: this.api as APIType,
-    uid: this.uid,
-  });
-  const { living, owner, title } = liveInfo;
-  this.liveInfo = liveInfo;
-
-  if (liveInfo.liveId && liveInfo.liveId === banLiveId) {
-=======
-
   try {
     const liveInfo = await getInfo(this.channelId, {
       cookie: this.auth,
-      api: this.api as "web" | "webHTML",
+      api: this.api as APIType,
+      uid: this.uid,
     });
     this.liveInfo = liveInfo;
   } catch (error) {
@@ -135,17 +124,13 @@
     throw error;
   }
 
-  const { living, owner, title } = this.liveInfo;
-
-  if (this.liveInfo.liveId === banLiveId) {
->>>>>>> 22c5a481
+  if (this.liveInfo.liveId && this.liveInfo.liveId === banLiveId) {
     this.tempStopIntervalCheck = true;
   } else {
     this.tempStopIntervalCheck = false;
   }
-  console.log(this.tempStopIntervalCheck, living, liveInfo);
   if (this.tempStopIntervalCheck) return null;
-  if (!living) return null;
+  if (!this.liveInfo.living) return null;
 
   let res: Awaited<ReturnType<typeof getStream>>;
   try {
@@ -170,8 +155,11 @@
       formatPriorities: this.formatPriorities,
       doubleScreen: this.doubleScreen,
       api: this.api as APIType,
-      uid: liveInfo.uid,
-    });
+      uid: this.uid,
+    });
+    this.liveInfo.owner = res.owner;
+    this.liveInfo.title = res.title;
+    this.liveInfo.cover = res.cover;
     console.log("获取推流地址成功", res);
   } catch (err) {
     if (this.qualityRetry > 0) this.qualityRetry -= 1;
@@ -179,6 +167,7 @@
     this.state = "check-error";
     throw err;
   }
+  const { owner, title } = this.liveInfo;
 
   this.state = "recording";
   const { currentStream: stream, sources: availableSources, streams: availableStreams } = res;
