--- conflicted
+++ resolved
@@ -1,10 +1,6 @@
 {
   "name": "@bililive-tools/douyin-recorder",
-<<<<<<< HEAD
   "version": "1.6.0",
-=======
-  "version": "1.5.3",
->>>>>>> 2efeeb73
   "description": "@bililive-tools douyin recorder implemention",
   "main": "./lib/index.js",
   "type": "module",
