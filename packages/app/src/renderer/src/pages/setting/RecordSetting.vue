--- conflicted
+++ resolved
@@ -66,11 +66,6 @@
           <n-form-item>
             <template #label>
               <Tip
-<<<<<<< HEAD
-                text="分段"
-                tip="0为不分段，默认为时间分段，单位分钟。<br/>如果以B,KB,MB,GB结尾，会尝试使用文件大小分段，<b>仅推荐在使用mesio录制引擎时使用</b>"
-              ></Tip>
-=======
                 tip="同时最多运行的检查任务数量，和 检查间隔 共同构成了录制的循环检查周期"
                 text="并发数"
               ></Tip>
@@ -99,8 +94,10 @@
           </n-form-item>
           <n-form-item>
             <template #label>
-              <Tip tip="0为不分段" text="分段时间"></Tip>
->>>>>>> 980a4ca6
+              <Tip
+                tip="0为不分段，默认为时间分段，单位分钟。<br/>如果以B,KB,MB,GB结尾，会尝试使用文件大小分段，<b>不推荐在ffmpeg引擎时使用</b>"
+                text="分段"
+              ></Tip>
             </template>
             <n-input v-model:value="config.recorder.segment" placeholder="请输入分段参数" />
           </n-form-item>
