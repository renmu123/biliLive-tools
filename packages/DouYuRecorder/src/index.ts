import mitt from "mitt";
import {
  defaultFromJSON,
  defaultToJSON,
  genRecorderUUID,
  genRecordUUID,
  utils,
  createDownloader,
} from "@bililive-tools/manager";
import type {
  Comment,
  GiveGift,
  SuperChat,
  Recorder,
  RecorderCreateOpts,
  RecorderProvider,
  RecordHandle,
} from "@bililive-tools/manager";

import { getInfo, getStream } from "./stream.js";
import { getRoomInfo } from "./dy_api.js";
import { ensureFolderExist } from "./utils.js";
import { createDYClient } from "./dy_client/index.js";
import { giftMap, colorTab } from "./danma.js";
import { requester } from "./requester.js";

function createRecorder(opts: RecorderCreateOpts): Recorder {
  // 内部实现时，应该只有 proxy 包裹的那一层会使用这个 recorder 标识符，不应该有直接通过
  // 此标志来操作这个对象的地方，不然会跳过 proxy 的拦截。
  const recorder: Recorder = {
    id: opts.id ?? genRecorderUUID(),
    extra: opts.extra ?? {},
    // @ts-ignore
    ...mitt(),
    ...opts,
    cache: null as any,

    availableStreams: [],
    availableSources: [],
    qualityRetry: opts.qualityRetry ?? 0,
    useServerTimestamp: opts.useServerTimestamp ?? true,
    state: "idle",

    getChannelURL() {
      return `https://www.douyu.com/${this.channelId}`;
    },
    checkLiveStatusAndRecord: utils.singleton(checkLiveStatusAndRecord),

    toJSON() {
      return defaultToJSON(provider, this);
    },

    async getLiveInfo() {
      const channelId = this.channelId;
      const info = await getInfo(channelId);
      return {
        channelId,
        ...info,
      };
    },
    async getStream() {
      const res = await getStream({
        channelId: this.channelId,
        quality: this.quality,
      });
      return res.currentStream;
    },
  };

  const recorderWithSupportUpdatedEvent = new Proxy(recorder, {
    set(obj, prop, value) {
      Reflect.set(obj, prop, value);

      if (typeof prop === "string") {
        obj.emit("Updated", [prop]);
      }

      return true;
    },
  });

  return recorderWithSupportUpdatedEvent;
}

const ffmpegOutputOptions: string[] = [];

const checkLiveStatusAndRecord: Recorder["checkLiveStatusAndRecord"] = async function ({
  getSavePath,
  banLiveId,
  isManualStart,
}) {
  // 如果已经在录制中，只在需要检查标题关键词时才获取最新信息
  if (this.recordHandle != null) {
    const shouldStop = await utils.checkTitleKeywordsWhileRecording(this, isManualStart, getInfo);
    if (shouldStop) {
      return null;
    }

    // 已经在录制中，直接返回
    return this.recordHandle;
  }

  // 获取直播间信息
  try {
    const liveInfo = await getInfo(this.channelId);
    this.liveInfo = liveInfo;
    this.state = "idle";
  } catch (error) {
    this.state = "check-error";
    throw error;
  }
  const { living, owner, title, liveStartTime, recordStartTime } = this.liveInfo;

  if (this.liveInfo.liveId === banLiveId) {
    this.tempStopIntervalCheck = true;
  } else {
    this.tempStopIntervalCheck = false;
  }
  if (this.tempStopIntervalCheck) return null;
  if (!living) return null;

  // 检查标题是否包含关键词
  if (utils.checkTitleKeywordsBeforeRecord(title, this, isManualStart)) return null;

  const qualityRetryLeft = (await this.cache.get("qualityRetryLeft")) ?? this.qualityRetry;
  const strictQuality = utils.shouldUseStrictQuality(
    qualityRetryLeft,
    this.qualityRetry,
    isManualStart,
  );

  let res: Awaited<ReturnType<typeof getStream>>;
  try {
    res = await getStream({
      channelId: this.channelId,
      quality: this.quality,
      source: this.source,
      strictQuality,
      onlyAudio: this.onlyAudio,
      avoidEdgeCDN: true,
    });
  } catch (err) {
    if (qualityRetryLeft > 0) await this.cache.set("qualityRetryLeft", qualityRetryLeft - 1);

    this.state = "check-error";
    throw err;
  }

  this.state = "recording";
  const { currentStream: stream, sources: availableSources, streams: availableStreams } = res;
  this.availableStreams = availableStreams.map((s) => s.name);
  this.availableSources = availableSources.map((s) => s.name);
  this.usedStream = stream.name;
  this.usedSource = stream.source;

  const onEnd = (...args: unknown[]) => {
    if (isCutting) {
      isCutting = false;
      return;
    }
    if (isEnded) return;
    isEnded = true;

    this.emit("DebugLog", {
      type: "common",
      text: `record end, reason: ${JSON.stringify(args, (_, v) => (v instanceof Error ? v.stack : v))}`,
    });
    const reason = args[0] instanceof Error ? args[0].message : String(args[0]);
    this.recordHandle?.stop(reason);
  };
  let isEnded = false;
  let isCutting = false;

<<<<<<< HEAD
  const recorder = createBaseRecorder(
=======
  const recordStartTime = new Date();
  const downloader = createDownloader(
>>>>>>> e16a4358
    this.recorderType,
    {
      url: stream.url,
      // @ts-ignore
      outputOptions: ffmpegOutputOptions,
      segment: this.segment ?? 0,
      getSavePath: (opts) =>
        getSavePath({
          owner,
          title: opts.title ?? title,
          startTime: opts.startTime,
          liveStartTime,
          recordStartTime,
        }),
      disableDanma: this.disableProvideCommentsWhenRecording,
      videoFormat: this.videoFormat ?? "auto",
      debugLevel: this.debugLevel ?? "none",
      onlyAudio: stream.onlyAudio,
    },
    onEnd,
    async () => {
      const info = await getInfo(this.channelId);
      return info;
    },
  );

  const savePath = getSavePath({
    owner,
    title,
    startTime: Date.now(),
    liveStartTime,
    recordStartTime,
  });

  try {
    ensureFolderExist(savePath);
  } catch (err) {
    this.state = "idle";
    throw err;
  }

  const handleVideoCreated = async ({ filename, title, cover, rawFilename }) => {
    this.emit("videoFileCreated", { filename, cover, rawFilename });

    if (title && this?.liveInfo) {
      this.liveInfo.title = title;
    }
    if (cover && this?.liveInfo) {
      this.liveInfo.cover = cover;
    }
    const extraDataController = downloader.getExtraDataController();
    extraDataController?.setMeta({
      room_id: this.channelId,
      platform: provider?.id,
      liveStartTimestamp: this?.liveInfo?.liveStartTime?.getTime(),
      // recordStopTimestamp: Date.now(),
      title: title,
      user_name: owner,
    });
  };
  downloader.on("videoFileCreated", handleVideoCreated);
  downloader.on("videoFileCompleted", ({ filename }) => {
    this.emit("videoFileCompleted", { filename });
  });
  downloader.on("DebugLog", (data) => {
    this.emit("DebugLog", data);
  });
  downloader.on("progress", (progress) => {
    if (this.recordHandle) {
      this.recordHandle.progress = progress;
    }
    this.emit("progress", progress);
  });

  const client = createDYClient(Number(this.channelId), {
    notAutoStart: true,
  });
  client.on("message", (msg) => {
    const extraDataController = downloader.getExtraDataController();
    if (!extraDataController) return;
    switch (msg.type) {
      case "chatmsg": {
        // 某些情况下cst不存在，可能是其他平台发送的弹幕？
        const timestamp = this.useServerTimestamp && msg.cst ? Number(msg.cst) : Date.now();
        const comment: Comment = {
          type: "comment",
          timestamp: timestamp,
          text: msg.txt,
          color: colorTab[msg.col] ?? "#ffffff",
          sender: {
            uid: msg.uid,
            name: msg.nn,
            avatar: msg.ic,
            extra: {
              level: msg.level,
            },
          },
        };
        this.emit("Message", comment);
        extraDataController.addMessage(comment);
        break;
      }
      case "dgb": {
        if (this.saveGiftDanma === false) return;
        const gift: GiveGift = {
          type: "give_gift",
          timestamp: Date.now(),
          name: giftMap[msg.gfid]?.name ?? msg.gfn,
          price: (giftMap[msg.gfid]?.pc ?? 0) / 100,
          count: Number(msg.gfcnt),
          color: "#ffffff",
          sender: {
            uid: msg.uid,
            name: msg.nn,
            avatar: msg.ic,
            extra: {
              level: msg.level,
            },
          },
          extra: {
            hits: Number(msg.hits),
          },
        };
        this.emit("Message", gift);
        extraDataController.addMessage(gift);
        break;
      }
      // 开通钻粉
      case "odfbc": {
        if (this.saveGiftDanma === false) return;
        const gift: GiveGift = {
          type: "give_gift",
          timestamp: Date.now(),
          name: "钻粉",
          price: Number(msg.price) / 100,
          count: 1,
          color: "#ffffff",
          sender: {
            uid: msg.uid,
            name: msg.nick,
            // avatar: msg.ic,
            // extra: {
            //   level: msg.level,
            // },
          },
          // extra: {
          //   hits: Number(msg.hits),
          // },
        };
        this.emit("Message", gift);
        extraDataController.addMessage(gift);
        break;
      }
      // 续费钻粉
      case "rndfbc": {
        if (this.saveGiftDanma === false) return;
        const gift: GiveGift = {
          type: "give_gift",
          timestamp: Date.now(),
          name: "钻粉",
          price: Number(msg.price) / 100,
          count: 1,
          color: "#ffffff",
          sender: {
            uid: msg.uid,
            name: msg.nick,
            // avatar: msg.ic,
            // extra: {
            //   level: msg.level,
            // },
          },
          // extra: {
          //   hits: Number(msg.hits),
          // },
        };
        this.emit("Message", gift);
        extraDataController.addMessage(gift);
        break;
      }
      case "comm_chatmsg": {
        if (this.saveSCDanma === false) return;
        switch (msg.btype) {
          case "voiceDanmu": {
            const comment: SuperChat = {
              type: "super_chat",
              timestamp: Date.now(),
              text: msg?.chatmsg?.txt,
              price: Number(msg.cprice) / 100,
              sender: {
                uid: msg.uid,
                name: msg?.chatmsg?.nn,
                avatar: msg?.chatmsg?.ic,
                extra: {
                  level: msg?.chatmsg?.level,
                },
              },
            };
            this.emit("Message", comment);
            extraDataController.addMessage(comment);
            break;
          }
        }
        break;
      }
    }
  });
  client.on("error", (err) => {
    this.emit("DebugLog", { type: "common", text: String(err) });
  });
  if (!this.disableProvideCommentsWhenRecording) {
    client.start();
  }

  const downloaderArgs = downloader.getArguments();
  downloader.run();

  // TODO: 需要一个机制防止空录制，比如检查文件的大小变化、ffmpeg 的输出、直播状态等

  const cut = utils.singleton<RecordHandle["cut"]>(async () => {
    if (!this.recordHandle) return;
    if (isCutting) return;
    isCutting = true;
    await downloader.stop();
    downloader.createCommand();
    downloader.run();
  });

  const stop = utils.singleton<RecordHandle["stop"]>(async (reason?: string) => {
    if (!this.recordHandle) return;
    this.state = "stopping-record";

    try {
      client.stop();
      await downloader.stop();
    } catch (err) {
      this.emit("DebugLog", {
        type: "common",
        text: `stop record error: ${String(err)}`,
      });
    }
    this.usedStream = undefined;
    this.usedSource = undefined;
    this.emit("RecordStop", { recordHandle: this.recordHandle, reason });
    this.recordHandle = undefined;
    this.liveInfo = undefined;
    this.state = "idle";
    this.cache.set("qualityRetryLeft", this.qualityRetry);
  });

  this.recordHandle = {
    id: genRecordUUID(),
    stream: stream.name,
    source: stream.source,
    recorderType: downloader.type,
    url: stream.url,
    downloaderArgs,
    savePath: savePath,
    stop,
    cut,
  };
  this.emit("RecordStart", this.recordHandle);

  return this.recordHandle;
};

export const provider: RecorderProvider<Record<string, unknown>> = {
  id: "DouYu",
  name: "斗鱼",
  siteURL: "https://douyu.com/",

  matchURL(channelURL) {
    return /https?:\/\/(?:.*?\.)?douyu.com\//.test(channelURL);
  },

  async resolveChannelInfoFromURL(channelURL) {
    if (!this.matchURL(channelURL)) return null;

    channelURL = channelURL.trim();
    const res = await requester.get(channelURL);
    const html = res.data;

    const matched = html.match(/\$ROOM\.room_id.?=(.*?);/);
    let roomId: string | undefined = undefined;
    if (matched) {
      roomId = matched[1].trim();
    } else {
      // 解析出query中的rid参数
      const rid = new URL(channelURL).searchParams.get("rid");
      if (rid) {
        roomId = rid;
      } else {
        // 解析<link rel="canonical" href="xxxxxxx"/>中的href
        const canonicalLink = html.match(/<link rel="canonical" href="(.*?)"/);
        if (canonicalLink) {
          const url = canonicalLink[1];
          roomId = url.split("/").pop();
        }
      }
    }
    if (!roomId) return null;

    const roomInfo = await getRoomInfo(Number(roomId));

    return {
      id: roomId,
      title: roomInfo.room.room_name,
      owner: roomInfo.room.nickname,
      avatar: roomInfo.room.avatar?.big,
    };
  },

  createRecorder(opts) {
    return createRecorder({ providerId: provider.id, ...opts });
  },

  fromJSON(recorder) {
    return defaultFromJSON(this, recorder);
  },

  setFFMPEGOutputArgs(args) {
    ffmpegOutputOptions.splice(0, ffmpegOutputOptions.length, ...args);
  },
};<|MERGE_RESOLUTION|>--- conflicted
+++ resolved
@@ -171,12 +171,7 @@
   let isEnded = false;
   let isCutting = false;
 
-<<<<<<< HEAD
-  const recorder = createBaseRecorder(
-=======
-  const recordStartTime = new Date();
   const downloader = createDownloader(
->>>>>>> e16a4358
     this.recorderType,
     {
       url: stream.url,
