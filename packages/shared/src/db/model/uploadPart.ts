--- conflicted
+++ resolved
@@ -92,7 +92,7 @@
   addOrUpdate(options: Omit<BaseUploadPart, "expire_time">) {
     const part = this.findValidPartByHash(options.file_hash, options.file_size);
     // 过期时间为当前时间加上3天
-    const expire_time = Math.floor(Date.now() / 1000) + 60 * 60 * 24 * 3;
+    const expire_time = Date.now() + 1000 * 60 * 60 * 24 * 3;
     if (part) {
       return this.update({
         id: part.id,
@@ -116,25 +116,13 @@
       SELECT * FROM ${this.table} 
       WHERE file_hash = ? AND file_size = ? AND expire_time > ?
     `;
-<<<<<<< HEAD
-    return this.db
-      .prepare(sql)
-      .get(file_hash, file_size, Math.floor(Date.now() / 1000)) as UploadPart | null;
+    return this.db.prepare(sql).get(file_hash, file_size, Date.now()) as UploadPart | null;
   }
 
   removeExpired() {
     const sql = `DELETE FROM ${this.table} WHERE expire_time <= ?`;
     const stmt = this.db.prepare(sql);
-    const result = stmt.run(Math.floor(Date.now() / 1000));
-=======
-    return this.model.db.prepare(sql).get(file_hash, file_size, Date.now()) as UploadPart | null;
-  }
-
-  removeExpired() {
-    const sql = `DELETE FROM ${this.model.table} WHERE expire_time <= ?`;
-    const stmt = this.model.db.prepare(sql);
     const result = stmt.run(Date.now());
->>>>>>> 96a2c2f6
     return result.changes;
   }
 
