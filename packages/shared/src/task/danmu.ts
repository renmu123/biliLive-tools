--- conflicted
+++ resolved
@@ -15,13 +15,8 @@
 
 import type {
   DanmuConfig,
-<<<<<<< HEAD
-  DanmuOptions,
+  DanmaOptions,
   HotProgressOptions,
-=======
-  DanmaOptions,
-  hotProgressOptions,
->>>>>>> ded6bcb7
   GlobalConfig,
 } from "@biliLive-tools/types";
 type WithRequired<T, K extends keyof T> = T & { [P in K]-?: T[P] };
