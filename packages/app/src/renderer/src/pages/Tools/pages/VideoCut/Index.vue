<template>
  <div id="cut-tool" class="container">
    <div class="content">
      <div v-show="files.videoPath" class="video cut-video">
        <Artplayer
          v-show="files.videoPath"
          ref="videoRef"
          :option="{
            fullscreen: true,
            plugins: {
              heatmap: {
                option: clientOptions,
              },
              timestamp: {
                // position: { top: '10px', right: '10px' },
                // visible: false,
                timestamp: 0,
              },
            },
          }"
          :plugins="['ass', 'heatmap', 'timestamp']"
          @ready="handleVideoReady"
          @video:durationchange="handleVideoDurationChange"
        ></Artplayer>
        <div
          v-if="clientOptions.showSetting"
          style="display: flex; gap: 20px; align-items: center; margin-top: 20px"
        >
          <n-checkbox v-model:checked="hotProgressVisible"></n-checkbox>
          <div>
            <n-input-number
              v-model:value="clientOptions.sampling"
              placeholder="单位秒"
              min="1"
              style="width: 120px"
            >
              <template #suffix> 秒 </template></n-input-number
            >
          </div>
          <div>
            <n-input-number
              v-model:value="clientOptions.height"
              placeholder="单位像素"
              min="10"
              style="width: 120px"
            >
              <template #suffix> 像素 </template></n-input-number
            >
          </div>
          <n-color-picker v-model:value="clientOptions.color" style="width: 80px" />
          <n-color-picker v-model:value="clientOptions.fillColor" style="width: 80px" />
          <n-checkbox v-model:checked="showVideoTime" title="仅供参考，得加载弹幕才成"
            >显示时间戳</n-checkbox
          >
          <n-checkbox v-model:checked="danmaSearchMask">弹幕搜索栏遮罩</n-checkbox>
        </div>
      </div>

      <FileArea
        v-show="!files.videoPath"
        v-model="fileList"
        :style="{ height: '100%' }"
        class="video empty cut-file-area"
        :extensions="['llc', 'flv', 'mp4', 'm4s', 'ts', 'mkv']"
        :max="1"
        @change="handleFileChange"
      >
        <template #desc>
          请导入视频或<a href="https://github.com/mifi/lossless-cut" target="_blank">lossless-cut</a
          >项目文件，如果你不会使用，请先<span title="鸽了"
            >查看教程，如果视频无法播放，请尝试转封装为mp4</span
          >
        </template>
      </FileArea>
      <div class="cut-list">
        <div class="btns page-header">
          <ButtonGroup :options="exportOptions" @click="handleProjectBtnClick" size="small">{{
            videoTitle
          }}</ButtonGroup>
          <n-button
            class="cut-add-danmu"
            type="primary"
            :disabled="!files.videoPath"
            @click="handleDanmuChange"
            size="small"
          >
            {{ danmuTitle }}
          </n-button>

          <n-button
            class="cut-export"
            type="info"
            :disabled="!files.videoPath"
            @click="exportCuts"
            size="small"
          >
            导出
          </n-button>
        </div>
        <SegmentList
          :danma-list="danmaList"
          :files="files"
          :danmaSearchMask="danmaSearchMask"
        ></SegmentList>
      </div>
    </div>
  </div>
  <DanmuFactorySettingDailog
    v-model:visible="xmlConvertVisible"
    v-model="videoVCutOptions.danmuPresetId"
    :show-preset="true"
    @confirm="danmuConfirm"
    @cancel="convertDanmuLoading = false"
  ></DanmuFactorySettingDailog>
  <ExportModal v-model="exportVisible" :files="files"></ExportModal>
</template>

<script setup lang="ts">
defineOptions({
  name: "videoCut",
});
import { supportedVideoExtensions } from "@renderer/utils";
import Artplayer from "@renderer/components/Artplayer/Index.vue";
import ButtonGroup from "@renderer/components/ButtonGroup.vue";
import DanmuFactorySettingDailog from "@renderer/components/DanmuFactorySettingDailog.vue";
import { useSegmentStore, useAppConfig } from "@renderer/stores";
import ExportModal from "./components/ExportModal.vue";
import SegmentList from "./components/SegmentList.vue";
import { useStorage } from "@vueuse/core";
import { showFileDialog } from "@renderer/utils/fileSystem";
import { taskApi, commonApi } from "@renderer/apis";
import { useConfirm } from "@renderer/hooks";

import { useLlcProject } from "./hooks";
import { useDrive } from "@renderer/hooks/drive";
import hotkeys from "hotkeys-js";
import { useElementSize, toReactive } from "@vueuse/core";
import { sortBy } from "lodash-es";

import type ArtplayerType from "artplayer";
import type { DanmuConfig, DanmuItem } from "@biliLive-tools/types";

onActivated(() => {
  // 撤销
  hotkeys("ctrl+z", function () {
    undo();
  });
  // 重做
  hotkeys("ctrl+shift+z", function () {
    redo();
  });
  // 保存
  hotkeys("ctrl+s", function () {
    saveProject();
  });
  // 另存为
  hotkeys("ctrl+shift+s", function () {
    saveAsAnother();
  });
  // 导出
  hotkeys("ctrl+enter", function () {
    exportCuts();
  });
  // 播放/暂停
  hotkeys("space", function (event) {
    // @ts-ignore
    if (event?.target?.tagName === "BUTTON") return;
    // @ts-ignore
    if (event?.target?.className.includes("artplayer")) return;
    event.preventDefault();
    event.stopImmediatePropagation();
    event.stopPropagation();
    videoToggle();
  });
  // 慢速快进
  hotkeys("ctrl+left", function () {
    if (!videoInstance.value) return;
    videoInstance.value.backward = 1;
  });
  // 慢速后退
  hotkeys("ctrl+right", function () {
    if (!videoInstance.value) return;

    videoInstance.value.forward = 1;
  });
});

onDeactivated(() => {
  hotkeys.unbind();
});
onUnmounted(() => {
  hotkeys.unbind();
});

const notice = useNotification();
const isWeb = ref(window.isWeb);

const files = ref<{
  videoPath: string | null;
  danmuPath: string | null;
  originDanmuPath: string | null;
  originVideoPath: string | null;
}>({
  videoPath: null,
  danmuPath: null,
  originDanmuPath: null,
  originVideoPath: null,
});
const videoTitle = computed(() => {
  return files.value.videoPath ? "替换视频" : "添加视频";
});
const danmuTitle = computed(() => {
  return files.value.danmuPath ? "替换弹幕" : "添加弹幕";
});

const openSubWindow = async () => {
  if (isWeb.value) {
    notice.warning({
      title: "网页版不支持打开新窗口~",
      duration: 2000,
    });
    return;
  }
  await window.api.common.createSubWindow();
};

const {
  selectedCuts,
  handleProjectClick,
  mediaPath,
  options: exportBtns,
  saveProject,
  saveAsAnother,
  handleProject,
} = useLlcProject(files);

const { duration: videoDuration, rawCuts } = storeToRefs(useSegmentStore());
const { appConfig } = storeToRefs(useAppConfig());

const { undo, redo, clearHistory } = useSegmentStore();

const videoVCutOptions = toReactive(
  computed({
    get: () => appConfig.value.tool.videoCut,
    set: (value) => {
      appConfig.value.tool.videoCut = value;
    },
  }),
);

const exportOptions = computed(() => {
  const list = [
    { label: "导入项目文件", key: "importProject" },
    ...exportBtns.value,
    { label: "关闭", key: "closeVideo", disabled: !files.value.videoPath },
  ];
  if (!isWeb.value) {
    list.push({
      label: "打开独立窗口",
      key: "openSubWindow",
    });
  }
  return list;
});
const confirm = useConfirm();

const handleProjectBtnClick = async (key?: string | number) => {
  if (!key) {
    handleVideoChange();
  }

  if (key === "closeVideo") {
    const [status] = await confirm.warning({
      content: "是否确认关闭？相关数据将被清理，且无法恢复",
    });
    if (!status) return;

    handleVideo("");
    files.value.danmuPath = null;
    files.value.originDanmuPath = null;
    fileList.value = [];
    rawCuts.value = [];
    clearHistory();
<<<<<<< HEAD
  } else if (key === "openSubWindow") {
    openSubWindow();
=======
    // @ts-ignore
    videoInstance.value.artplayerTimestamp.setTimestamp(0);
>>>>>>> e8c7558d
  } else {
    handleProjectClick(key);
  }
};

watchEffect(async () => {
  if (mediaPath.value) {
    const videoPath = mediaPath.value;
    await handleVideo(videoPath);

    if (!isWeb.value) {
      const { dir, name } = window.path.parse(mediaPath.value);
      const assFilepath = window.path.join(dir, `${name}.ass`);
      if (await window.api.exits(assFilepath)) {
        handleDanmu(assFilepath);
      } else {
        const xmlFilepath = window.path.join(dir, `${name}.xml`);
        if (await window.api.exits(xmlFilepath)) {
          handleDanmu(xmlFilepath);
        }
      }
    }
  }
});

const videoRef = ref<InstanceType<typeof Artplayer> | null>(null);
// @ts-ignore
const { width: videoWidth } = useElementSize(videoRef);

const videoInstance = ref<ArtplayerType | null>(null);
provide("videoInstance", videoInstance);
const handleVideoReady = (instance: ArtplayerType) => {
  videoInstance.value = instance;
};

const handleVideoChange = async () => {
  const files = await showFileDialog({ extensions: supportedVideoExtensions });
  if (!files) return;

  const path = files?.[0];
  path && handleVideo(path);
};

const handleVideo = async (path: string) => {
  files.value.originVideoPath = path;
  if (isWeb.value) {
    const { videoId, type } = await commonApi.applyVideoId(path);
    const videoUrl = await commonApi.getVideo(videoId);
    files.value.videoPath = videoUrl;
    await videoRef.value?.switchUrl(videoUrl, type as any);
  } else {
    files.value.videoPath = path;
    await videoRef.value?.switchUrl(path, path.endsWith(".flv") ? "flv" : "");
  }

  if (files.value.danmuPath) {
    const content = await commonApi.readAss(files.value.danmuPath);
    videoRef?.value?.switchAss(content);
  }
};

/**
 * 视频时长变化
 */
const handleVideoDurationChange = (duration: number) => {
  videoDuration.value = duration;
};

// 弹幕相关
const xmlConvertVisible = ref(false);
const tempXmlFile = ref("");
const convertDanmuLoading = ref(false);
const handleDanmuChange = async () => {
  const files = await showFileDialog({ extensions: ["ass", "xml"] });
  if (!files) return;

  const path = files?.[0];
  path && handleDanmu(path);
};

/**
 * 处理弹幕
 */
const handleDanmu = async (path: string) => {
  files.value.originDanmuPath = path;

  if (path.endsWith(".ass")) {
    const content = await commonApi.readAss(path);
    files.value.danmuPath = path;

    videoRef.value?.switchAss(content);
  } else {
    // 如果是xml文件则弹框提示，要求转换为ass文件
    xmlConvertVisible.value = true;
    tempXmlFile.value = path;
    convertDanmuLoading.value = true;
  }
  generateDanmakuData(path);
};

const danmuConfirm = async (config: DanmuConfig) => {
  if (config.resolutionResponsive) {
    const width = videoInstance.value?.video.videoWidth;
    const height = videoInstance.value?.video.videoHeight;
    config.resolution[0] = width!;
    config.resolution[1] = height!;
  }
  try {
    const { output } = await taskApi.convertXml2Ass(tempXmlFile.value, "随便填", config, {
      copyInput: true,
      removeOrigin: false,
      saveRadio: 2,
      temp: true,
      savePath: "",
      sync: true,
    });
    const content = await commonApi.readAss(output);
    files.value.danmuPath = output;
    videoRef.value?.switchAss(content);
  } finally {
    convertDanmuLoading.value = false;
  }
};

const danmaList = ref<DanmuItem[]>([]);
/**
 * 生成高能进度条数据和sc等数据
 */
const generateDanmakuData = async (file: string) => {
  if (file.endsWith(".ass")) {
    danmaList.value = [];
  } else if (file.endsWith(".xml")) {
    const data = await commonApi.parseDanmu(file);
    danmaList.value = sortBy([...data.sc, ...data.danmu], "ts");
    if (data?.metadata?.video_start_time) {
      // @ts-ignore
      videoInstance.value.artplayerTimestamp.setTimestamp(data.metadata.video_start_time * 1000);
      switchShowVideoTime();
    }
  } else {
    throw new Error("不支持的文件类型");
  }

  if (!videoDuration.value) return;
  const data = await commonApi.genTimeData(file);

  // @ts-ignore
  videoInstance.value && videoInstance.value.artplayerPluginHeatmap.setData(data);
};

const exportVisible = ref(false);
const exportCuts = async () => {
  if (selectedCuts.value.length === 0) {
    notice.error({
      title: "没有需要导出的切片",
      duration: 1000,
    });
    return;
  }
  if (!files.value.videoPath) {
    notice.error({
      title: "请先选择视频文件",
      duration: 1000,
    });
    return;
  }

  if (convertDanmuLoading.value) {
    notice.error({
      title: "弹幕转换中，请稍后",
      duration: 1000,
    });
    return;
  }
  exportVisible.value = true;
};

/**
 * 视频状态切换
 */
const videoToggle = () => {
  if (!videoInstance.value) return;
  if (!videoInstance.value.url) return;
  videoInstance.value.toggle();
};

const fileList = ref<any[]>([]);
const handleFileChange = (fileList: any[]) => {
  if (!fileList.length) return;
  const file = fileList[0];
  const { path, ext } = file;

  if (ext === ".llc") {
    handleProject(path);
  } else {
    handleVideo(path);
  }
};

const { videoCutDrive } = useDrive();
onMounted(() => {
  if (!isWeb.value) {
    videoCutDrive();
  }
});

const clientOptions = useStorage("cut-hotprogress", {
  showSetting: true,
  sampling: 10,
  height: 50,
  fillColor: "#f9f5f3",
  color: "#333333",
});
const hotProgressVisible = useStorage("cut-hotprogress-visible", true);
const danmaSearchMask = useStorage("cut-danma-search-mask", true);
const showVideoTime = useStorage("cut-show-video-time", true);

watch(
  clientOptions,
  () => {
    if (!videoInstance.value) return;
    // @ts-ignore
    if (!videoInstance.value.artplayerPluginHeatmap) return;
    // @ts-ignore
    videoInstance.value.artplayerPluginHeatmap.setOptions(clientOptions.value);
  },
  {
    deep: true,
  },
);

watch(hotProgressVisible, () => {
  if (!videoInstance.value) return;
  // @ts-ignore
  if (!videoInstance.value.artplayerPluginHeatmap) return;

  // @ts-ignore
  if (hotProgressVisible.value) {
    // @ts-ignore
    videoInstance.value.artplayerPluginHeatmap.show();
  } else {
    // @ts-ignore
    videoInstance.value.artplayerPluginHeatmap.hide();
  }
});

watch(showVideoTime, () => {
  switchShowVideoTime();
});
const switchShowVideoTime = () => {
  if (!videoInstance.value) return;
  // @ts-ignore
  if (!videoInstance.value.artplayerTimestamp) return;

  // @ts-ignore
  if (showVideoTime.value) {
    // @ts-ignore
    videoInstance.value.artplayerTimestamp.show();
  } else {
    // @ts-ignore
    videoInstance.value.artplayerTimestamp.hide();
  }
};
</script>

<style scoped lang="less">
.btns {
  display: flex;
  justify-content: center;
  margin-bottom: 20px;
  gap: 6px;
}

.content {
  display: flex;
  gap: 10px;
  align-items: flex-start;
  .video {
    width: 80%;
    aspect-ratio: 16 / 9;
    position: relative;

    &.empty {
      display: flex;
      justify-content: center;
      align-items: center;
      font-size: 22px;
    }
  }
  .cut-list {
    display: inline-block;
    flex: 1;
    min-width: 235px;
  }
}
</style><|MERGE_RESOLUTION|>--- conflicted
+++ resolved
@@ -281,13 +281,10 @@
     fileList.value = [];
     rawCuts.value = [];
     clearHistory();
-<<<<<<< HEAD
+    // @ts-ignore
+    videoInstance.value.artplayerTimestamp.setTimestamp(0);
   } else if (key === "openSubWindow") {
     openSubWindow();
-=======
-    // @ts-ignore
-    videoInstance.value.artplayerTimestamp.setTimestamp(0);
->>>>>>> e8c7558d
   } else {
     handleProjectClick(key);
   }
