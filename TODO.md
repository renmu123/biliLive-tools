--- conflicted
+++ resolved
@@ -22,14 +22,6 @@
 18. 上传内存占用优化
 19. 录播姬webhook支持将文件和弹幕纳入管理，需要新增一个选项
 20. 录制：批量增加直播间
-<<<<<<< HEAD
-21. 录制：删除录制记录时支持删除文件
-22. 录制：全局禁止监听
-23. 录制：webhook的全局配置，注意向后兼容
-24. 任务队列：大量数据的性能优化
-25. flv修复页面
-26. webhook flv自动修复
-=======
 21. 录制：批量编辑直播
 22. 录制：删除录制记录时支持删除文件
 23. 录制：全局禁止监听
@@ -38,5 +30,4 @@
 26. flv修复页面
 27. webhook flv自动修复
 28. 预览视频弹幕支持
-29. 录制：增加一个组的概念
->>>>>>> c6cc051c
+29. 录制：增加一个组的概念