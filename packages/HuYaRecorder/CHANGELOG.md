--- conflicted
+++ resolved
@@ -1,8 +1,3 @@
-<<<<<<< HEAD
-# Next
-
-- `segment` 参数如果以"B","KB","MB","GB"结尾，会尝试使用文件大小分段，仅推荐在使用mesio录制引擎时使用
-=======
 # 1.9.0
 
 - `recordHandle` 新增参数 `recorderType`
@@ -14,7 +9,6 @@
 - 支持标题黑名单
 - 触发标题黑名单设定额外状态
 - 录播姬引擎支持
->>>>>>> 980a4ca6
 
 # 1.7.1
 
