# Intro

原项目：https://github.com/WhiteMinds/DouYinRecorder

这是 [biliLive-tools](https://github.com/renmu123/biliLive-tools) 的一个平台插件，为其支持了抖音平台录制

# 安装

`npm i @bililive-tools/douyin-recorder @bililive-tools/manager`

# 使用

```ts
import { createRecorderManager } from "@bililive-tools/manager";
import { provider } from "@bililive-tools/douyin-recorder";

const manager = createRecorderManager({ providers: [provider] });
manager.addRecorder({
  providerId: provider.id,
  channelId: "203641303310",
  quality: "origin",
  streamPriorities: [],
  sourcePriorities: [],
});

// 录制前请设置好ffmepg的环境变量，或手动指定，具体见`@bililive-tools/manager`文档
manager.startCheckLoop();
```

## 参数

```ts
interface Options {
  channelId: string; // 直播间ID，具体解析见文档，也可自行解析
  quality: string; // 见画质参数
  qualityRetry?: number; // 画质匹配重试次数, -1为强制匹配画质，0为自动配置，正整数为最大匹配次数
  streamPriorities: []; // 废弃
  sourcePriorities: []; // 废弃
  formatPriorities?: string[]; // 支持，`flv`和`hls` 参数，默认为['flv','hls']
  disableAutoCheck?: boolean; // 为 true 时 manager 将跳过自动检查
  segment?: number; // 分段参数，单位分钟
  disableProvideCommentsWhenRecording?: boolean; // 禁用弹幕录制
  saveGiftDanma?: boolean; // 保存礼物弹幕
  saveCover?: boolean; // 保存封面
  videoFormat?: "auto"; // 视频格式： "auto", "ts", "mkv" ，auto模式下, 分段使用 "ts"，不分段使用 "mp4"
  useServerTimestamp?: boolean; // 控制弹幕是否使用服务端时间戳，默认为true
  doubleScreen?: boolean; // 是否使用双屏直播流，开启后如果是双屏直播，那么就使用拼接的流，默认为true
  recorderType?: "auto" | "ffmpeg" | "mesio"; // 底层录制器，使用mesio时videoFormat参数无效
  auth?: string; // 传递cookie
  uid?: string; // 参数为 sec_user_uid 参数
  api?: "web" | "webHTML" | "mobile" | "userHTML" | "balance" | "random"; // 使用不同的接口，默认使用web，具体区别见文档
<<<<<<< HEAD
  titleKeywords?: string; // 禁止录制的标题关键字，英文逗号分开多个
=======
  debugLevel?: `verbose` | "basic"; // verbose参数时，录制器会输出更加详细的log
>>>>>>> a6a38d0f
}
```

## 画质

遗漏了部分画质，有了解的可以提PR

| 画质                   | 值          |
| ---------------------- | ----------- |
| 原画                   | origin      |
| 蓝光                   | uhd         |
| 超清                   | hd          |
| 高清                   | sd          |
| 标清                   | ld          |
| 音频流                 | ao          |
| 真原画(音频流中获取的) | real_origin |

## 直播间ID解析

解析出真实直播间ID

```ts
import { provider } from "@bililive-tools/douyin-recorder";

const url = "https://live.douyin.com/203641303310";
// 同样支持解析 https://v.douyin.com/DpfoBLAXoHM/, https://www.douyin.com/user/MS4wLjABAAAAE2ebAEBniL_0rF0vIDV4vCpdcH5RxpYBovopAURblNs
const { id } = await provider.resolveChannelInfoFromURL(url);
```

## 不同请求接口的区别

`mobile` 及 `userHTML` 必须传入 `uid` 参数

| 描述             | 备注                                     |
| ---------------- | ---------------------------------------- |
| web直播间接口    | 效果不错                                 |
| mobile直播间接口 | 不易风控，无验证码，海外IP可能无法使用   |
| 直播间web解析    | 易风控，有验证码，单个接口1M流量         |
| 用户web解析      | 不易风控，海外IP无法使用，单个接口1M流量 |
| 负载均衡         | 使用负载均衡算法来分摊防止风控           |
| 随机             | 从几个接口里挑一个                       |

# 协议

与原项目保存一致为 LGPL<|MERGE_RESOLUTION|>--- conflicted
+++ resolved
@@ -49,11 +49,8 @@
   auth?: string; // 传递cookie
   uid?: string; // 参数为 sec_user_uid 参数
   api?: "web" | "webHTML" | "mobile" | "userHTML" | "balance" | "random"; // 使用不同的接口，默认使用web，具体区别见文档
-<<<<<<< HEAD
   titleKeywords?: string; // 禁止录制的标题关键字，英文逗号分开多个
-=======
   debugLevel?: `verbose` | "basic"; // verbose参数时，录制器会输出更加详细的log
->>>>>>> a6a38d0f
 }
 ```
 
