import filenamify from "filenamify/browser";
import CryptoJS from "crypto-js";

export const deepRaw = <T>(data: T): T => {
  return JSON.parse(JSON.stringify(data));
};

export const uuid = () => {
  return Math.random().toString(36).slice(2);
};

export function formatSeconds(seconds: number) {
  const hours = Math.floor(seconds / 3600);
  const minutes = Math.floor((seconds % 3600) / 60);
  const remainingSeconds = Math.floor(seconds % 60);

  if (hours === 0 && minutes === 0) {
    return `${String(remainingSeconds)}秒`;
  }
  if (hours === 0) {
    return `${String(minutes)}分钟${String(remainingSeconds).padStart(2, "0")}秒`;
  }
  const formattedTime = `${String(hours).padStart(2, "0")}小时${String(minutes).padStart(
    2,
    "0",
  )}分钟${String(remainingSeconds).padStart(2, "0")}秒`;
  return formattedTime;
}

export function sanitizeFileName(fileName: string) {
  return filenamify(fileName, { replacement: "_" });
}

export function secondsToTimemark(seconds: number, showMilliseconds = true) {
  const hours = Math.floor(seconds / 3600);
  const minutes = Math.floor((seconds % 3600) / 60);
  const secs = seconds % 60;
  const milliseconds = Math.round((secs % 1) * 1000);
  const secsFloor = Math.floor(secs);

  // 构建字符串，确保小时、分钟和秒都是双位数，毫秒是三位数
  const hoursStr = hours.toString().padStart(2, "0");
  const minutesStr = minutes.toString().padStart(2, "0");
  const secsStr = secsFloor.toString().padStart(2, "0");
  const millisecondsStr = milliseconds.toString().padStart(3, "0");

  if (!showMilliseconds) {
    // 根据是否有小时来决定是否包含小时部分
    const timemark = `${hoursStr}:${minutesStr}:${secsStr}.${millisecondsStr}`;
    return timemark;
  } else {
    const timemark = `${hoursStr}:${minutesStr}:${secsStr}`;
    return timemark;
  }
}

export const formatTime = (date: number) => {
  const d = new Date(date);
  const year = d.getFullYear();
  const month = String(d.getMonth() + 1).padStart(2, "0");
  const day = String(d.getDate()).padStart(2, "0");
  const hours = String(d.getHours()).padStart(2, "0");
  const minutes = String(d.getMinutes()).padStart(2, "0");
  const seconds = String(d.getSeconds()).padStart(2, "0");
  return `${year}-${month}-${day} ${hours}:${minutes}:${seconds}`;
};

export const supportedVideoExtensions = [
  "mp4",
  "flv",
  "avi",
  "wmv",
  "mov",
  "webm",
  "mpeg",
  "ts",
  "mpg",
  "rm",
  "rmvb",
  "mkv",
  "m4s",
];

export function formatFile(filepath: string) {
  const formatFile = window.path.parse(filepath);
  return { ...formatFile, path: filepath, filename: formatFile.base };
}

export async function sleep(ms: number) {
  return new Promise((resolve) => setTimeout(resolve, ms));
}

export function generateHMACSHA256(message, secretKey) {
  // 将消息和密钥编码为 UTF-8
  const messageUtf8 = CryptoJS.enc.Utf8.parse(message);
  const secretKeyUtf8 = CryptoJS.enc.Utf8.parse(secretKey);

  // 计算 HMAC-SHA256
  const hmac = CryptoJS.HmacSHA256(messageUtf8, secretKeyUtf8);

  // 转换为十六进制字符串
  return hmac.toString(CryptoJS.enc.Hex);
}

export function sha256(message: string) {
  return CryptoJS.SHA256(message).toString(CryptoJS.enc.Hex);
}

/**
 * 替换文件扩展名
 * @param filePath 文件路径
 * @param newExtName 新的扩展名，包含点号
 */
export function replaceExtName(filePath: string, newExtName: string) {
  return window.path.join(
    window.path.dirname(filePath),
    window.path.basename(filePath, window.path.extname(filePath)) + newExtName,
  );
<<<<<<< HEAD
}
=======
}

/**
 * 生成有辨识度的颜色
 * 使用 HSL 色彩空间,固定饱和度和亮度,通过黄金角度分割色相环
 */
export const generateDistinctColor = (index: number, active = true): string => {
  const goldenRatio = 0.618033988749895;
  const hue = (index * goldenRatio * 360) % 360;
  let saturation = 65; // 饱和度 65%
  let lightness = 60; // 亮度 60%
  let alpha = 0.5; // 透明度
  if (!active) {
    saturation = 30;
    lightness = 50;
    alpha = 0.35;
  }
  return `hsla(${hue}, ${saturation}%, ${lightness}%, ${alpha})`;
};
>>>>>>> d58c8d10
<|MERGE_RESOLUTION|>--- conflicted
+++ resolved
@@ -116,9 +116,6 @@
     window.path.dirname(filePath),
     window.path.basename(filePath, window.path.extname(filePath)) + newExtName,
   );
-<<<<<<< HEAD
-}
-=======
 }
 
 /**
@@ -137,5 +134,4 @@
     alpha = 0.35;
   }
   return `hsla(${hue}, ${saturation}%, ${lightness}%, ${alpha})`;
-};
->>>>>>> d58c8d10
+};