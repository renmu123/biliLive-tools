--- conflicted
+++ resolved
@@ -1,8 +1,5 @@
 # Next
 
-<<<<<<< HEAD
-- `segment` 参数如果以"B","KB","MB","GB"结尾，会尝试使用文件大小分段，仅推荐在使用mesio录制引擎时使用
-=======
 - 支持 `15000` 画质
 
 # 1.9.0
@@ -16,7 +13,6 @@
 - 新增`debugLevel`参数，支持`none`、`basic`、`verbose`
 - 触发标题黑名单设定额外状态
 - 录播姬引擎支持
->>>>>>> 980a4ca6
 
 # 1.7.1
 
