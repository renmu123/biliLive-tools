lockfileVersion: '9.0'

settings:
  autoInstallPeers: true
  excludeLinksFromLockfile: false

catalogs:
  default:
    axios:
      specifier: ^1.7.8
      version: 1.7.8
    better-sqlite3:
      specifier: 12.4.1
      version: 12.4.1
    font-ls:
      specifier: 0.6.1
      version: 0.6.1
    lodash-es:
      specifier: ^4.17.21
      version: 4.17.21
    mitt:
      specifier: ^3.0.1
      version: 3.0.1
    ntsuspend:
      specifier: ^1.0.2
      version: 1.0.2

overrides:
  node-abi: 3.78.0

patchedDependencies:
  blive-message-listener@0.5.1:
    hash: otopwp2ijcc7vzdxvqkdqkalsu
    path: patches/blive-message-listener@0.5.1.patch
  trash:
    hash: knfqho266jmayp7bpztl4tszxi
    path: patches/trash.patch

importers:

  .:
    dependencies:
      axios:
        specifier: ^1.7.8
        version: 1.7.8
      fs-extra:
        specifier: ^11.2.0
        version: 11.2.0
      jszip:
        specifier: ^3.10.1
        version: 3.10.1
      lodash-es:
        specifier: ^4.17.21
        version: 4.17.21
      uuid:
        specifier: ^10.0.0
        version: 10.0.0
    devDependencies:
      '@kineticcafe/rollup-plugin-delete':
        specifier: 3.0.1
        version: 3.0.1(rollup@4.24.4)
      '@rollup/plugin-commonjs':
        specifier: ^26.0.3
        version: 26.0.3(rollup@4.24.4)
      '@rollup/plugin-json':
        specifier: ^6.1.0
        version: 6.1.0(rollup@4.24.4)
      '@rollup/plugin-node-resolve':
        specifier: ^15.3.0
        version: 15.3.0(rollup@4.24.4)
      '@rollup/plugin-typescript':
        specifier: ^11.1.6
        version: 11.1.6(rollup@4.24.4)(tslib@2.8.1)(typescript@5.6.3)
      '@types/node':
        specifier: 20.17.6
        version: 20.17.6
      '@types/uuid':
        specifier: ^10.0.0
        version: 10.0.0
      '@vitest/coverage-istanbul':
        specifier: ^2.1.8
        version: 2.1.8(vitest@3.1.1(@types/debug@4.1.12)(@types/node@20.17.6)(less@4.2.1)(tsx@4.19.2))
      cli-progress:
        specifier: ^3.12.0
        version: 3.12.0
      download:
        specifier: ^8.0.0
        version: 8.0.0
      prettier:
        specifier: ^3.4.1
        version: 3.4.1
      rollup:
        specifier: ^4.24.4
        version: 4.24.4
      tar:
        specifier: ^7.4.3
        version: 7.4.3
      typescript:
        specifier: 5.6.3
        version: 5.6.3
      vitest:
        specifier: ^3.1.1
        version: 3.1.1(@types/debug@4.1.12)(@types/node@20.17.6)(less@4.2.1)(tsx@4.19.2)

  packages/BilibiliRecorder:
    dependencies:
      '@bililive-tools/manager':
        specifier: workspace:^
        version: link:../liveManager
      axios:
        specifier: 'catalog:'
        version: 1.7.8
      blive-message-listener:
        specifier: ^0.5.1
        version: 0.5.1(patch_hash=otopwp2ijcc7vzdxvqkdqkalsu)(bufferutil@4.0.8)(utf-8-validate@6.0.5)
      lodash-es:
        specifier: 'catalog:'
        version: 4.17.21
      mitt:
        specifier: 'catalog:'
        version: 3.0.1
      tiny-bilibili-ws:
        specifier: ^1.0.2
        version: 1.0.2(bufferutil@4.0.8)(utf-8-validate@6.0.5)

  packages/CLI:
    dependencies:
      '@napi-rs/canvas':
        specifier: ^0.1.60
        version: 0.1.60
      better-sqlite3:
<<<<<<< HEAD
        specifier: 'catalog:'
=======
        specifier: 12.4.1
>>>>>>> ce5f9ea9
        version: 12.4.1
      font-ls:
        specifier: 0.6.1
        version: 0.6.1
      ntsuspend:
        specifier: ^1.0.2
        version: 1.0.2
    devDependencies:
      '@biliLive-tools/http':
        specifier: workspace:*
        version: link:../http
      '@biliLive-tools/shared':
        specifier: workspace:*
        version: link:../shared
      '@biliLive-tools/types':
        specifier: workspace:*
        version: link:../types
      '@types/cli-progress':
        specifier: ^3.11.6
        version: 3.11.6
      '@yao-pkg/pkg':
        specifier: ^6.1.1
        version: 6.1.1(encoding@0.1.13)
      bestzip:
        specifier: ^2.2.1
        version: 2.2.1
      cli-progress:
        specifier: ^3.12.0
        version: 3.12.0
      commander:
        specifier: ^12.1.0
        version: 12.1.0
      rimraf:
        specifier: ^6.0.1
        version: 6.0.1
      tsx:
        specifier: ^4.19.2
        version: 4.19.2

  packages/DouYinDanma:
    dependencies:
      protobufjs:
        specifier: ^7.4.0
        version: 7.4.0
      tiny-typed-emitter:
        specifier: ^2.1.0
        version: 2.1.0
      ws:
        specifier: ^8.18.0
        version: 8.18.0(bufferutil@4.0.8)(utf-8-validate@6.0.5)
    devDependencies:
      '@types/node':
        specifier: '*'
        version: 20.17.6
      protobufjs-cli:
        specifier: ^1.1.3
        version: 1.1.3(protobufjs@7.4.0)

  packages/DouYinRecorder:
    dependencies:
      '@bililive-tools/manager':
        specifier: workspace:^
        version: link:../liveManager
      axios:
        specifier: 'catalog:'
        version: 1.7.8
      douyin-danma-listener:
        specifier: workspace:*
        version: link:../DouYinDanma
      lodash-es:
        specifier: 'catalog:'
        version: 4.17.21
      mitt:
        specifier: 'catalog:'
        version: 3.0.1
      sm-crypto:
        specifier: ^0.3.13
        version: 0.3.13
    devDependencies:
      '@types/node':
        specifier: '*'
        version: 20.17.6

  packages/DouYuRecorder:
    dependencies:
      '@bililive-tools/manager':
        specifier: workspace:^
        version: link:../liveManager
      axios:
        specifier: 'catalog:'
        version: 1.7.8
      douyu-api:
        specifier: ^0.1.0
        version: 0.1.0
      lodash-es:
        specifier: 'catalog:'
        version: 4.17.21
      mitt:
        specifier: 'catalog:'
        version: 3.0.1
      query-string:
        specifier: ^9.1.1
        version: 9.1.1
      safe-eval:
        specifier: ^0.4.1
        version: 0.4.1
      ws:
        specifier: ^8.18.0
        version: 8.18.0(bufferutil@4.0.8)(utf-8-validate@6.0.5)
    optionalDependencies:
      bufferutil:
        specifier: ^4.0.8
        version: 4.0.8
      utf-8-validate:
        specifier: ^6.0.5
        version: 6.0.5
    devDependencies:
      '@types/ws':
        specifier: ^8.5.13
        version: 8.5.13

  packages/HuYaRecorder:
    dependencies:
      '@bililive-tools/manager':
        specifier: workspace:^
        version: link:../liveManager
      axios:
        specifier: 'catalog:'
        version: 1.7.8
      huya-danma-listener:
        specifier: workspace:*
        version: link:../huya-danmu
      lodash-es:
        specifier: 'catalog:'
        version: 4.17.21
      mitt:
        specifier: 'catalog:'
        version: 3.0.1

  packages/app:
    dependencies:
      '@biliLive-tools/http':
        specifier: workspace:*
        version: link:../http
      '@biliLive-tools/shared':
        specifier: workspace:*
        version: link:../shared
      '@biliLive-tools/types':
        specifier: workspace:*
        version: link:../types
      '@electron-toolkit/preload':
        specifier: ^3.0.1
        version: 3.0.1(electron@37.2.6)
      '@electron-toolkit/utils':
        specifier: ^4.0.0
        version: 4.0.0(electron@37.2.6)
      '@napi-rs/canvas':
        specifier: ^0.1.60
        version: 0.1.60
      better-sqlite3:
        specifier: 'catalog:'
        version: 12.4.1
      bufferutil:
        specifier: ^4.0.8
        version: 4.0.8
      electron-context-menu:
        specifier: 4.0.4
        version: 4.0.4
      electron-log:
        specifier: ^5.2.3
        version: 5.2.3
      electron-store:
        specifier: ^10.0.0
        version: 10.0.0
      electron-updater:
        specifier: ^6.3.9
        version: 6.3.9
      font-ls:
        specifier: 'catalog:'
        version: 0.6.1
      ntsuspend:
        specifier: 'catalog:'
        version: 1.0.2
      semver:
        specifier: ^7.6.3
        version: 7.6.3
      trash:
        specifier: ^9.0.0
        version: 9.0.0(patch_hash=knfqho266jmayp7bpztl4tszxi)
      utf-8-validate:
        specifier: ^6.0.5
        version: 6.0.5
    devDependencies:
      '@electron-toolkit/eslint-config':
        specifier: ^1.0.2
        version: 1.0.2(eslint@8.57.1)
      '@electron-toolkit/eslint-config-ts':
        specifier: ^2.0.0
        version: 2.0.0(eslint@8.57.1)(typescript@5.6.3)
      '@electron-toolkit/tsconfig':
        specifier: ^1.0.1
        version: 1.0.1(@types/node@22.9.0)
      '@electron/rebuild':
        specifier: ^3.7.1
        version: 3.7.1
      '@rushstack/eslint-patch':
        specifier: ^1.10.4
        version: 1.10.4
      '@types/better-sqlite3':
        specifier: ^7.6.12
        version: 7.6.12
      '@vicons/fluent':
        specifier: ^0.13.0
        version: 0.13.0
      '@vicons/ionicons5':
        specifier: ^0.13.0
        version: 0.13.0
      '@vicons/material':
        specifier: ^0.13.0
        version: 0.13.0
      '@vitejs/plugin-vue':
        specifier: ^5.2.1
        version: 5.2.1(vite@6.2.5(@types/node@22.9.0)(less@4.2.1)(tsx@4.19.2))(vue@3.5.13(typescript@5.6.3))
      '@vue/eslint-config-prettier':
        specifier: ^10.1.0
        version: 10.1.0(eslint@8.57.1)(prettier@3.4.1)
      '@vue/eslint-config-typescript':
        specifier: ^14.1.4
        version: 14.1.4(@typescript-eslint/parser@8.17.0(eslint@8.57.1)(typescript@5.6.3))(eslint-plugin-vue@9.32.0(eslint@8.57.1))(eslint@8.57.1)(typescript@5.6.3)
      '@vueuse/components':
        specifier: ^13.0.0
        version: 13.0.0(vue@3.5.13(typescript@5.6.3))
      '@vueuse/core':
        specifier: ^13.0.0
        version: 13.0.0(vue@3.5.13(typescript@5.6.3))
      artplayer:
        specifier: ^5.2.1
        version: 5.2.1
      artplayer-plugin-assjs:
        specifier: ^0.1.3
        version: 0.1.3
      artplayer-plugin-danmuku:
        specifier: 5.1.4
        version: 5.1.4
      artplayer-plugin-hls-control:
        specifier: ^1.0.1
        version: 1.0.1
      crypto-js:
        specifier: ^4.2.0
        version: 4.2.0
      driver.js:
        specifier: ^1.3.1
        version: 1.3.1
      electron:
        specifier: 37.2.6
        version: 37.2.6
      electron-builder:
        specifier: ^24.13.3
        version: 24.13.3(electron-builder-squirrel-windows@24.13.3(dmg-builder@24.13.3))
      electron-devtools-installer:
        specifier: ^4.0.0
        version: 4.0.0
      electron-vite:
        specifier: ^3.1.0
        version: 3.1.0(vite@6.2.5(@types/node@22.9.0)(less@4.2.1)(tsx@4.19.2))
      eslint:
        specifier: ^8.57.1
        version: 8.57.1
      eslint-plugin-vue:
        specifier: ^9.32.0
        version: 9.32.0(eslint@8.57.1)
      file-saver:
        specifier: ^2.0.5
        version: 2.0.5
      filenamify:
        specifier: ^6.0.0
        version: 6.0.0
      flv.js:
        specifier: ^1.6.2
        version: 1.6.2
      hls.js:
        specifier: ^1.5.17
        version: 1.5.17
      hotkeys-js:
        specifier: ^3.13.7
        version: 3.13.7
      json5:
        specifier: ^2.2.3
        version: 2.2.3
      less:
        specifier: ^4.2.1
        version: 4.2.1
      marked:
        specifier: ^14.1.4
        version: 14.1.4
      mitt:
        specifier: 'catalog:'
        version: 3.0.1
      mpegts.js:
        specifier: ^1.8.0
        version: 1.8.0
      naive-ui:
        specifier: ^2.40.3
        version: 2.40.3(vue@3.5.13(typescript@5.6.3))
      path-unified:
        specifier: ^0.2.0
        version: 0.2.0
      pinia:
        specifier: ^3.0.1
        version: 3.0.1(typescript@5.6.3)(vue@3.5.13(typescript@5.6.3))
      sortablejs:
        specifier: ^1.15.6
        version: 1.15.6
      unplugin-auto-import:
        specifier: ^19.1.2
        version: 19.1.2(@vueuse/core@13.0.0(vue@3.5.13(typescript@5.6.3)))
      unplugin-vue-components:
        specifier: ^28.4.1
        version: 28.4.1(@babel/parser@7.27.0)(vue@3.5.13(typescript@5.6.3))
      vite:
        specifier: ^6.2.1
        version: 6.2.5(@types/node@22.9.0)(less@4.2.1)(tsx@4.19.2)
      vue:
        specifier: ^3.5.13
        version: 3.5.13(typescript@5.6.3)
      vue-router:
        specifier: ^4.5.0
        version: 4.5.0(vue@3.5.13(typescript@5.6.3))
      vue-tsc:
        specifier: ^2.1.10
        version: 2.1.10(typescript@5.6.3)
      vuedraggable:
        specifier: ^4.1.0
        version: 4.1.0(vue@3.5.13(typescript@5.6.3))

  packages/http:
    dependencies:
      '@biliLive-tools/shared':
        specifier: workspace:*
        version: link:../shared
      '@biliLive-tools/types':
        specifier: workspace:*
        version: link:../types
      '@bililive-tools/manager':
        specifier: workspace:*
        version: link:../liveManager
      '@koa/bodyparser':
        specifier: ^5.1.1
        version: 5.1.1(koa@2.15.3)
      '@koa/cors':
        specifier: ^5.0.0
        version: 5.0.0
      chokidar:
        specifier: ^3.6.0
        version: 3.6.0
      cli-progress:
        specifier: ^3.12.0
        version: 3.12.0
      koa:
        specifier: ^2.15.3
        version: 2.15.3
      koa-router:
        specifier: ^13.0.1
        version: 13.0.1
      koa-sse-stream:
        specifier: ^0.2.0
        version: 0.2.0
      multer:
        specifier: 1.4.5-lts.1
        version: 1.4.5-lts.1
      zod:
        specifier: ^3.23.8
        version: 3.23.8
    devDependencies:
      '@types/cli-progress':
        specifier: ^3.11.6
        version: 3.11.6
      '@types/koa':
        specifier: ^2.15.0
        version: 2.15.0
      '@types/koa-router':
        specifier: ^7.4.8
        version: 7.4.8
      tsx:
        specifier: ^4.19.2
        version: 4.19.2

  packages/huya-danmu:
    dependencies:
      socks-proxy-agent:
        specifier: ^3.0.1
        version: 3.0.1
      to-arraybuffer:
        specifier: ^1.0.1
        version: 1.0.1
      ws:
        specifier: ^4.1.0
        version: 4.1.0(bufferutil@4.0.8)

  packages/liveManager:
    dependencies:
      '@renmu/fluent-ffmpeg':
        specifier: 2.3.3
        version: 2.3.3
      axios:
        specifier: 'catalog:'
        version: 1.7.8
      ejs:
        specifier: ^3.1.10
        version: 3.1.10
      fast-xml-parser:
        specifier: ^4.5.0
        version: 4.5.0
      filenamify:
        specifier: ^6.0.0
        version: 6.0.0
      fs-extra:
        specifier: ^11.2.0
        version: 11.2.0
      lodash-es:
        specifier: 'catalog:'
        version: 4.17.21
      mitt:
        specifier: 'catalog:'
        version: 3.0.1
      string-argv:
        specifier: ^0.3.2
        version: 0.3.2

  packages/shared:
    dependencies:
      '@biliLive-tools/types':
        specifier: workspace:*
        version: link:../types
      '@bililive-tools/bilibili-recorder':
        specifier: workspace:*
        version: link:../BilibiliRecorder
      '@bililive-tools/douyin-recorder':
        specifier: workspace:*
        version: link:../DouYinRecorder
      '@bililive-tools/douyu-recorder':
        specifier: workspace:*
        version: link:../DouYuRecorder
      '@bililive-tools/huya-recorder':
        specifier: workspace:*
        version: link:../HuYaRecorder
      '@bililive-tools/manager':
        specifier: workspace:*
        version: link:../liveManager
      '@napi-rs/canvas':
        specifier: ^0.1.60
        version: 0.1.60
      '@renmu/bili-api':
        specifier: 2.10.0
        version: 2.10.0
      '@renmu/fluent-ffmpeg':
        specifier: 2.3.3
        version: 2.3.3
      '@renmu/m3u8-downloader':
        specifier: ^0.4.0
        version: 0.4.0
      '@renmu/throttle':
        specifier: ^1.0.3
        version: 1.0.3
      arktype:
        specifier: ^2.1.2
        version: 2.1.2
      ass-compiler:
        specifier: ^0.1.14
        version: 0.1.14
      awilix:
        specifier: ^11.0.4
        version: 11.0.4
      better-sqlite3:
        specifier: 'catalog:'
        version: 12.4.1
      check-disk-space:
        specifier: ^3.4.0
        version: 3.4.0
      dayjs:
        specifier: ^1.11.18
        version: 1.11.18
      douyu-api:
        specifier: ^0.1.0
        version: 0.1.0
      ejs:
        specifier: ^3.1.10
        version: 3.1.10
      fast-xml-parser:
        specifier: ^4.5.0
        version: 4.5.0
      font-ls:
        specifier: 'catalog:'
        version: 0.6.1
      nodemailer:
        specifier: ^6.9.16
        version: 6.9.16
      ntsuspend:
        specifier: 'catalog:'
        version: 1.0.2
      ollama:
        specifier: ^0.5.9
        version: 0.5.9
      p-limit:
        specifier: ^6.1.0
        version: 6.1.0
      pan123-uploader:
        specifier: 0.3.0
        version: 0.3.0
      serverchan-sdk:
        specifier: ^1.0.6
        version: 1.0.6(encoding@0.1.13)
      subtitle:
        specifier: ^4.2.1
        version: 4.2.1
      tiny-typed-emitter:
        specifier: ^2.1.0
        version: 2.1.0
      trash:
        specifier: ^9.0.0
        version: 9.0.0(patch_hash=knfqho266jmayp7bpztl4tszxi)
      tree-kill:
        specifier: ^1.2.2
        version: 1.2.2
      zod:
        specifier: ^3.23.8
        version: 3.23.8
    devDependencies:
      '@types/nodemailer':
        specifier: ^6.4.17
        version: 6.4.17

  packages/types: {}

packages:

  7zip-bin@5.2.0:
    resolution: {integrity: sha512-ukTPVhqG4jNzMro2qA9HSCSSVJN3aN7tlb+hfqYCt3ER0yWroeA2VR38MNrOHLQ/cVj+DaIMad0kFCtWWowh/A==}

  '@ampproject/remapping@2.3.0':
    resolution: {integrity: sha512-30iZtAPgz+LTIYoeivqYo853f02jBYSd5uGnGpkFV0M3xOt9aN73erkgYAmZU43x4VfqcnLxW9Kpg3R5LC4YYw==}
    engines: {node: '>=6.0.0'}

  '@ark/schema@0.43.1':
    resolution: {integrity: sha512-B28ceusolthB9bmHQEG9Lp16keUTt5JhuoB9Uhaw7MQh9+ODSbH4d2KJDD/yrMSeoXiNqEGuWmhlR6YO2pdNvA==}

  '@ark/util@0.43.1':
    resolution: {integrity: sha512-sRx5bZiNoilA7mr5lAu78ZHOJx88nCagLER9Ns1FfoWWHrDWj8J8xU+VFj0g1ujJrAxWsVJRVElOEZ0XzXCrDw==}

  '@babel/code-frame@7.26.2':
    resolution: {integrity: sha512-RJlIHRueQgwWitWgF8OdFYGZX328Ax5BCemNGlqHfplnRT9ESi8JkFlvaVYbS+UubVY6dpv87Fs2u5M29iNFVQ==}
    engines: {node: '>=6.9.0'}

  '@babel/compat-data@7.26.2':
    resolution: {integrity: sha512-Z0WgzSEa+aUcdiJuCIqgujCshpMWgUpgOxXotrYPSA53hA3qopNaqcJpyr0hVb1FeWdnqFA35/fUtXgBK8srQg==}
    engines: {node: '>=6.9.0'}

  '@babel/compat-data@7.26.8':
    resolution: {integrity: sha512-oH5UPLMWR3L2wEFLnFJ1TZXqHufiTKAiLfqw5zkhS4dKXLJ10yVztfil/twG8EDTA4F/tvVNw9nOl4ZMslB8rQ==}
    engines: {node: '>=6.9.0'}

  '@babel/core@7.26.0':
    resolution: {integrity: sha512-i1SLeK+DzNnQ3LL/CswPCa/E5u4lh1k6IAEphON8F+cXt0t9euTshDru0q7/IqMa1PMPz5RnHuHscF8/ZJsStg==}
    engines: {node: '>=6.9.0'}

  '@babel/core@7.26.10':
    resolution: {integrity: sha512-vMqyb7XCDMPvJFFOaT9kxtiRh42GwlZEg1/uIgtZshS5a/8OaduUfCi7kynKgc3Tw/6Uo2D+db9qBttghhmxwQ==}
    engines: {node: '>=6.9.0'}

  '@babel/generator@7.26.2':
    resolution: {integrity: sha512-zevQbhbau95nkoxSq3f/DC/SC+EEOUZd3DYqfSkMhY2/wfSeaHV1Ew4vk8e+x8lja31IbyuUa2uQ3JONqKbysw==}
    engines: {node: '>=6.9.0'}

  '@babel/generator@7.27.0':
    resolution: {integrity: sha512-VybsKvpiN1gU1sdMZIp7FcqphVVKEwcuj02x73uvcHE0PTihx1nlBcowYWhDwjpoAXRv43+gDzyggGnn1XZhVw==}
    engines: {node: '>=6.9.0'}

  '@babel/helper-compilation-targets@7.25.9':
    resolution: {integrity: sha512-j9Db8Suy6yV/VHa4qzrj9yZfZxhLWQdVnRlXxmKLYlhWUVB1sB2G5sxuWYXk/whHD9iW76PmNzxZ4UCnTQTVEQ==}
    engines: {node: '>=6.9.0'}

  '@babel/helper-compilation-targets@7.27.0':
    resolution: {integrity: sha512-LVk7fbXml0H2xH34dFzKQ7TDZ2G4/rVTOrq9V+icbbadjbVxxeFeDsNHv2SrZeWoA+6ZiTyWYWtScEIW07EAcA==}
    engines: {node: '>=6.9.0'}

  '@babel/helper-module-imports@7.25.9':
    resolution: {integrity: sha512-tnUA4RsrmflIM6W6RFTLFSXITtl0wKjgpnLgXyowocVPrbYrLUXSBXDgTs8BlbmIzIdlBySRQjINYs2BAkiLtw==}
    engines: {node: '>=6.9.0'}

  '@babel/helper-module-transforms@7.26.0':
    resolution: {integrity: sha512-xO+xu6B5K2czEnQye6BHA7DolFFmS3LB7stHZFaOLb1pAwO1HWLS8fXA+eh0A2yIvltPVmx3eNNDBJA2SLHXFw==}
    engines: {node: '>=6.9.0'}
    peerDependencies:
      '@babel/core': ^7.0.0

  '@babel/helper-plugin-utils@7.25.9':
    resolution: {integrity: sha512-kSMlyUVdWe25rEsRGviIgOWnoT/nfABVWlqt9N19/dIPWViAOW2s9wznP5tURbs/IDuNk4gPy3YdYRgH3uxhBw==}
    engines: {node: '>=6.9.0'}

  '@babel/helper-string-parser@7.25.9':
    resolution: {integrity: sha512-4A/SCr/2KLd5jrtOMFzaKjVtAei3+2r/NChoBNoZ3EyP/+GlhoaEGoWOZUmFmoITP7zOJyHIMm+DYRd8o3PvHA==}
    engines: {node: '>=6.9.0'}

  '@babel/helper-validator-identifier@7.25.9':
    resolution: {integrity: sha512-Ed61U6XJc3CVRfkERJWDz4dJwKe7iLmmJsbOGu9wSloNSFttHV0I8g6UAgb7qnK5ly5bGLPd4oXZlxCdANBOWQ==}
    engines: {node: '>=6.9.0'}

  '@babel/helper-validator-option@7.25.9':
    resolution: {integrity: sha512-e/zv1co8pp55dNdEcCynfj9X7nyUKUXoUEwfXqaZt0omVOmDe9oOTdKStH4GmAw6zxMFs50ZayuMfHDKlO7Tfw==}
    engines: {node: '>=6.9.0'}

  '@babel/helpers@7.26.0':
    resolution: {integrity: sha512-tbhNuIxNcVb21pInl3ZSjksLCvgdZy9KwJ8brv993QtIVKJBBkYXz4q4ZbAv31GdnC+R90np23L5FbEBlthAEw==}
    engines: {node: '>=6.9.0'}

  '@babel/helpers@7.27.0':
    resolution: {integrity: sha512-U5eyP/CTFPuNE3qk+WZMxFkp/4zUzdceQlfzf7DdGdhp+Fezd7HD+i8Y24ZuTMKX3wQBld449jijbGq6OdGNQg==}
    engines: {node: '>=6.9.0'}

  '@babel/parser@7.26.2':
    resolution: {integrity: sha512-DWMCZH9WA4Maitz2q21SRKHo9QXZxkDsbNZoVD62gusNtNBBqDg9i7uOhASfTfIGNzW+O+r7+jAlM8dwphcJKQ==}
    engines: {node: '>=6.0.0'}
    hasBin: true

  '@babel/parser@7.27.0':
    resolution: {integrity: sha512-iaepho73/2Pz7w2eMS0Q5f83+0RKI7i4xmiYeBmDzfRVbQtTOG7Ts0S4HzJVsTMGI9keU8rNfuZr8DKfSt7Yyg==}
    engines: {node: '>=6.0.0'}
    hasBin: true

  '@babel/plugin-transform-arrow-functions@7.25.9':
    resolution: {integrity: sha512-6jmooXYIwn9ca5/RylZADJ+EnSxVUS5sjeJ9UPk6RWRzXCmOJCy6dqItPJFpw2cuCangPK4OYr5uhGKcmrm5Qg==}
    engines: {node: '>=6.9.0'}
    peerDependencies:
      '@babel/core': ^7.0.0-0

  '@babel/runtime@7.26.0':
    resolution: {integrity: sha512-FDSOghenHTiToteC/QRlv2q3DhPZ/oOXTBoirfWNx1Cx3TMVcGWQtMMmQcSvb/JjpNeGzx8Pq/b4fKEJuWm1sw==}
    engines: {node: '>=6.9.0'}

  '@babel/template@7.25.9':
    resolution: {integrity: sha512-9DGttpmPvIxBb/2uwpVo3dqJ+O6RooAFOS+lB+xDqoE2PVCE8nfoHMdZLpfCQRLwvohzXISPZcgxt80xLfsuwg==}
    engines: {node: '>=6.9.0'}

  '@babel/template@7.27.0':
    resolution: {integrity: sha512-2ncevenBqXI6qRMukPlXwHKHchC7RyMuu4xv5JBXRfOGVcTy1mXCD12qrp7Jsoxll1EV3+9sE4GugBVRjT2jFA==}
    engines: {node: '>=6.9.0'}

  '@babel/traverse@7.25.9':
    resolution: {integrity: sha512-ZCuvfwOwlz/bawvAuvcj8rrithP2/N55Tzz342AkTvq4qaWbGfmCk/tKhNaV2cthijKrPAA8SRJV5WWe7IBMJw==}
    engines: {node: '>=6.9.0'}

  '@babel/traverse@7.27.0':
    resolution: {integrity: sha512-19lYZFzYVQkkHkl4Cy4WrAVcqBkgvV2YM2TU3xG6DIwO7O3ecbDPfW3yM3bjAGcqcQHi+CCtjMR3dIEHxsd6bA==}
    engines: {node: '>=6.9.0'}

  '@babel/types@7.26.0':
    resolution: {integrity: sha512-Z/yiTPj+lDVnF7lWeKCIJzaIkI0vYO87dMpZ4bg4TDrFe4XXLFWL1TbXU27gBP3QccxV9mZICCrnjnYlJjXHOA==}
    engines: {node: '>=6.9.0'}

  '@babel/types@7.27.0':
    resolution: {integrity: sha512-H45s8fVLYjbhFH62dIJ3WtmJ6RSPt/3DRO0ZcT2SUiYiQyz3BLVb9ADEnLl91m74aQPS3AzzeajZHYOalWe3bg==}
    engines: {node: '>=6.9.0'}

  '@bufbuild/protobuf@2.2.3':
    resolution: {integrity: sha512-tFQoXHJdkEOSwj5tRIZSPNUuXK3RaR7T1nUrPgbYX1pUbvqqaaZAsfo+NXBPsz5rZMSKVFrgK1WL8Q/MSLvprg==}

  '@css-render/plugin-bem@0.15.14':
    resolution: {integrity: sha512-QK513CJ7yEQxm/P3EwsI+d+ha8kSOcjGvD6SevM41neEMxdULE+18iuQK6tEChAWMOQNQPLG/Rw3Khb69r5neg==}
    peerDependencies:
      css-render: ~0.15.14

  '@css-render/vue3-ssr@0.15.14':
    resolution: {integrity: sha512-//8027GSbxE9n3QlD73xFY6z4ZbHbvrOVB7AO6hsmrEzGbg+h2A09HboUyDgu+xsmj7JnvJD39Irt+2D0+iV8g==}
    peerDependencies:
      vue: ^3.0.11

  '@develar/schema-utils@2.6.5':
    resolution: {integrity: sha512-0cp4PsWQ/9avqTVMCtZ+GirikIA36ikvjtHweU4/j8yLtgObI0+JUPhYFScgwlteveGB1rt3Cm8UhN04XayDig==}
    engines: {node: '>= 8.9.0'}

  '@electron-toolkit/eslint-config-ts@2.0.0':
    resolution: {integrity: sha512-NGXadMyWH9+ZsgYe/u5E0mqK2qTDq01kKKnyo7oiq/7v/dWoMoPhqSkn69NZvt7WmnFNOm57l71fv6128mAx3Q==}
    peerDependencies:
      eslint: '>=8.56.0'
      typescript: '*'
    peerDependenciesMeta:
      typescript:
        optional: true

  '@electron-toolkit/eslint-config@1.0.2':
    resolution: {integrity: sha512-GJVuMsxBHfVARfmUoSTCHT0e/QfWlVbXcGk3tgoku0ad6tLjydbv2LpvKi02+Sy2WiEz9L9SkGSw090ukT/F0A==}
    peerDependencies:
      eslint: '>= 8.0.0'

  '@electron-toolkit/preload@3.0.1':
    resolution: {integrity: sha512-EzoQmpK8jqqU8YnM5jRe0GJjGVJPke2KtANqz8QtN2JPT96ViOvProBdK5C6riCm0j1T8jjAGVQCZLQy9OVoIA==}
    peerDependencies:
      electron: '>=13.0.0'

  '@electron-toolkit/tsconfig@1.0.1':
    resolution: {integrity: sha512-M0Mol3odspvtCuheyujLNAW7bXq7KFNYVMRtpjFa4ZfES4MuklXBC7Nli/omvc+PRKlrklgAGx3l4VakjNo8jg==}
    peerDependencies:
      '@types/node': '*'

  '@electron-toolkit/utils@4.0.0':
    resolution: {integrity: sha512-qXSntwEzluSzKl4z5yFNBknmPGjPa3zFhE4mp9+h0cgokY5ornAeP+CJQDBhKsL1S58aOQfcwkD3NwLZCl+64g==}
    peerDependencies:
      electron: '>=13.0.0'

  '@electron/asar@3.2.17':
    resolution: {integrity: sha512-OcWImUI686w8LkghQj9R2ynZ2ME693Ek6L1SiaAgqGKzBaTIZw3fHDqN82Rcl+EU1Gm9EgkJ5KLIY/q5DCRbbA==}
    engines: {node: '>=10.12.0'}
    hasBin: true

  '@electron/get@2.0.3':
    resolution: {integrity: sha512-Qkzpg2s9GnVV2I2BjRksUi43U5e6+zaQMcjoJy0C+C5oxaKl+fmckGDQFtRpZpZV0NQekuZZ+tGz7EA9TVnQtQ==}
    engines: {node: '>=12'}

  '@electron/node-gyp@https://codeload.github.com/electron/node-gyp/tar.gz/06b29aafb7708acef8b3669835c8a7857ebc92d2':
    resolution: {tarball: https://codeload.github.com/electron/node-gyp/tar.gz/06b29aafb7708acef8b3669835c8a7857ebc92d2}
    version: 10.2.0-electron.1
    engines: {node: '>=12.13.0'}
    hasBin: true

  '@electron/notarize@2.2.1':
    resolution: {integrity: sha512-aL+bFMIkpR0cmmj5Zgy0LMKEpgy43/hw5zadEArgmAMWWlKc5buwFvFT9G/o/YJkvXAJm5q3iuTuLaiaXW39sg==}
    engines: {node: '>= 10.0.0'}

  '@electron/osx-sign@1.0.5':
    resolution: {integrity: sha512-k9ZzUQtamSoweGQDV2jILiRIHUu7lYlJ3c6IEmjv1hC17rclE+eb9U+f6UFlOOETo0JzY1HNlXy4YOlCvl+Lww==}
    engines: {node: '>=12.0.0'}
    hasBin: true

  '@electron/rebuild@3.7.1':
    resolution: {integrity: sha512-sKGD+xav4Gh25+LcLY0rjIwcCFTw+f/HU1pB48UVbwxXXRGaXEqIH0AaYKN46dgd/7+6kuiDXzoyAEvx1zCsdw==}
    engines: {node: '>=12.13.0'}
    hasBin: true

  '@electron/universal@1.5.1':
    resolution: {integrity: sha512-kbgXxyEauPJiQQUNG2VgUeyfQNFk6hBF11ISN2PNI6agUgPl55pv4eQmaqHzTAzchBvqZ2tQuRVaPStGf0mxGw==}
    engines: {node: '>=8.6'}

  '@emotion/hash@0.8.0':
    resolution: {integrity: sha512-kBJtf7PH6aWwZ6fka3zQ0p6SBYzx4fl1LoZXE2RrnYST9Xljm7WfKJrU4g/Xr3Beg72MLrp1AWNUmuYJTL7Cow==}

  '@esbuild/aix-ppc64@0.23.1':
    resolution: {integrity: sha512-6VhYk1diRqrhBAqpJEdjASR/+WVRtfjpqKuNw11cLiaWpAT/Uu+nokB+UJnevzy/P9C/ty6AOe0dwueMrGh/iQ==}
    engines: {node: '>=18'}
    cpu: [ppc64]
    os: [aix]

  '@esbuild/aix-ppc64@0.25.2':
    resolution: {integrity: sha512-wCIboOL2yXZym2cgm6mlA742s9QeJ8DjGVaL39dLN4rRwrOgOyYSnOaFPhKZGLb2ngj4EyfAFjsNJwPXZvseag==}
    engines: {node: '>=18'}
    cpu: [ppc64]
    os: [aix]

  '@esbuild/android-arm64@0.23.1':
    resolution: {integrity: sha512-xw50ipykXcLstLeWH7WRdQuysJqejuAGPd30vd1i5zSyKK3WE+ijzHmLKxdiCMtH1pHz78rOg0BKSYOSB/2Khw==}
    engines: {node: '>=18'}
    cpu: [arm64]
    os: [android]

  '@esbuild/android-arm64@0.25.2':
    resolution: {integrity: sha512-5ZAX5xOmTligeBaeNEPnPaeEuah53Id2tX4c2CVP3JaROTH+j4fnfHCkr1PjXMd78hMst+TlkfKcW/DlTq0i4w==}
    engines: {node: '>=18'}
    cpu: [arm64]
    os: [android]

  '@esbuild/android-arm@0.23.1':
    resolution: {integrity: sha512-uz6/tEy2IFm9RYOyvKl88zdzZfwEfKZmnX9Cj1BHjeSGNuGLuMD1kR8y5bteYmwqKm1tj8m4cb/aKEorr6fHWQ==}
    engines: {node: '>=18'}
    cpu: [arm]
    os: [android]

  '@esbuild/android-arm@0.25.2':
    resolution: {integrity: sha512-NQhH7jFstVY5x8CKbcfa166GoV0EFkaPkCKBQkdPJFvo5u+nGXLEH/ooniLb3QI8Fk58YAx7nsPLozUWfCBOJA==}
    engines: {node: '>=18'}
    cpu: [arm]
    os: [android]

  '@esbuild/android-x64@0.23.1':
    resolution: {integrity: sha512-nlN9B69St9BwUoB+jkyU090bru8L0NA3yFvAd7k8dNsVH8bi9a8cUAUSEcEEgTp2z3dbEDGJGfP6VUnkQnlReg==}
    engines: {node: '>=18'}
    cpu: [x64]
    os: [android]

  '@esbuild/android-x64@0.25.2':
    resolution: {integrity: sha512-Ffcx+nnma8Sge4jzddPHCZVRvIfQ0kMsUsCMcJRHkGJ1cDmhe4SsrYIjLUKn1xpHZybmOqCWwB0zQvsjdEHtkg==}
    engines: {node: '>=18'}
    cpu: [x64]
    os: [android]

  '@esbuild/darwin-arm64@0.23.1':
    resolution: {integrity: sha512-YsS2e3Wtgnw7Wq53XXBLcV6JhRsEq8hkfg91ESVadIrzr9wO6jJDMZnCQbHm1Guc5t/CdDiFSSfWP58FNuvT3Q==}
    engines: {node: '>=18'}
    cpu: [arm64]
    os: [darwin]

  '@esbuild/darwin-arm64@0.25.2':
    resolution: {integrity: sha512-MpM6LUVTXAzOvN4KbjzU/q5smzryuoNjlriAIx+06RpecwCkL9JpenNzpKd2YMzLJFOdPqBpuub6eVRP5IgiSA==}
    engines: {node: '>=18'}
    cpu: [arm64]
    os: [darwin]

  '@esbuild/darwin-x64@0.23.1':
    resolution: {integrity: sha512-aClqdgTDVPSEGgoCS8QDG37Gu8yc9lTHNAQlsztQ6ENetKEO//b8y31MMu2ZaPbn4kVsIABzVLXYLhCGekGDqw==}
    engines: {node: '>=18'}
    cpu: [x64]
    os: [darwin]

  '@esbuild/darwin-x64@0.25.2':
    resolution: {integrity: sha512-5eRPrTX7wFyuWe8FqEFPG2cU0+butQQVNcT4sVipqjLYQjjh8a8+vUTfgBKM88ObB85ahsnTwF7PSIt6PG+QkA==}
    engines: {node: '>=18'}
    cpu: [x64]
    os: [darwin]

  '@esbuild/freebsd-arm64@0.23.1':
    resolution: {integrity: sha512-h1k6yS8/pN/NHlMl5+v4XPfikhJulk4G+tKGFIOwURBSFzE8bixw1ebjluLOjfwtLqY0kewfjLSrO6tN2MgIhA==}
    engines: {node: '>=18'}
    cpu: [arm64]
    os: [freebsd]

  '@esbuild/freebsd-arm64@0.25.2':
    resolution: {integrity: sha512-mLwm4vXKiQ2UTSX4+ImyiPdiHjiZhIaE9QvC7sw0tZ6HoNMjYAqQpGyui5VRIi5sGd+uWq940gdCbY3VLvsO1w==}
    engines: {node: '>=18'}
    cpu: [arm64]
    os: [freebsd]

  '@esbuild/freebsd-x64@0.23.1':
    resolution: {integrity: sha512-lK1eJeyk1ZX8UklqFd/3A60UuZ/6UVfGT2LuGo3Wp4/z7eRTRYY+0xOu2kpClP+vMTi9wKOfXi2vjUpO1Ro76g==}
    engines: {node: '>=18'}
    cpu: [x64]
    os: [freebsd]

  '@esbuild/freebsd-x64@0.25.2':
    resolution: {integrity: sha512-6qyyn6TjayJSwGpm8J9QYYGQcRgc90nmfdUb0O7pp1s4lTY+9D0H9O02v5JqGApUyiHOtkz6+1hZNvNtEhbwRQ==}
    engines: {node: '>=18'}
    cpu: [x64]
    os: [freebsd]

  '@esbuild/linux-arm64@0.23.1':
    resolution: {integrity: sha512-/93bf2yxencYDnItMYV/v116zff6UyTjo4EtEQjUBeGiVpMmffDNUyD9UN2zV+V3LRV3/on4xdZ26NKzn6754g==}
    engines: {node: '>=18'}
    cpu: [arm64]
    os: [linux]

  '@esbuild/linux-arm64@0.25.2':
    resolution: {integrity: sha512-gq/sjLsOyMT19I8obBISvhoYiZIAaGF8JpeXu1u8yPv8BE5HlWYobmlsfijFIZ9hIVGYkbdFhEqC0NvM4kNO0g==}
    engines: {node: '>=18'}
    cpu: [arm64]
    os: [linux]

  '@esbuild/linux-arm@0.23.1':
    resolution: {integrity: sha512-CXXkzgn+dXAPs3WBwE+Kvnrf4WECwBdfjfeYHpMeVxWE0EceB6vhWGShs6wi0IYEqMSIzdOF1XjQ/Mkm5d7ZdQ==}
    engines: {node: '>=18'}
    cpu: [arm]
    os: [linux]

  '@esbuild/linux-arm@0.25.2':
    resolution: {integrity: sha512-UHBRgJcmjJv5oeQF8EpTRZs/1knq6loLxTsjc3nxO9eXAPDLcWW55flrMVc97qFPbmZP31ta1AZVUKQzKTzb0g==}
    engines: {node: '>=18'}
    cpu: [arm]
    os: [linux]

  '@esbuild/linux-ia32@0.23.1':
    resolution: {integrity: sha512-VTN4EuOHwXEkXzX5nTvVY4s7E/Krz7COC8xkftbbKRYAl96vPiUssGkeMELQMOnLOJ8k3BY1+ZY52tttZnHcXQ==}
    engines: {node: '>=18'}
    cpu: [ia32]
    os: [linux]

  '@esbuild/linux-ia32@0.25.2':
    resolution: {integrity: sha512-bBYCv9obgW2cBP+2ZWfjYTU+f5cxRoGGQ5SeDbYdFCAZpYWrfjjfYwvUpP8MlKbP0nwZ5gyOU/0aUzZ5HWPuvQ==}
    engines: {node: '>=18'}
    cpu: [ia32]
    os: [linux]

  '@esbuild/linux-loong64@0.23.1':
    resolution: {integrity: sha512-Vx09LzEoBa5zDnieH8LSMRToj7ir/Jeq0Gu6qJ/1GcBq9GkfoEAoXvLiW1U9J1qE/Y/Oyaq33w5p2ZWrNNHNEw==}
    engines: {node: '>=18'}
    cpu: [loong64]
    os: [linux]

  '@esbuild/linux-loong64@0.25.2':
    resolution: {integrity: sha512-SHNGiKtvnU2dBlM5D8CXRFdd+6etgZ9dXfaPCeJtz+37PIUlixvlIhI23L5khKXs3DIzAn9V8v+qb1TRKrgT5w==}
    engines: {node: '>=18'}
    cpu: [loong64]
    os: [linux]

  '@esbuild/linux-mips64el@0.23.1':
    resolution: {integrity: sha512-nrFzzMQ7W4WRLNUOU5dlWAqa6yVeI0P78WKGUo7lg2HShq/yx+UYkeNSE0SSfSure0SqgnsxPvmAUu/vu0E+3Q==}
    engines: {node: '>=18'}
    cpu: [mips64el]
    os: [linux]

  '@esbuild/linux-mips64el@0.25.2':
    resolution: {integrity: sha512-hDDRlzE6rPeoj+5fsADqdUZl1OzqDYow4TB4Y/3PlKBD0ph1e6uPHzIQcv2Z65u2K0kpeByIyAjCmjn1hJgG0Q==}
    engines: {node: '>=18'}
    cpu: [mips64el]
    os: [linux]

  '@esbuild/linux-ppc64@0.23.1':
    resolution: {integrity: sha512-dKN8fgVqd0vUIjxuJI6P/9SSSe/mB9rvA98CSH2sJnlZ/OCZWO1DJvxj8jvKTfYUdGfcq2dDxoKaC6bHuTlgcw==}
    engines: {node: '>=18'}
    cpu: [ppc64]
    os: [linux]

  '@esbuild/linux-ppc64@0.25.2':
    resolution: {integrity: sha512-tsHu2RRSWzipmUi9UBDEzc0nLc4HtpZEI5Ba+Omms5456x5WaNuiG3u7xh5AO6sipnJ9r4cRWQB2tUjPyIkc6g==}
    engines: {node: '>=18'}
    cpu: [ppc64]
    os: [linux]

  '@esbuild/linux-riscv64@0.23.1':
    resolution: {integrity: sha512-5AV4Pzp80fhHL83JM6LoA6pTQVWgB1HovMBsLQ9OZWLDqVY8MVobBXNSmAJi//Csh6tcY7e7Lny2Hg1tElMjIA==}
    engines: {node: '>=18'}
    cpu: [riscv64]
    os: [linux]

  '@esbuild/linux-riscv64@0.25.2':
    resolution: {integrity: sha512-k4LtpgV7NJQOml/10uPU0s4SAXGnowi5qBSjaLWMojNCUICNu7TshqHLAEbkBdAszL5TabfvQ48kK84hyFzjnw==}
    engines: {node: '>=18'}
    cpu: [riscv64]
    os: [linux]

  '@esbuild/linux-s390x@0.23.1':
    resolution: {integrity: sha512-9ygs73tuFCe6f6m/Tb+9LtYxWR4c9yg7zjt2cYkjDbDpV/xVn+68cQxMXCjUpYwEkze2RcU/rMnfIXNRFmSoDw==}
    engines: {node: '>=18'}
    cpu: [s390x]
    os: [linux]

  '@esbuild/linux-s390x@0.25.2':
    resolution: {integrity: sha512-GRa4IshOdvKY7M/rDpRR3gkiTNp34M0eLTaC1a08gNrh4u488aPhuZOCpkF6+2wl3zAN7L7XIpOFBhnaE3/Q8Q==}
    engines: {node: '>=18'}
    cpu: [s390x]
    os: [linux]

  '@esbuild/linux-x64@0.23.1':
    resolution: {integrity: sha512-EV6+ovTsEXCPAp58g2dD68LxoP/wK5pRvgy0J/HxPGB009omFPv3Yet0HiaqvrIrgPTBuC6wCH1LTOY91EO5hQ==}
    engines: {node: '>=18'}
    cpu: [x64]
    os: [linux]

  '@esbuild/linux-x64@0.25.2':
    resolution: {integrity: sha512-QInHERlqpTTZ4FRB0fROQWXcYRD64lAoiegezDunLpalZMjcUcld3YzZmVJ2H/Cp0wJRZ8Xtjtj0cEHhYc/uUg==}
    engines: {node: '>=18'}
    cpu: [x64]
    os: [linux]

  '@esbuild/netbsd-arm64@0.25.2':
    resolution: {integrity: sha512-talAIBoY5M8vHc6EeI2WW9d/CkiO9MQJ0IOWX8hrLhxGbro/vBXJvaQXefW2cP0z0nQVTdQ/eNyGFV1GSKrxfw==}
    engines: {node: '>=18'}
    cpu: [arm64]
    os: [netbsd]

  '@esbuild/netbsd-x64@0.23.1':
    resolution: {integrity: sha512-aevEkCNu7KlPRpYLjwmdcuNz6bDFiE7Z8XC4CPqExjTvrHugh28QzUXVOZtiYghciKUacNktqxdpymplil1beA==}
    engines: {node: '>=18'}
    cpu: [x64]
    os: [netbsd]

  '@esbuild/netbsd-x64@0.25.2':
    resolution: {integrity: sha512-voZT9Z+tpOxrvfKFyfDYPc4DO4rk06qamv1a/fkuzHpiVBMOhpjK+vBmWM8J1eiB3OLSMFYNaOaBNLXGChf5tg==}
    engines: {node: '>=18'}
    cpu: [x64]
    os: [netbsd]

  '@esbuild/openbsd-arm64@0.23.1':
    resolution: {integrity: sha512-3x37szhLexNA4bXhLrCC/LImN/YtWis6WXr1VESlfVtVeoFJBRINPJ3f0a/6LV8zpikqoUg4hyXw0sFBt5Cr+Q==}
    engines: {node: '>=18'}
    cpu: [arm64]
    os: [openbsd]

  '@esbuild/openbsd-arm64@0.25.2':
    resolution: {integrity: sha512-dcXYOC6NXOqcykeDlwId9kB6OkPUxOEqU+rkrYVqJbK2hagWOMrsTGsMr8+rW02M+d5Op5NNlgMmjzecaRf7Tg==}
    engines: {node: '>=18'}
    cpu: [arm64]
    os: [openbsd]

  '@esbuild/openbsd-x64@0.23.1':
    resolution: {integrity: sha512-aY2gMmKmPhxfU+0EdnN+XNtGbjfQgwZj43k8G3fyrDM/UdZww6xrWxmDkuz2eCZchqVeABjV5BpildOrUbBTqA==}
    engines: {node: '>=18'}
    cpu: [x64]
    os: [openbsd]

  '@esbuild/openbsd-x64@0.25.2':
    resolution: {integrity: sha512-t/TkWwahkH0Tsgoq1Ju7QfgGhArkGLkF1uYz8nQS/PPFlXbP5YgRpqQR3ARRiC2iXoLTWFxc6DJMSK10dVXluw==}
    engines: {node: '>=18'}
    cpu: [x64]
    os: [openbsd]

  '@esbuild/sunos-x64@0.23.1':
    resolution: {integrity: sha512-RBRT2gqEl0IKQABT4XTj78tpk9v7ehp+mazn2HbUeZl1YMdaGAQqhapjGTCe7uw7y0frDi4gS0uHzhvpFuI1sA==}
    engines: {node: '>=18'}
    cpu: [x64]
    os: [sunos]

  '@esbuild/sunos-x64@0.25.2':
    resolution: {integrity: sha512-cfZH1co2+imVdWCjd+D1gf9NjkchVhhdpgb1q5y6Hcv9TP6Zi9ZG/beI3ig8TvwT9lH9dlxLq5MQBBgwuj4xvA==}
    engines: {node: '>=18'}
    cpu: [x64]
    os: [sunos]

  '@esbuild/win32-arm64@0.23.1':
    resolution: {integrity: sha512-4O+gPR5rEBe2FpKOVyiJ7wNDPA8nGzDuJ6gN4okSA1gEOYZ67N8JPk58tkWtdtPeLz7lBnY6I5L3jdsr3S+A6A==}
    engines: {node: '>=18'}
    cpu: [arm64]
    os: [win32]

  '@esbuild/win32-arm64@0.25.2':
    resolution: {integrity: sha512-7Loyjh+D/Nx/sOTzV8vfbB3GJuHdOQyrOryFdZvPHLf42Tk9ivBU5Aedi7iyX+x6rbn2Mh68T4qq1SDqJBQO5Q==}
    engines: {node: '>=18'}
    cpu: [arm64]
    os: [win32]

  '@esbuild/win32-ia32@0.23.1':
    resolution: {integrity: sha512-BcaL0Vn6QwCwre3Y717nVHZbAa4UBEigzFm6VdsVdT/MbZ38xoj1X9HPkZhbmaBGUD1W8vxAfffbDe8bA6AKnQ==}
    engines: {node: '>=18'}
    cpu: [ia32]
    os: [win32]

  '@esbuild/win32-ia32@0.25.2':
    resolution: {integrity: sha512-WRJgsz9un0nqZJ4MfhabxaD9Ft8KioqU3JMinOTvobbX6MOSUigSBlogP8QB3uxpJDsFS6yN+3FDBdqE5lg9kg==}
    engines: {node: '>=18'}
    cpu: [ia32]
    os: [win32]

  '@esbuild/win32-x64@0.23.1':
    resolution: {integrity: sha512-BHpFFeslkWrXWyUPnbKm+xYYVYruCinGcftSBaa8zoF9hZO4BcSCFUvHVTtzpIY6YzUnYtuEhZ+C9iEXjxnasg==}
    engines: {node: '>=18'}
    cpu: [x64]
    os: [win32]

  '@esbuild/win32-x64@0.25.2':
    resolution: {integrity: sha512-kM3HKb16VIXZyIeVrM1ygYmZBKybX8N4p754bw390wGO3Tf2j4L2/WYL+4suWujpgf6GBYs3jv7TyUivdd05JA==}
    engines: {node: '>=18'}
    cpu: [x64]
    os: [win32]

  '@eslint-community/eslint-utils@4.4.1':
    resolution: {integrity: sha512-s3O3waFUrMV8P/XaF/+ZTp1X9XBZW1a4B97ZnjQF2KYWaFD2A8KyFBsrsfSjEmjn3RGWAIuvlneuZm3CUK3jbA==}
    engines: {node: ^12.22.0 || ^14.17.0 || >=16.0.0}
    peerDependencies:
      eslint: ^6.0.0 || ^7.0.0 || >=8.0.0

  '@eslint-community/regexpp@4.12.1':
    resolution: {integrity: sha512-CCZCDJuduB9OUkFkY2IgppNZMi2lBQgD2qzwXkEia16cge2pijY/aXi96CJMquDMn3nJdlPV1A5KrJEXwfLNzQ==}
    engines: {node: ^12.0.0 || ^14.0.0 || >=16.0.0}

  '@eslint/eslintrc@2.1.4':
    resolution: {integrity: sha512-269Z39MS6wVJtsoUl10L60WdkhJVdPG24Q4eZTH3nnF6lpvSShEK3wQjDX9JRWAUPvPh7COouPpU9IrqaZFvtQ==}
    engines: {node: ^12.22.0 || ^14.17.0 || >=16.0.0}

  '@eslint/js@8.57.1':
    resolution: {integrity: sha512-d9zaMRSTIKDLhctzH12MtXvJKSSUhaHcjV+2Z+GK+EEY7XKpP5yR4x+N3TAcHTcu963nIr+TMcCb4DBCYX1z6Q==}
    engines: {node: ^12.22.0 || ^14.17.0 || >=16.0.0}

  '@gar/promisify@1.1.3':
    resolution: {integrity: sha512-k2Ty1JcVojjJFwrg/ThKi2ujJ7XNLYaFGNB/bWT9wGR+oSMJHMa5w+CUq6p/pVrKeNNgA7pCqEcjSnHVoqJQFw==}

  '@hapi/bourne@3.0.0':
    resolution: {integrity: sha512-Waj1cwPXJDucOib4a3bAISsKJVb15MKi9IvmTI/7ssVEm6sywXGjVJDhl6/umt1pK1ZS7PacXU3A1PmFKHEZ2w==}

  '@humanwhocodes/config-array@0.13.0':
    resolution: {integrity: sha512-DZLEEqFWQFiyK6h5YIeynKx7JlvCYWL0cImfSRXZ9l4Sg2efkFGTuFf6vzXjK1cq6IYkU+Eg/JizXw+TD2vRNw==}
    engines: {node: '>=10.10.0'}
    deprecated: Use @eslint/config-array instead

  '@humanwhocodes/module-importer@1.0.1':
    resolution: {integrity: sha512-bxveV4V8v5Yb4ncFTT3rPSgZBOpCkjfK0y4oVVVJwIuDVBRMDXrPyXRL988i5ap9m9bnyEEjWfm5WkBmtffLfA==}
    engines: {node: '>=12.22'}

  '@humanwhocodes/object-schema@2.0.3':
    resolution: {integrity: sha512-93zYdMES/c1D69yZiKDBj0V24vqNzB/koF26KPaagAfd3P/4gUlh3Dys5ogAK+Exi9QyzlD8x/08Zt7wIKcDcA==}
    deprecated: Use @eslint/object-schema instead

  '@isaacs/cliui@8.0.2':
    resolution: {integrity: sha512-O8jcjabXaleOG9DQ0+ARXWZBTfnP4WNAqzuiJK7ll44AmxGKv/J2M4TPjxjY3znBCfvBXFzucm1twdyFybFqEA==}
    engines: {node: '>=12'}

  '@isaacs/fs-minipass@4.0.1':
    resolution: {integrity: sha512-wgm9Ehl2jpeqP3zw/7mo3kRHFp5MEDhqAdwy1fTGkHAwnkGOVsgpvQhL8B5n1qlb01jV3n/bI0ZfZp5lWA1k4w==}
    engines: {node: '>=18.0.0'}

  '@istanbuljs/schema@0.1.3':
    resolution: {integrity: sha512-ZXRY4jNvVgSVQ8DL3LTcakaAtXwTVUxE81hslsyD2AtoXW/wVob10HkOJ1X/pAlcI7D+2YoZKg5do8G/w6RYgA==}
    engines: {node: '>=8'}

  '@jridgewell/gen-mapping@0.3.5':
    resolution: {integrity: sha512-IzL8ZoEDIBRWEzlCcRhOaCupYyN5gdIK+Q6fbFdPDg6HqX6jpkItn7DFIpW9LQzXG6Df9sA7+OKnq0qlz/GaQg==}
    engines: {node: '>=6.0.0'}

  '@jridgewell/resolve-uri@3.1.2':
    resolution: {integrity: sha512-bRISgCIjP20/tbWSPWMEi54QVPRZExkuD9lJL+UIxUKtwVJA8wW1Trb1jMs1RFXo1CBTNZ/5hpC9QvmKWdopKw==}
    engines: {node: '>=6.0.0'}

  '@jridgewell/set-array@1.2.1':
    resolution: {integrity: sha512-R8gLRTZeyp03ymzP/6Lil/28tGeGEzhx1q2k703KGWRAI1VdvPIXdG70VJc2pAMw3NA6JKL5hhFu1sJX0Mnn/A==}
    engines: {node: '>=6.0.0'}

  '@jridgewell/sourcemap-codec@1.5.0':
    resolution: {integrity: sha512-gv3ZRaISU3fjPAgNsriBRqGWQL6quFx04YMPW/zD8XMLsU32mhCCbfbO6KZFLjvYpCZ8zyDEgqsgf+PwPaM7GQ==}

  '@jridgewell/trace-mapping@0.3.25':
    resolution: {integrity: sha512-vNk6aEwybGtawWmy/PzwnGDOjCkLWSD2wqvjGGAgOAwCGWySYXfYoxt00IJkTF+8Lb57DwOb3Aa0o9CApepiYQ==}

  '@jsdoc/salty@0.2.9':
    resolution: {integrity: sha512-yYxMVH7Dqw6nO0d5NIV8OQWnitU8k6vXH8NtgqAfIa/IUqRMxRv/NUJJ08VEKbAakwxlgBl5PJdrU0dMPStsnw==}
    engines: {node: '>=v12.0.0'}

  '@juggle/resize-observer@3.4.0':
    resolution: {integrity: sha512-dfLbk+PwWvFzSxwk3n5ySL0hfBog779o8h68wK/7/APo/7cgyWp5jcXockbxdk5kFRkbeXWm4Fbi9FrdN381sA==}

  '@kineticcafe/rollup-plugin-delete@3.0.1':
    resolution: {integrity: sha512-GW4q8e31hfKcAkkt7TrVqg9jHwLBNJUnAtdEHX5QesQa39qz/bUftYOc89ikgTUQsINLSfYA8Y9LbEM6uKLp+w==}
    engines: {node: '>= 16'}
    deprecated: This package has been deprecated. Use rollup-plugin-delete instead.
    peerDependencies:
      rollup: ^1.20.0 || ^2.0.0 || ^3.0.0 || ^4.0.0

  '@koa/bodyparser@5.1.1':
    resolution: {integrity: sha512-ZBF49xqNVxnmJ+8iXegq+fXPQm9RSX8giNl/aXS5rW1VpNct92wnFbGR/47vfoRJVLARGQ4HVL4WaQ0u8IJVoA==}
    engines: {node: '>= 16'}
    peerDependencies:
      koa: ^2.14.1

  '@koa/cors@5.0.0':
    resolution: {integrity: sha512-x/iUDjcS90W69PryLDIMgFyV21YLTnG9zOpPXS7Bkt2b8AsY3zZsIpOLBkYr9fBcF3HbkKaER5hOBZLfpLgYNw==}
    engines: {node: '>= 14.0.0'}

  '@malept/cross-spawn-promise@1.1.1':
    resolution: {integrity: sha512-RTBGWL5FWQcg9orDOCcp4LvItNzUPcyEU9bwaeJX0rJ1IQxzucC48Y0/sQLp/g6t99IQgAlGIaesJS+gTn7tVQ==}
    engines: {node: '>= 10'}

  '@malept/cross-spawn-promise@2.0.0':
    resolution: {integrity: sha512-1DpKU0Z5ThltBwjNySMC14g0CkbyhCaz9FkhxqNsZI6uAPJXFS8cMXlBKo26FJ8ZuW6S9GCMcR9IO5k2X5/9Fg==}
    engines: {node: '>= 12.13.0'}

  '@malept/flatpak-bundler@0.4.0':
    resolution: {integrity: sha512-9QOtNffcOF/c1seMCDnjckb3R9WHcG34tky+FHpNKKCW0wc/scYLwMtO+ptyGUfMW0/b/n4qRiALlaFHc9Oj7Q==}
    engines: {node: '>= 10.0.0'}

  '@napi-rs/canvas-android-arm64@0.1.60':
    resolution: {integrity: sha512-KNOBYH3BUfUl5mo5wvrA2C+tJk0RnF4InkbsCoHdsxjhLjbriJKmu5DCFLaiG/c6WPfTcLRz73bGcP7boVeb6A==}
    engines: {node: '>= 10'}
    cpu: [arm64]
    os: [android]

  '@napi-rs/canvas-darwin-arm64@0.1.60':
    resolution: {integrity: sha512-j6PA7RwRcx0409Jk3zz6beq3EtvwEgvN46FyKgFnSnzoV0ey2kM+KI2XTpG3tE/v4+fTnQenR+ysUBEgtWuUuA==}
    engines: {node: '>= 10'}
    cpu: [arm64]
    os: [darwin]

  '@napi-rs/canvas-darwin-x64@0.1.60':
    resolution: {integrity: sha512-k0uBuShNK7QnOJlLhzxSsnSdJMkiU8VexqvuTEi0qABqKkHrYzD0ezUgtyvaVLOOoqxwGy1Hh5ZoEze5s9H/6g==}
    engines: {node: '>= 10'}
    cpu: [x64]
    os: [darwin]

  '@napi-rs/canvas-linux-arm-gnueabihf@0.1.60':
    resolution: {integrity: sha512-X2cQ6MIDZn5dMsy9jakASM6tvo2PGd3dq25gqrUzJeQIngQhLIWZtaYWza3md3M6HoQ4b/6W81OVQhgL/8uTkA==}
    engines: {node: '>= 10'}
    cpu: [arm]
    os: [linux]

  '@napi-rs/canvas-linux-arm64-gnu@0.1.60':
    resolution: {integrity: sha512-Ch02kQsetlXA4tfHfSJ63oyq9EbYB00yy/6hZ0/VYh60pLnopvsMt682+cM+rGBbgm14G+Heh3rDzJ6zBiiocw==}
    engines: {node: '>= 10'}
    cpu: [arm64]
    os: [linux]

  '@napi-rs/canvas-linux-arm64-musl@0.1.60':
    resolution: {integrity: sha512-7TpSJM4RnhHnAMrA/bDXitNVx9TV8ZLQ/47QHsNhdZ77yCgcEyLBRgUGvjsmnUpWIHhTOWTHDlGY47zHcQDfhA==}
    engines: {node: '>= 10'}
    cpu: [arm64]
    os: [linux]

  '@napi-rs/canvas-linux-x64-gnu@0.1.60':
    resolution: {integrity: sha512-46yi+fIUQ5SRg0Qs3L04zh67kk0uFJa2elWt/cS/7kEydu06uhjbJwW3123J9KShu2PKLlaZEqxJPksYpowoeA==}
    engines: {node: '>= 10'}
    cpu: [x64]
    os: [linux]

  '@napi-rs/canvas-linux-x64-musl@0.1.60':
    resolution: {integrity: sha512-lTKiv5VnccFyZAd27AL6t69djDXQlfUgVE03PTM5HZUUy0h7sQKnrGh2mSMq58E3/vA0k65IFDqVqxyLjCpvlw==}
    engines: {node: '>= 10'}
    cpu: [x64]
    os: [linux]

  '@napi-rs/canvas-win32-x64-msvc@0.1.60':
    resolution: {integrity: sha512-b7VjNQ3V/7G6VQqB8KvG9A06ENFZhxFMe4areUduipFwuJ0w35PGgOmYZHd0+iY9Nh7niECjgPRNDcrzpDlWXg==}
    engines: {node: '>= 10'}
    cpu: [x64]
    os: [win32]

  '@napi-rs/canvas@0.1.60':
    resolution: {integrity: sha512-2a/8ynCHVXu9JVTeT/RLrZy6kro3VHnxDqy7SyHIdzCUUwJoKuKNmDzXjD6bqE0W/07j1lFW7OVIAYSr1GiWuA==}
    engines: {node: '>= 10'}

  '@nodelib/fs.scandir@2.1.5':
    resolution: {integrity: sha512-vq24Bq3ym5HEQm2NKCr3yXDwjc7vTsEThRDnkp2DK9p1uqLR+DHurm/NOTo0KG7HYHU7eppKZj3MyqYuMBf62g==}
    engines: {node: '>= 8'}

  '@nodelib/fs.stat@2.0.5':
    resolution: {integrity: sha512-RkhPPp2zrqDAQA/2jNhnztcPAlv64XdhIp7a7454A5ovI7Bukxgt7MX7udwAu3zg1DcpPU0rz3VV1SeaqvY4+A==}
    engines: {node: '>= 8'}

  '@nodelib/fs.walk@1.2.8':
    resolution: {integrity: sha512-oGB+UxlgWcgQkgwo8GcEGwemoTFt3FIO9ababBmaGwXIoBKZ+GTy0pP185beGg7Llih/NSHSV2XAs1lnznocSg==}
    engines: {node: '>= 8'}

  '@npmcli/fs@2.1.2':
    resolution: {integrity: sha512-yOJKRvohFOaLqipNtwYB9WugyZKhC/DZC4VYPmpaCzDBrA8YpK3qHZ8/HGscMnE4GqbkLNuVcCnxkeQEdGt6LQ==}
    engines: {node: ^12.13.0 || ^14.15.0 || >=16.0.0}

  '@npmcli/move-file@2.0.1':
    resolution: {integrity: sha512-mJd2Z5TjYWq/ttPLLGqArdtnC74J6bOzg4rMDnN+p1xTacZ2yPRCk2y0oSWQtygLR9YVQXgOcONrwtnk3JupxQ==}
    engines: {node: ^12.13.0 || ^14.15.0 || >=16.0.0}
    deprecated: This functionality has been moved to @npmcli/fs

  '@pkgjs/parseargs@0.11.0':
    resolution: {integrity: sha512-+1VkjdD0QBLPodGrJUeqarH8VAIvQODIbwh9XpP5Syisf7YoQgsJKPNFoqqLQlu+VQ/tVSshMR6loPMn8U+dPg==}
    engines: {node: '>=14'}

  '@pkgr/core@0.1.1':
    resolution: {integrity: sha512-cq8o4cWH0ibXh9VGi5P20Tu9XF/0fFXl9EUinr9QfTM7a7p0oTA4iJRCQWppXR1Pg8dSM0UCItCkPwsk9qWWYA==}
    engines: {node: ^12.20.0 || ^14.18.0 || >=16.0.0}

  '@protobufjs/aspromise@1.1.2':
    resolution: {integrity: sha512-j+gKExEuLmKwvz3OgROXtrJ2UG2x8Ch2YZUxahh+s1F2HZ+wAceUNLkvy6zKCPVRkU++ZWQrdxsUeQXmcg4uoQ==}

  '@protobufjs/base64@1.1.2':
    resolution: {integrity: sha512-AZkcAA5vnN/v4PDqKyMR5lx7hZttPDgClv83E//FMNhR2TMcLUhfRUBHCmSl0oi9zMgDDqRUJkSxO3wm85+XLg==}

  '@protobufjs/codegen@2.0.4':
    resolution: {integrity: sha512-YyFaikqM5sH0ziFZCN3xDC7zeGaB/d0IUb9CATugHWbd1FRFwWwt4ld4OYMPWu5a3Xe01mGAULCdqhMlPl29Jg==}

  '@protobufjs/eventemitter@1.1.0':
    resolution: {integrity: sha512-j9ednRT81vYJ9OfVuXG6ERSTdEL1xVsNgqpkxMsbIabzSo3goCjDIveeGv5d03om39ML71RdmrGNjG5SReBP/Q==}

  '@protobufjs/fetch@1.1.0':
    resolution: {integrity: sha512-lljVXpqXebpsijW71PZaCYeIcE5on1w5DlQy5WH6GLbFryLUrBD4932W/E2BSpfRJWseIL4v/KPgBFxDOIdKpQ==}

  '@protobufjs/float@1.0.2':
    resolution: {integrity: sha512-Ddb+kVXlXst9d+R9PfTIxh1EdNkgoRe5tOX6t01f1lYWOvJnSPDBlG241QLzcyPdoNTsblLUdujGSE4RzrTZGQ==}

  '@protobufjs/inquire@1.1.0':
    resolution: {integrity: sha512-kdSefcPdruJiFMVSbn801t4vFK7KB/5gd2fYvrxhuJYg8ILrmn9SKSX2tZdV6V+ksulWqS7aXjBcRXl3wHoD9Q==}

  '@protobufjs/path@1.1.2':
    resolution: {integrity: sha512-6JOcJ5Tm08dOHAbdR3GrvP+yUUfkjG5ePsHYczMFLq3ZmMkAD98cDgcT2iA1lJ9NVwFd4tH/iSSoe44YWkltEA==}

  '@protobufjs/pool@1.1.0':
    resolution: {integrity: sha512-0kELaGSIDBKvcgS4zkjz1PeddatrjYcmMWOlAuAPwAeccUrPHdUqo/J6LiymHHEiJT5NrF1UVwxY14f+fy4WQw==}

  '@protobufjs/utf8@1.1.0':
    resolution: {integrity: sha512-Vvn3zZrhQZkkBE8LSuW3em98c0FwgO4nxzv6OdSxPKJIEKY2bGbHn+mhGIPerzI4twdxaP8/0+06HBpwf345Lw==}

  '@renmu/bili-api@2.10.0':
    resolution: {integrity: sha512-CscAUSbsui5e7dD+A9R5GKs5PpUZovNwDwcU4Y4wWwuFtxpifE6kAsC6zjc1GzaAb/7IUgxk4iAy2RYGphmFNA==}
    engines: {node: '>=18'}

  '@renmu/fluent-ffmpeg@2.3.3':
    resolution: {integrity: sha512-qQfknYSshHtZxrJdRQy8/+JJcdN7GAcx6zO6KzPvJBjm2uU9PbjK62qPukJT28DlWzgnIH/yqdrTPOmmLJsHag==}
    engines: {node: '>=18'}

  '@renmu/m3u8-downloader@0.4.0':
    resolution: {integrity: sha512-JS6jy03njOjEopa23cJsCBHfSEy1l0icxnGSC9iIrq0FR4NOCumlk+zkatG4cNWjL0o2feN7FgXoo7Ug/TR4UQ==}
    engines: {node: '>=18'}

  '@renmu/throttle@1.0.3':
    resolution: {integrity: sha512-6ArdPb+EJ3IXnvemzNDj8YIAJMgyU8NMCi3Ad4nL0Vr9R8TfAk4KvHHsu9tWbmOmgrbp3bCYYO7AAQRN0MRQuw==}
    engines: {node: '>= v0.8.0'}

  '@rollup/plugin-commonjs@26.0.3':
    resolution: {integrity: sha512-2BJcolt43MY+y5Tz47djHkodCC3c1VKVrBDKpVqHKpQ9z9S158kCCqB8NF6/gzxLdNlYW9abB3Ibh+kOWLp8KQ==}
    engines: {node: '>=16.0.0 || 14 >= 14.17'}
    peerDependencies:
      rollup: ^2.68.0||^3.0.0||^4.0.0
    peerDependenciesMeta:
      rollup:
        optional: true

  '@rollup/plugin-json@6.1.0':
    resolution: {integrity: sha512-EGI2te5ENk1coGeADSIwZ7G2Q8CJS2sF120T7jLw4xFw9n7wIOXHo+kIYRAoVpJAN+kmqZSoO3Fp4JtoNF4ReA==}
    engines: {node: '>=14.0.0'}
    peerDependencies:
      rollup: ^1.20.0||^2.0.0||^3.0.0||^4.0.0
    peerDependenciesMeta:
      rollup:
        optional: true

  '@rollup/plugin-node-resolve@15.3.0':
    resolution: {integrity: sha512-9eO5McEICxMzJpDW9OnMYSv4Sta3hmt7VtBFz5zR9273suNOydOyq/FrGeGy+KsTRFm8w0SLVhzig2ILFT63Ag==}
    engines: {node: '>=14.0.0'}
    peerDependencies:
      rollup: ^2.78.0||^3.0.0||^4.0.0
    peerDependenciesMeta:
      rollup:
        optional: true

  '@rollup/plugin-typescript@11.1.6':
    resolution: {integrity: sha512-R92yOmIACgYdJ7dJ97p4K69I8gg6IEHt8M7dUBxN3W6nrO8uUxX5ixl0yU/N3aZTi8WhPuICvOHXQvF6FaykAA==}
    engines: {node: '>=14.0.0'}
    peerDependencies:
      rollup: ^2.14.0||^3.0.0||^4.0.0
      tslib: '*'
      typescript: '>=3.7.0'
    peerDependenciesMeta:
      rollup:
        optional: true
      tslib:
        optional: true

  '@rollup/pluginutils@5.1.3':
    resolution: {integrity: sha512-Pnsb6f32CD2W3uCaLZIzDmeFyQ2b8UWMFI7xtwUezpcGBDVDW6y9XgAWIlARiGAo6eNF5FK5aQTr0LFyNyqq5A==}
    engines: {node: '>=14.0.0'}
    peerDependencies:
      rollup: ^1.20.0||^2.0.0||^3.0.0||^4.0.0
    peerDependenciesMeta:
      rollup:
        optional: true

  '@rollup/rollup-android-arm-eabi@4.24.4':
    resolution: {integrity: sha512-jfUJrFct/hTA0XDM5p/htWKoNNTbDLY0KRwEt6pyOA6k2fmk0WVwl65PdUdJZgzGEHWx+49LilkcSaumQRyNQw==}
    cpu: [arm]
    os: [android]

  '@rollup/rollup-android-arm-eabi@4.39.0':
    resolution: {integrity: sha512-lGVys55Qb00Wvh8DMAocp5kIcaNzEFTmGhfFd88LfaogYTRKrdxgtlO5H6S49v2Nd8R2C6wLOal0qv6/kCkOwA==}
    cpu: [arm]
    os: [android]

  '@rollup/rollup-android-arm64@4.24.4':
    resolution: {integrity: sha512-j4nrEO6nHU1nZUuCfRKoCcvh7PIywQPUCBa2UsootTHvTHIoIu2BzueInGJhhvQO/2FTRdNYpf63xsgEqH9IhA==}
    cpu: [arm64]
    os: [android]

  '@rollup/rollup-android-arm64@4.39.0':
    resolution: {integrity: sha512-It9+M1zE31KWfqh/0cJLrrsCPiF72PoJjIChLX+rEcujVRCb4NLQ5QzFkzIZW8Kn8FTbvGQBY5TkKBau3S8cCQ==}
    cpu: [arm64]
    os: [android]

  '@rollup/rollup-darwin-arm64@4.24.4':
    resolution: {integrity: sha512-GmU/QgGtBTeraKyldC7cDVVvAJEOr3dFLKneez/n7BvX57UdhOqDsVwzU7UOnYA7AAOt+Xb26lk79PldDHgMIQ==}
    cpu: [arm64]
    os: [darwin]

  '@rollup/rollup-darwin-arm64@4.39.0':
    resolution: {integrity: sha512-lXQnhpFDOKDXiGxsU9/l8UEGGM65comrQuZ+lDcGUx+9YQ9dKpF3rSEGepyeR5AHZ0b5RgiligsBhWZfSSQh8Q==}
    cpu: [arm64]
    os: [darwin]

  '@rollup/rollup-darwin-x64@4.24.4':
    resolution: {integrity: sha512-N6oDBiZCBKlwYcsEPXGDE4g9RoxZLK6vT98M8111cW7VsVJFpNEqvJeIPfsCzbf0XEakPslh72X0gnlMi4Ddgg==}
    cpu: [x64]
    os: [darwin]

  '@rollup/rollup-darwin-x64@4.39.0':
    resolution: {integrity: sha512-mKXpNZLvtEbgu6WCkNij7CGycdw9cJi2k9v0noMb++Vab12GZjFgUXD69ilAbBh034Zwn95c2PNSz9xM7KYEAQ==}
    cpu: [x64]
    os: [darwin]

  '@rollup/rollup-freebsd-arm64@4.24.4':
    resolution: {integrity: sha512-py5oNShCCjCyjWXCZNrRGRpjWsF0ic8f4ieBNra5buQz0O/U6mMXCpC1LvrHuhJsNPgRt36tSYMidGzZiJF6mw==}
    cpu: [arm64]
    os: [freebsd]

  '@rollup/rollup-freebsd-arm64@4.39.0':
    resolution: {integrity: sha512-jivRRlh2Lod/KvDZx2zUR+I4iBfHcu2V/BA2vasUtdtTN2Uk3jfcZczLa81ESHZHPHy4ih3T/W5rPFZ/hX7RtQ==}
    cpu: [arm64]
    os: [freebsd]

  '@rollup/rollup-freebsd-x64@4.24.4':
    resolution: {integrity: sha512-L7VVVW9FCnTTp4i7KrmHeDsDvjB4++KOBENYtNYAiYl96jeBThFfhP6HVxL74v4SiZEVDH/1ILscR5U9S4ms4g==}
    cpu: [x64]
    os: [freebsd]

  '@rollup/rollup-freebsd-x64@4.39.0':
    resolution: {integrity: sha512-8RXIWvYIRK9nO+bhVz8DwLBepcptw633gv/QT4015CpJ0Ht8punmoHU/DuEd3iw9Hr8UwUV+t+VNNuZIWYeY7Q==}
    cpu: [x64]
    os: [freebsd]

  '@rollup/rollup-linux-arm-gnueabihf@4.24.4':
    resolution: {integrity: sha512-10ICosOwYChROdQoQo589N5idQIisxjaFE/PAnX2i0Zr84mY0k9zul1ArH0rnJ/fpgiqfu13TFZR5A5YJLOYZA==}
    cpu: [arm]
    os: [linux]

  '@rollup/rollup-linux-arm-gnueabihf@4.39.0':
    resolution: {integrity: sha512-mz5POx5Zu58f2xAG5RaRRhp3IZDK7zXGk5sdEDj4o96HeaXhlUwmLFzNlc4hCQi5sGdR12VDgEUqVSHer0lI9g==}
    cpu: [arm]
    os: [linux]

  '@rollup/rollup-linux-arm-musleabihf@4.24.4':
    resolution: {integrity: sha512-ySAfWs69LYC7QhRDZNKqNhz2UKN8LDfbKSMAEtoEI0jitwfAG2iZwVqGACJT+kfYvvz3/JgsLlcBP+WWoKCLcw==}
    cpu: [arm]
    os: [linux]

  '@rollup/rollup-linux-arm-musleabihf@4.39.0':
    resolution: {integrity: sha512-+YDwhM6gUAyakl0CD+bMFpdmwIoRDzZYaTWV3SDRBGkMU/VpIBYXXEvkEcTagw/7VVkL2vA29zU4UVy1mP0/Yw==}
    cpu: [arm]
    os: [linux]

  '@rollup/rollup-linux-arm64-gnu@4.24.4':
    resolution: {integrity: sha512-uHYJ0HNOI6pGEeZ/5mgm5arNVTI0nLlmrbdph+pGXpC9tFHFDQmDMOEqkmUObRfosJqpU8RliYoGz06qSdtcjg==}
    cpu: [arm64]
    os: [linux]

  '@rollup/rollup-linux-arm64-gnu@4.39.0':
    resolution: {integrity: sha512-EKf7iF7aK36eEChvlgxGnk7pdJfzfQbNvGV/+l98iiMwU23MwvmV0Ty3pJ0p5WQfm3JRHOytSIqD9LB7Bq7xdQ==}
    cpu: [arm64]
    os: [linux]

  '@rollup/rollup-linux-arm64-musl@4.24.4':
    resolution: {integrity: sha512-38yiWLemQf7aLHDgTg85fh3hW9stJ0Muk7+s6tIkSUOMmi4Xbv5pH/5Bofnsb6spIwD5FJiR+jg71f0CH5OzoA==}
    cpu: [arm64]
    os: [linux]

  '@rollup/rollup-linux-arm64-musl@4.39.0':
    resolution: {integrity: sha512-vYanR6MtqC7Z2SNr8gzVnzUul09Wi1kZqJaek3KcIlI/wq5Xtq4ZPIZ0Mr/st/sv/NnaPwy/D4yXg5x0B3aUUA==}
    cpu: [arm64]
    os: [linux]

  '@rollup/rollup-linux-loongarch64-gnu@4.39.0':
    resolution: {integrity: sha512-NMRUT40+h0FBa5fb+cpxtZoGAggRem16ocVKIv5gDB5uLDgBIwrIsXlGqYbLwW8YyO3WVTk1FkFDjMETYlDqiw==}
    cpu: [loong64]
    os: [linux]

  '@rollup/rollup-linux-powerpc64le-gnu@4.24.4':
    resolution: {integrity: sha512-q73XUPnkwt9ZNF2xRS4fvneSuaHw2BXuV5rI4cw0fWYVIWIBeDZX7c7FWhFQPNTnE24172K30I+dViWRVD9TwA==}
    cpu: [ppc64]
    os: [linux]

  '@rollup/rollup-linux-powerpc64le-gnu@4.39.0':
    resolution: {integrity: sha512-0pCNnmxgduJ3YRt+D+kJ6Ai/r+TaePu9ZLENl+ZDV/CdVczXl95CbIiwwswu4L+K7uOIGf6tMo2vm8uadRaICQ==}
    cpu: [ppc64]
    os: [linux]

  '@rollup/rollup-linux-riscv64-gnu@4.24.4':
    resolution: {integrity: sha512-Aie/TbmQi6UXokJqDZdmTJuZBCU3QBDA8oTKRGtd4ABi/nHgXICulfg1KI6n9/koDsiDbvHAiQO3YAUNa/7BCw==}
    cpu: [riscv64]
    os: [linux]

  '@rollup/rollup-linux-riscv64-gnu@4.39.0':
    resolution: {integrity: sha512-t7j5Zhr7S4bBtksT73bO6c3Qa2AV/HqiGlj9+KB3gNF5upcVkx+HLgxTm8DK4OkzsOYqbdqbLKwvGMhylJCPhQ==}
    cpu: [riscv64]
    os: [linux]

  '@rollup/rollup-linux-riscv64-musl@4.39.0':
    resolution: {integrity: sha512-m6cwI86IvQ7M93MQ2RF5SP8tUjD39Y7rjb1qjHgYh28uAPVU8+k/xYWvxRO3/tBN2pZkSMa5RjnPuUIbrwVxeA==}
    cpu: [riscv64]
    os: [linux]

  '@rollup/rollup-linux-s390x-gnu@4.24.4':
    resolution: {integrity: sha512-P8MPErVO/y8ohWSP9JY7lLQ8+YMHfTI4bAdtCi3pC2hTeqFJco2jYspzOzTUB8hwUWIIu1xwOrJE11nP+0JFAQ==}
    cpu: [s390x]
    os: [linux]

  '@rollup/rollup-linux-s390x-gnu@4.39.0':
    resolution: {integrity: sha512-iRDJd2ebMunnk2rsSBYlsptCyuINvxUfGwOUldjv5M4tpa93K8tFMeYGpNk2+Nxl+OBJnBzy2/JCscGeO507kA==}
    cpu: [s390x]
    os: [linux]

  '@rollup/rollup-linux-x64-gnu@4.24.4':
    resolution: {integrity: sha512-K03TljaaoPK5FOyNMZAAEmhlyO49LaE4qCsr0lYHUKyb6QacTNF9pnfPpXnFlFD3TXuFbFbz7tJ51FujUXkXYA==}
    cpu: [x64]
    os: [linux]

  '@rollup/rollup-linux-x64-gnu@4.39.0':
    resolution: {integrity: sha512-t9jqYw27R6Lx0XKfEFe5vUeEJ5pF3SGIM6gTfONSMb7DuG6z6wfj2yjcoZxHg129veTqU7+wOhY6GX8wmf90dA==}
    cpu: [x64]
    os: [linux]

  '@rollup/rollup-linux-x64-musl@4.24.4':
    resolution: {integrity: sha512-VJYl4xSl/wqG2D5xTYncVWW+26ICV4wubwN9Gs5NrqhJtayikwCXzPL8GDsLnaLU3WwhQ8W02IinYSFJfyo34Q==}
    cpu: [x64]
    os: [linux]

  '@rollup/rollup-linux-x64-musl@4.39.0':
    resolution: {integrity: sha512-ThFdkrFDP55AIsIZDKSBWEt/JcWlCzydbZHinZ0F/r1h83qbGeenCt/G/wG2O0reuENDD2tawfAj2s8VK7Bugg==}
    cpu: [x64]
    os: [linux]

  '@rollup/rollup-win32-arm64-msvc@4.24.4':
    resolution: {integrity: sha512-ku2GvtPwQfCqoPFIJCqZ8o7bJcj+Y54cZSr43hHca6jLwAiCbZdBUOrqE6y29QFajNAzzpIOwsckaTFmN6/8TA==}
    cpu: [arm64]
    os: [win32]

  '@rollup/rollup-win32-arm64-msvc@4.39.0':
    resolution: {integrity: sha512-jDrLm6yUtbOg2TYB3sBF3acUnAwsIksEYjLeHL+TJv9jg+TmTwdyjnDex27jqEMakNKf3RwwPahDIt7QXCSqRQ==}
    cpu: [arm64]
    os: [win32]

  '@rollup/rollup-win32-ia32-msvc@4.24.4':
    resolution: {integrity: sha512-V3nCe+eTt/W6UYNr/wGvO1fLpHUrnlirlypZfKCT1fG6hWfqhPgQV/K/mRBXBpxc0eKLIF18pIOFVPh0mqHjlg==}
    cpu: [ia32]
    os: [win32]

  '@rollup/rollup-win32-ia32-msvc@4.39.0':
    resolution: {integrity: sha512-6w9uMuza+LbLCVoNKL5FSLE7yvYkq9laSd09bwS0tMjkwXrmib/4KmoJcrKhLWHvw19mwU+33ndC69T7weNNjQ==}
    cpu: [ia32]
    os: [win32]

  '@rollup/rollup-win32-x64-msvc@4.24.4':
    resolution: {integrity: sha512-LTw1Dfd0mBIEqUVCxbvTE/LLo+9ZxVC9k99v1v4ahg9Aak6FpqOfNu5kRkeTAn0wphoC4JU7No1/rL+bBCEwhg==}
    cpu: [x64]
    os: [win32]

  '@rollup/rollup-win32-x64-msvc@4.39.0':
    resolution: {integrity: sha512-yAkUOkIKZlK5dl7u6dg897doBgLXmUHhIINM2c+sND3DZwnrdQkkSiDh7N75Ll4mM4dxSkYfXqU9fW3lLkMFug==}
    cpu: [x64]
    os: [win32]

  '@rushstack/eslint-patch@1.10.4':
    resolution: {integrity: sha512-WJgX9nzTqknM393q1QJDJmoW28kUfEnybeTfVNcNAPnIx210RXm2DiXiHzfNPJNIUUb1tJnz/l4QGtJ30PgWmA==}

  '@sindresorhus/chunkify@1.0.0':
    resolution: {integrity: sha512-YJOcVaEasXWcttXetXn0jd6Gtm9wFHQ1gViTPcxhESwkMCOoA4kwFsNr9EGcmsARGx7jXQZWmOR4zQotRcI9hw==}
    engines: {node: '>=18'}

  '@sindresorhus/df@1.0.1':
    resolution: {integrity: sha512-1Hyp7NQnD/u4DSxR2DGW78TF9k7R0wZ8ev0BpMAIzA6yTQSHqNb5wTuvtcPYf4FWbVse2rW7RgDsyL8ua2vXHw==}
    engines: {node: '>=0.10.0'}

  '@sindresorhus/df@3.1.1':
    resolution: {integrity: sha512-SME/vtXaJcnQ/HpeV6P82Egy+jThn11IKfwW8+/XVoRD0rmPHVTeKMtww1oWdVnMykzVPjmrDN9S8NBndPEHCQ==}
    engines: {node: '>=8'}

  '@sindresorhus/is@0.7.0':
    resolution: {integrity: sha512-ONhaKPIufzzrlNbqtWFFd+jlnemX6lJAgq9ZeiZtS7I1PIf/la7CW4m83rTXRnVnsMbW2k56pGYu7AUFJD9Pow==}
    engines: {node: '>=4'}

  '@sindresorhus/is@4.6.0':
    resolution: {integrity: sha512-t09vSN3MdfsyCHoFcTRCH/iUtG7OJ0CsjzB8cjAmKc/va/kIgeDI/TxsigdncE/4be734m0cvIYwNaV4i2XqAw==}
    engines: {node: '>=10'}

  '@sindresorhus/merge-streams@2.3.0':
    resolution: {integrity: sha512-LtoMMhxAlorcGhmFYI+LhPgbPZCkgP6ra1YL604EeF6U98pLlQ3iWIGMdWSC+vWmPBWBNgmDBAhnAobLROJmwg==}
    engines: {node: '>=18'}

  '@stroncium/procfs@1.2.1':
    resolution: {integrity: sha512-X1Iui3FUNZP18EUvysTHxt+Avu2nlVzyf90YM8OYgP6SGzTzzX/0JgObfO1AQQDzuZtNNz29bVh8h5R97JrjxA==}
    engines: {node: '>=8'}

  '@szmarczak/http-timer@4.0.6':
    resolution: {integrity: sha512-4BAffykYOgO+5nzBWYwE3W90sBgLJoUPRWWcL8wlyiM8IB8ipJz3UMJ9KXQd1RKQXpKp8Tutn80HZtWsu2u76w==}
    engines: {node: '>=10'}

  '@tootallnate/once@2.0.0':
    resolution: {integrity: sha512-XCuKFP5PS55gnMVu3dty8KPatLqUoy/ZYzDzAGCQ8JNFCkLXzmI7vNHCR+XpbZaMWQK/vQubr7PkYq8g470J/A==}
    engines: {node: '>= 10'}

  '@types/accepts@1.3.7':
    resolution: {integrity: sha512-Pay9fq2lM2wXPWbteBsRAGiWH2hig4ZE2asK+mm7kUzlxRTfL961rj89I6zV/E3PcIkDqyuBEcMxFT7rccugeQ==}

  '@types/better-sqlite3@7.6.12':
    resolution: {integrity: sha512-fnQmj8lELIj7BSrZQAdBMHEHX8OZLYIHXqAKT1O7tDfLxaINzf00PMjw22r3N/xXh0w/sGHlO6SVaCQ2mj78lg==}

  '@types/body-parser@1.19.5':
    resolution: {integrity: sha512-fB3Zu92ucau0iQ0JMCFQE7b/dv8Ot07NI3KaZIkIUNXq82k4eBAqUaneXfleGY9JWskeS9y+u0nXMyspcuQrCg==}

  '@types/cacheable-request@6.0.3':
    resolution: {integrity: sha512-IQ3EbTzGxIigb1I3qPZc1rWJnH0BmSKv5QYTalEwweFvyBDLSAe24zP0le/hyi7ecGfZVlIVAg4BZqb8WBwKqw==}

  '@types/cli-progress@3.11.6':
    resolution: {integrity: sha512-cE3+jb9WRlu+uOSAugewNpITJDt1VF8dHOopPO4IABFc3SXYL5WE/+PTz/FCdZRRfIujiWW3n3aMbv1eIGVRWA==}

  '@types/connect@3.4.38':
    resolution: {integrity: sha512-K6uROf1LD88uDQqJCktA4yzL1YYAK6NgfsI0v/mTgyPKWsX1CnJ0XPSDhViejru1GcRkLWb8RlzFYJRqGUbaug==}

  '@types/content-disposition@0.5.8':
    resolution: {integrity: sha512-QVSSvno3dE0MgO76pJhmv4Qyi/j0Yk9pBp0Y7TJ2Tlj+KCgJWY6qX7nnxCOLkZ3VYRSIk1WTxCvwUSdx6CCLdg==}

  '@types/cookies@0.9.0':
    resolution: {integrity: sha512-40Zk8qR147RABiQ7NQnBzWzDcjKzNrntB5BAmeGCb2p/MIyOE+4BVvc17wumsUqUw00bJYqoXFHYygQnEFh4/Q==}

  '@types/debug@4.1.12':
    resolution: {integrity: sha512-vIChWdVG3LG1SMxEvI/AK+FWJthlrqlTu7fbrlywTkkaONwk/UAGaULXRlf8vkzFBLVm0zkMdCquhL5aOjhXPQ==}

  '@types/estree@1.0.6':
    resolution: {integrity: sha512-AYnb1nQyY49te+VRAVgmzfcgjYS91mY5P0TKUDCLEM+gNnA+3T6rWITXRLYCpahpqSQbN5cE+gHpnPyXjHWxcw==}

  '@types/estree@1.0.7':
    resolution: {integrity: sha512-w28IoSUCJpidD/TGviZwwMJckNESJZXFu7NBZ5YJ4mEUnNraUn9Pm8HSZm/jDF1pDWYKspWE7oVphigUPRakIQ==}

  '@types/express-serve-static-core@5.0.1':
    resolution: {integrity: sha512-CRICJIl0N5cXDONAdlTv5ShATZ4HEwk6kDDIW2/w9qOWKg+NU/5F8wYRWCrONad0/UKkloNSmmyN/wX4rtpbVA==}

  '@types/express@5.0.0':
    resolution: {integrity: sha512-DvZriSMehGHL1ZNLzi6MidnsDhUZM/x2pRdDIKdwbUNqqwHxMlRdkxtn6/EPKyqKpHqTl/4nRZsRNLpZxZRpPQ==}

  '@types/fs-extra@9.0.13':
    resolution: {integrity: sha512-nEnwB++1u5lVDM2UI4c1+5R+FYaKfaAzS4OococimjVm3nQw3TuzH5UNsocrcTBbhnerblyHj4A49qXbIiZdpA==}

  '@types/http-assert@1.5.6':
    resolution: {integrity: sha512-TTEwmtjgVbYAzZYWyeHPrrtWnfVkm8tQkP8P21uQifPgMRgjrow3XDEYqucuC8SKZJT7pUnhU/JymvjggxO9vw==}

  '@types/http-cache-semantics@4.0.4':
    resolution: {integrity: sha512-1m0bIFVc7eJWyve9S0RnuRgcQqF/Xd5QsUZAZeQFr1Q3/p9JWoQQEqmVy+DPTNpGXwhgIetAoYF8JSc33q29QA==}

  '@types/http-errors@2.0.4':
    resolution: {integrity: sha512-D0CFMMtydbJAegzOyHjtiKPLlvnm3iTZyZRSZoLq2mRhDdmLfIWOCYPfQJ4cu2erKghU++QvjcUjp/5h7hESpA==}

  '@types/katex@0.16.7':
    resolution: {integrity: sha512-HMwFiRujE5PjrgwHQ25+bsLJgowjGjm5Z8FVSf0N6PwgJrwxH0QxzHYDcKsTfV3wva0vzrpqMTJS2jXPr5BMEQ==}

  '@types/keygrip@1.0.6':
    resolution: {integrity: sha512-lZuNAY9xeJt7Bx4t4dx0rYCDqGPW8RXhQZK1td7d4H6E9zYbLoOtjBvfwdTKpsyxQI/2jv+armjX/RW+ZNpXOQ==}

  '@types/keyv@3.1.4':
    resolution: {integrity: sha512-BQ5aZNSCpj7D6K2ksrRCTmKRLEpnPvWDiLPfoGyhZ++8YtiK9d/3DBKPJgry359X/P1PfruyYwvnvwFjuEiEIg==}

  '@types/koa-compose@3.2.8':
    resolution: {integrity: sha512-4Olc63RY+MKvxMwVknCUDhRQX1pFQoBZ/lXcRLP69PQkEpze/0cr8LNqJQe5NFb/b19DWi2a5bTi2VAlQzhJuA==}

  '@types/koa-router@7.4.8':
    resolution: {integrity: sha512-SkWlv4F9f+l3WqYNQHnWjYnyTxYthqt8W9az2RTdQW7Ay8bc00iRZcrb8MC75iEfPqnGcg2csEl8tTG1NQPD4A==}

  '@types/koa@2.15.0':
    resolution: {integrity: sha512-7QFsywoE5URbuVnG3loe03QXuGajrnotr3gQkXcEBShORai23MePfFYdhz90FEtBBpkyIYQbVD+evKtloCgX3g==}

  '@types/linkify-it@5.0.0':
    resolution: {integrity: sha512-sVDA58zAw4eWAffKOaQH5/5j3XeayukzDk+ewSsnv3p4yJEZHCCzMDiZM8e0OUrRvmpGZ85jf4yDHkHsgBNr9Q==}

  '@types/lodash-es@4.17.12':
    resolution: {integrity: sha512-0NgftHUcV4v34VhXm8QBSftKVXtbkBG3ViCjs6+eJ5a6y6Mi/jiFGPc1sC7QK+9BFhWrURE3EOggmWaSxL9OzQ==}

  '@types/lodash@4.17.13':
    resolution: {integrity: sha512-lfx+dftrEZcdBPczf9d0Qv0x+j/rfNCMuC6OcfXmO8gkfeNAY88PgKUbvG56whcN23gc27yenwF6oJZXGFpYxg==}

  '@types/markdown-it@14.1.2':
    resolution: {integrity: sha512-promo4eFwuiW+TfGxhi+0x3czqTYJkG8qB17ZUJiVF10Xm7NLVRSLUsfRTU/6h1e24VvRnXCx+hG7li58lkzog==}

  '@types/mdurl@2.0.0':
    resolution: {integrity: sha512-RGdgjQUZba5p6QEFAVx2OGb8rQDL/cPRG7GiedRzMcJ1tYnUANBncjbSB1NRGwbvjcPeikRABz2nshyPk1bhWg==}

  '@types/mime@1.3.5':
    resolution: {integrity: sha512-/pyBZWSLD2n0dcHE3hq8s8ZvcETHtEuF+3E7XVt0Ig2nvsVQXdghHVcEkIWjy9A0wKfTn97a/PSDYohKIlnP/w==}

  '@types/ms@0.7.34':
    resolution: {integrity: sha512-nG96G3Wp6acyAgJqGasjODb+acrI7KltPiRxzHPXnP3NgI28bpQDRv53olbqGXbfcgF5aiiHmO3xpwEpS5Ld9g==}

  '@types/multipipe@3.0.5':
    resolution: {integrity: sha512-mHBbV67bsmUtLtio0gj/GPzGsjv+Y6K1ff/48iR6YAfFfLkBtRIR0M5lZPbkMCyHGrCZM9p3VNnfY1QCws4t4w==}

  '@types/node@20.17.6':
    resolution: {integrity: sha512-VEI7OdvK2wP7XHnsuXbAJnEpEkF6NjSN45QJlL4VGqZSXsnicpesdTWsg9RISeSdYd3yeRj/y3k5KGjUXYnFwQ==}

  '@types/node@22.9.0':
    resolution: {integrity: sha512-vuyHg81vvWA1Z1ELfvLko2c8f34gyA0zaic0+Rllc5lbCnbSyuvb2Oxpm6TAUAC/2xZN3QGqxBNggD1nNR2AfQ==}

  '@types/nodemailer@6.4.17':
    resolution: {integrity: sha512-I9CCaIp6DTldEg7vyUTZi8+9Vo0hi1/T8gv3C89yk1rSAAzoKQ8H8ki/jBYJSFoH/BisgLP8tkZMlQ91CIquww==}

  '@types/plist@3.0.5':
    resolution: {integrity: sha512-E6OCaRmAe4WDmWNsL/9RMqdkkzDCY1etutkflWk4c+AcjDU07Pcz1fQwTX0TQz+Pxqn9i4L1TU3UFpjnrcDgxA==}

  '@types/qs@6.9.17':
    resolution: {integrity: sha512-rX4/bPcfmvxHDv0XjfJELTTr+iB+tn032nPILqHm5wbthUUUuVtNGGqzhya9XUxjTP8Fpr0qYgSZZKxGY++svQ==}

  '@types/range-parser@1.2.7':
    resolution: {integrity: sha512-hKormJbkJqzQGhziax5PItDUTMAM9uE2XXQmM37dyd4hVM+5aVl7oVxMVUiVQn2oCQFN/LKCZdvSM0pFRqbSmQ==}

  '@types/resolve@1.20.2':
    resolution: {integrity: sha512-60BCwRFOZCQhDncwQdxxeOEEkbc5dIMccYLwbxsS4TUNeVECQ/pBJ0j09mrHOl/JJvpRPGwO9SvE4nR2Nb/a4Q==}

  '@types/responselike@1.0.3':
    resolution: {integrity: sha512-H/+L+UkTV33uf49PH5pCAUBVPNj2nDBXTN+qS1dOwyyg24l3CcicicCA7ca+HMvJBZcFgl5r8e+RR6elsb4Lyw==}

  '@types/send@0.17.4':
    resolution: {integrity: sha512-x2EM6TJOybec7c52BX0ZspPodMsQUd5L6PRwOunVyVUhXiBSKf3AezDL8Dgvgt5o0UfKNfuA0eMLr2wLT4AiBA==}

  '@types/serve-static@1.15.7':
    resolution: {integrity: sha512-W8Ym+h8nhuRwaKPaDw34QUkwsGi6Rc4yYqvKFo5rm2FUEhCFbzVWrxXUxuKK8TASjWsysJY0nsmNCGhCOIsrOw==}

  '@types/uuid@10.0.0':
    resolution: {integrity: sha512-7gqG38EyHgyP1S+7+xomFtL+ZNHcKv6DwNaCZmJmo1vgMugyF3TCnXVg4t1uk89mLNwnLtnY3TpOpCOyp1/xHQ==}

  '@types/verror@1.10.10':
    resolution: {integrity: sha512-l4MM0Jppn18hb9xmM6wwD1uTdShpf9Pn80aXTStnK1C94gtPvJcV2FrDmbOQUAQfJ1cKZHktkQUDwEqaAKXMMg==}

  '@types/web-bluetooth@0.0.21':
    resolution: {integrity: sha512-oIQLCGWtcFZy2JW77j9k8nHzAOpqMHLQejDA48XXMWH6tjCQHz5RCFz1bzsmROyL6PUm+LLnUiI4BCn221inxA==}

  '@types/ws@8.5.13':
    resolution: {integrity: sha512-osM/gWBTPKgHV8XkTunnegTRIsvF6owmf5w+JtAfOw472dptdm0dlGv4xCt6GwQRcC2XVOvvRE/0bAoQcL2QkA==}

  '@types/yauzl@2.10.3':
    resolution: {integrity: sha512-oJoftv0LSuaDZE3Le4DbKX+KS9G36NzOeSap90UIK0yMA/NhKJhqlSGtNDORNRaIbQfzjXDrQa0ytJ6mNRGz/Q==}

  '@typescript-eslint/eslint-plugin@7.18.0':
    resolution: {integrity: sha512-94EQTWZ40mzBc42ATNIBimBEDltSJ9RQHCC8vc/PDbxi4k8dVwUAv4o98dk50M1zB+JGFxp43FP7f8+FP8R6Sw==}
    engines: {node: ^18.18.0 || >=20.0.0}
    peerDependencies:
      '@typescript-eslint/parser': ^7.0.0
      eslint: ^8.56.0
      typescript: '*'
    peerDependenciesMeta:
      typescript:
        optional: true

  '@typescript-eslint/eslint-plugin@8.17.0':
    resolution: {integrity: sha512-HU1KAdW3Tt8zQkdvNoIijfWDMvdSweFYm4hWh+KwhPstv+sCmWb89hCIP8msFm9N1R/ooh9honpSuvqKWlYy3w==}
    engines: {node: ^18.18.0 || ^20.9.0 || >=21.1.0}
    peerDependencies:
      '@typescript-eslint/parser': ^8.0.0 || ^8.0.0-alpha.0
      eslint: ^8.57.0 || ^9.0.0
      typescript: '*'
    peerDependenciesMeta:
      typescript:
        optional: true

  '@typescript-eslint/parser@7.18.0':
    resolution: {integrity: sha512-4Z+L8I2OqhZV8qA132M4wNL30ypZGYOQVBfMgxDH/K5UX0PNqTu1c6za9ST5r9+tavvHiTWmBnKzpCJ/GlVFtg==}
    engines: {node: ^18.18.0 || >=20.0.0}
    peerDependencies:
      eslint: ^8.56.0
      typescript: '*'
    peerDependenciesMeta:
      typescript:
        optional: true

  '@typescript-eslint/parser@8.17.0':
    resolution: {integrity: sha512-Drp39TXuUlD49F7ilHHCG7TTg8IkA+hxCuULdmzWYICxGXvDXmDmWEjJYZQYgf6l/TFfYNE167m7isnc3xlIEg==}
    engines: {node: ^18.18.0 || ^20.9.0 || >=21.1.0}
    peerDependencies:
      eslint: ^8.57.0 || ^9.0.0
      typescript: '*'
    peerDependenciesMeta:
      typescript:
        optional: true

  '@typescript-eslint/scope-manager@7.18.0':
    resolution: {integrity: sha512-jjhdIE/FPF2B7Z1uzc6i3oWKbGcHb87Qw7AWj6jmEqNOfDFbJWtjt/XfwCpvNkpGWlcJaog5vTR+VV8+w9JflA==}
    engines: {node: ^18.18.0 || >=20.0.0}

  '@typescript-eslint/scope-manager@8.17.0':
    resolution: {integrity: sha512-/ewp4XjvnxaREtqsZjF4Mfn078RD/9GmiEAtTeLQ7yFdKnqwTOgRMSvFz4et9U5RiJQ15WTGXPLj89zGusvxBg==}
    engines: {node: ^18.18.0 || ^20.9.0 || >=21.1.0}

  '@typescript-eslint/type-utils@7.18.0':
    resolution: {integrity: sha512-XL0FJXuCLaDuX2sYqZUUSOJ2sG5/i1AAze+axqmLnSkNEVMVYLF+cbwlB2w8D1tinFuSikHmFta+P+HOofrLeA==}
    engines: {node: ^18.18.0 || >=20.0.0}
    peerDependencies:
      eslint: ^8.56.0
      typescript: '*'
    peerDependenciesMeta:
      typescript:
        optional: true

  '@typescript-eslint/type-utils@8.17.0':
    resolution: {integrity: sha512-q38llWJYPd63rRnJ6wY/ZQqIzPrBCkPdpIsaCfkR3Q4t3p6sb422zougfad4TFW9+ElIFLVDzWGiGAfbb/v2qw==}
    engines: {node: ^18.18.0 || ^20.9.0 || >=21.1.0}
    peerDependencies:
      eslint: ^8.57.0 || ^9.0.0
      typescript: '*'
    peerDependenciesMeta:
      typescript:
        optional: true

  '@typescript-eslint/types@7.18.0':
    resolution: {integrity: sha512-iZqi+Ds1y4EDYUtlOOC+aUmxnE9xS/yCigkjA7XpTKV6nCBd3Hp/PRGGmdwnfkV2ThMyYldP1wRpm/id99spTQ==}
    engines: {node: ^18.18.0 || >=20.0.0}

  '@typescript-eslint/types@8.17.0':
    resolution: {integrity: sha512-gY2TVzeve3z6crqh2Ic7Cr+CAv6pfb0Egee7J5UAVWCpVvDI/F71wNfolIim4FE6hT15EbpZFVUj9j5i38jYXA==}
    engines: {node: ^18.18.0 || ^20.9.0 || >=21.1.0}

  '@typescript-eslint/typescript-estree@7.18.0':
    resolution: {integrity: sha512-aP1v/BSPnnyhMHts8cf1qQ6Q1IFwwRvAQGRvBFkWlo3/lH29OXA3Pts+c10nxRxIBrDnoMqzhgdwVe5f2D6OzA==}
    engines: {node: ^18.18.0 || >=20.0.0}
    peerDependencies:
      typescript: '*'
    peerDependenciesMeta:
      typescript:
        optional: true

  '@typescript-eslint/typescript-estree@8.17.0':
    resolution: {integrity: sha512-JqkOopc1nRKZpX+opvKqnM3XUlM7LpFMD0lYxTqOTKQfCWAmxw45e3qlOCsEqEB2yuacujivudOFpCnqkBDNMw==}
    engines: {node: ^18.18.0 || ^20.9.0 || >=21.1.0}
    peerDependencies:
      typescript: '*'
    peerDependenciesMeta:
      typescript:
        optional: true

  '@typescript-eslint/utils@7.18.0':
    resolution: {integrity: sha512-kK0/rNa2j74XuHVcoCZxdFBMF+aq/vH83CXAOHieC+2Gis4mF8jJXT5eAfyD3K0sAxtPuwxaIOIOvhwzVDt/kw==}
    engines: {node: ^18.18.0 || >=20.0.0}
    peerDependencies:
      eslint: ^8.56.0

  '@typescript-eslint/utils@8.17.0':
    resolution: {integrity: sha512-bQC8BnEkxqG8HBGKwG9wXlZqg37RKSMY7v/X8VEWD8JG2JuTHuNK0VFvMPMUKQcbk6B+tf05k+4AShAEtCtJ/w==}
    engines: {node: ^18.18.0 || ^20.9.0 || >=21.1.0}
    peerDependencies:
      eslint: ^8.57.0 || ^9.0.0
      typescript: '*'
    peerDependenciesMeta:
      typescript:
        optional: true

  '@typescript-eslint/visitor-keys@7.18.0':
    resolution: {integrity: sha512-cDF0/Gf81QpY3xYyJKDV14Zwdmid5+uuENhjH2EqFaF0ni+yAyq/LzMaIJdhNJXZI7uLzwIlA+V7oWoyn6Curg==}
    engines: {node: ^18.18.0 || >=20.0.0}

  '@typescript-eslint/visitor-keys@8.17.0':
    resolution: {integrity: sha512-1Hm7THLpO6ww5QU6H/Qp+AusUUl+z/CAm3cNZZ0jQvon9yicgO7Rwd+/WWRpMKLYV6p2UvdbR27c86rzCPpreg==}
    engines: {node: ^18.18.0 || ^20.9.0 || >=21.1.0}

  '@ungap/structured-clone@1.2.0':
    resolution: {integrity: sha512-zuVdFrMJiuCDQUMCzQaD6KL28MjnqqN8XnAqiEq9PNm/hCPTSGfrXCOfwj1ow4LFb/tNymJPwsNbVePc1xFqrQ==}

  '@vicons/fluent@0.13.0':
    resolution: {integrity: sha512-bYGZsOE3qzvm3Cm43e7tybgGlr5ZUpYqtRZq0g0Tfupe8jIzLolpvQLNUt1zS8Mgt6goTbUk5YH7Fkv16jkykg==}

  '@vicons/ionicons5@0.13.0':
    resolution: {integrity: sha512-zvZKBPjEXKN7AXNo2Na2uy+nvuv6SP4KAMQxpKL2vfHMj0fSvuw7JZcOPCjQC3e7ayssKnaoFVAhbYcW6v41qQ==}

  '@vicons/material@0.13.0':
    resolution: {integrity: sha512-lKVxFNprM+CaBkUH3gt6VjIeiMsKQl2zARQMwTCZruQl2vRHzyeZiKeCflWS99CEfv2JzX/6y697smxlzyxcVw==}

  '@videojs/vhs-utils@4.1.1':
    resolution: {integrity: sha512-5iLX6sR2ownbv4Mtejw6Ax+naosGvoT9kY+gcuHzANyUZZ+4NpeNdKMUhb6ag0acYej1Y7cmr/F2+4PrggMiVA==}
    engines: {node: '>=8', npm: '>=5'}

  '@vitejs/plugin-vue@5.2.1':
    resolution: {integrity: sha512-cxh314tzaWwOLqVes2gnnCtvBDcM1UMdn+iFR+UjAn411dPT3tOmqrJjbMd7koZpMAmBM/GqeV4n9ge7JSiJJQ==}
    engines: {node: ^18.0.0 || >=20.0.0}
    peerDependencies:
      vite: ^5.0.0 || ^6.0.0
      vue: ^3.2.25

  '@vitest/coverage-istanbul@2.1.8':
    resolution: {integrity: sha512-cSaCd8KcWWvgDwEJSXm0NEWZ1YTiJzjicKHy+zOEbUm0gjbbkz+qJf1p8q71uBzSlS7vdnZA8wRLeiwVE3fFTA==}
    peerDependencies:
      vitest: 2.1.8

  '@vitest/expect@3.1.1':
    resolution: {integrity: sha512-q/zjrW9lgynctNbwvFtQkGK9+vvHA5UzVi2V8APrp1C6fG6/MuYYkmlx4FubuqLycCeSdHD5aadWfua/Vr0EUA==}

  '@vitest/mocker@3.1.1':
    resolution: {integrity: sha512-bmpJJm7Y7i9BBELlLuuM1J1Q6EQ6K5Ye4wcyOpOMXMcePYKSIYlpcrCm4l/O6ja4VJA5G2aMJiuZkZdnxlC3SA==}
    peerDependencies:
      msw: ^2.4.9
      vite: ^5.0.0 || ^6.0.0
    peerDependenciesMeta:
      msw:
        optional: true
      vite:
        optional: true

  '@vitest/pretty-format@3.1.1':
    resolution: {integrity: sha512-dg0CIzNx+hMMYfNmSqJlLSXEmnNhMswcn3sXO7Tpldr0LiGmg3eXdLLhwkv2ZqgHb/d5xg5F7ezNFRA1fA13yA==}

  '@vitest/runner@3.1.1':
    resolution: {integrity: sha512-X/d46qzJuEDO8ueyjtKfxffiXraPRfmYasoC4i5+mlLEJ10UvPb0XH5M9C3gWuxd7BAQhpK42cJgJtq53YnWVA==}

  '@vitest/snapshot@3.1.1':
    resolution: {integrity: sha512-bByMwaVWe/+1WDf9exFxWWgAixelSdiwo2p33tpqIlM14vW7PRV5ppayVXtfycqze4Qhtwag5sVhX400MLBOOw==}

  '@vitest/spy@3.1.1':
    resolution: {integrity: sha512-+EmrUOOXbKzLkTDwlsc/xrwOlPDXyVk3Z6P6K4oiCndxz7YLpp/0R0UsWVOKT0IXWjjBJuSMk6D27qipaupcvQ==}

  '@vitest/utils@3.1.1':
    resolution: {integrity: sha512-1XIjflyaU2k3HMArJ50bwSh3wKWPD6Q47wz/NUSmRV0zNywPc4w79ARjg/i/aNINHwA+mIALhUVqD9/aUvZNgg==}

  '@volar/language-core@2.4.9':
    resolution: {integrity: sha512-t++GIrUeQnKCieZdY9e+Uar2VmTqOE4Z9KcEcdSHKmKZPuqpbbWow1YKe1i3HpU2s1JqLRVM8y/n87WKXyxJAg==}

  '@volar/source-map@2.4.9':
    resolution: {integrity: sha512-UGE+WgJwk64OcfBwBOBKIzmF+uNx4dC5GzOvaVsHbTBp/IVqeTVsGiO5CwBAt6l3vVXYbMuddG2DU8FEnBRxTg==}

  '@volar/typescript@2.4.9':
    resolution: {integrity: sha512-Zmh3Bq8CFD6OANKYsi4vs/l7togwfjFH0kgrT12uAsDff2AJQjbEUKTVUnxmHbnbH2B9ja7Lb6Mu/Wj9wBuJlg==}

  '@vue/compiler-core@3.5.12':
    resolution: {integrity: sha512-ISyBTRMmMYagUxhcpyEH0hpXRd/KqDU4ymofPgl2XAkY9ZhQ+h0ovEZJIiPop13UmR/54oA2cgMDjgroRelaEw==}

  '@vue/compiler-core@3.5.13':
    resolution: {integrity: sha512-oOdAkwqUfW1WqpwSYJce06wvt6HljgY3fGeM9NcVA1HaYOij3mZG9Rkysn0OHuyUAGMbEbARIpsG+LPVlBJ5/Q==}

  '@vue/compiler-dom@3.5.12':
    resolution: {integrity: sha512-9G6PbJ03uwxLHKQ3P42cMTi85lDRvGLB2rSGOiQqtXELat6uI4n8cNz9yjfVHRPIu+MsK6TE418Giruvgptckg==}

  '@vue/compiler-dom@3.5.13':
    resolution: {integrity: sha512-ZOJ46sMOKUjO3e94wPdCzQ6P1Lx/vhp2RSvfaab88Ajexs0AHeV0uasYhi99WPaogmBlRHNRuly8xV75cNTMDA==}

  '@vue/compiler-sfc@3.5.13':
    resolution: {integrity: sha512-6VdaljMpD82w6c2749Zhf5T9u5uLBWKnVue6XWxprDobftnletJ8+oel7sexFfM3qIxNmVE7LSFGTpv6obNyaQ==}

  '@vue/compiler-ssr@3.5.13':
    resolution: {integrity: sha512-wMH6vrYHxQl/IybKJagqbquvxpWCuVYpoUJfCqFZwa/JY1GdATAQ+TgVtgrwwMZ0D07QhA99rs/EAAWfvG6KpA==}

  '@vue/compiler-vue2@2.7.16':
    resolution: {integrity: sha512-qYC3Psj9S/mfu9uVi5WvNZIzq+xnXMhOwbTFKKDD7b1lhpnn71jXSFdTQ+WsIEk0ONCd7VV2IMm7ONl6tbQ86A==}

  '@vue/devtools-api@6.6.4':
    resolution: {integrity: sha512-sGhTPMuXqZ1rVOk32RylztWkfXTRhuS7vgAKv0zjqk8gbsHkJ7xfFf+jbySxt7tWObEJwyKaHMikV/WGDiQm8g==}

  '@vue/devtools-api@7.7.2':
    resolution: {integrity: sha512-1syn558KhyN+chO5SjlZIwJ8bV/bQ1nOVTG66t2RbG66ZGekyiYNmRO7X9BJCXQqPsFHlnksqvPhce2qpzxFnA==}

  '@vue/devtools-kit@7.7.2':
    resolution: {integrity: sha512-CY0I1JH3Z8PECbn6k3TqM1Bk9ASWxeMtTCvZr7vb+CHi+X/QwQm5F1/fPagraamKMAHVfuuCbdcnNg1A4CYVWQ==}

  '@vue/devtools-shared@7.7.2':
    resolution: {integrity: sha512-uBFxnp8gwW2vD6FrJB8JZLUzVb6PNRG0B0jBnHsOH8uKyva2qINY8PTF5Te4QlTbMDqU5K6qtJDr6cNsKWhbOA==}

  '@vue/eslint-config-prettier@10.1.0':
    resolution: {integrity: sha512-J6wV91y2pXc0Phha01k0WOHBTPsoSTf4xlmMjoKaeSxBpAdsgTppGF5RZRdOHM7OA74zAXD+VLANrtYXpiPKkQ==}
    peerDependencies:
      eslint: '>= 8.21.0'
      prettier: '>= 3.0.0'

  '@vue/eslint-config-typescript@14.1.4':
    resolution: {integrity: sha512-NcG1adLFde+t+TCaXlL38PHuZlBEuwDahgrPVyB052m9QeHOswVIAplMD2cXgH8vXieAVNF1+mXvyilpIO3+kg==}
    engines: {node: ^18.18.0 || ^20.9.0 || >=21.1.0}
    peerDependencies:
      eslint: ^9.10.0
      eslint-plugin-vue: ^9.28.0
      typescript: '>=4.8.4'
    peerDependenciesMeta:
      typescript:
        optional: true

  '@vue/language-core@2.1.10':
    resolution: {integrity: sha512-DAI289d0K3AB5TUG3xDp9OuQ71CnrujQwJrQnfuZDwo6eGNf0UoRlPuaVNO+Zrn65PC3j0oB2i7mNmVPggeGeQ==}
    peerDependencies:
      typescript: '*'
    peerDependenciesMeta:
      typescript:
        optional: true

  '@vue/reactivity@3.5.13':
    resolution: {integrity: sha512-NaCwtw8o48B9I6L1zl2p41OHo/2Z4wqYGGIK1Khu5T7yxrn+ATOixn/Udn2m+6kZKB/J7cuT9DbWWhRxqixACg==}

  '@vue/runtime-core@3.5.13':
    resolution: {integrity: sha512-Fj4YRQ3Az0WTZw1sFe+QDb0aXCerigEpw418pw1HBUKFtnQHWzwojaukAs2X/c9DQz4MQ4bsXTGlcpGxU/RCIw==}

  '@vue/runtime-dom@3.5.13':
    resolution: {integrity: sha512-dLaj94s93NYLqjLiyFzVs9X6dWhTdAlEAciC3Moq7gzAc13VJUdCnjjRurNM6uTLFATRHexHCTu/Xp3eW6yoog==}

  '@vue/server-renderer@3.5.13':
    resolution: {integrity: sha512-wAi4IRJV/2SAW3htkTlB+dHeRmpTiVIK1OGLWV1yeStVSebSQQOwGwIq0D3ZIoBj2C2qpgz5+vX9iEBkTdk5YA==}
    peerDependencies:
      vue: 3.5.13

  '@vue/shared@3.5.12':
    resolution: {integrity: sha512-L2RPSAwUFbgZH20etwrXyVyCBu9OxRSi8T/38QsvnkJyvq2LufW2lDCOzm7t/U9C1mkhJGWYfCuFBCmIuNivrg==}

  '@vue/shared@3.5.13':
    resolution: {integrity: sha512-/hnE/qP5ZoGpol0a5mDi45bOd7t3tjYJBjsgCsivow7D48cJeV5l05RD82lPqi7gRiphZM37rnhW1l6ZoCNNnQ==}

  '@vueuse/components@13.0.0':
    resolution: {integrity: sha512-rcGp3c5Yu4SVLGUhBXT0q227nduFx1HTKzJBQkPLpIhwG1SB8RZ5bbri9sbusGaFZB5CYc6jza5+gfSJ7YidIg==}
    peerDependencies:
      vue: ^3.5.0

  '@vueuse/core@13.0.0':
    resolution: {integrity: sha512-rkgb4a8/0b234lMGCT29WkCjPfsX0oxrIRR7FDndRoW3FsaC9NBzefXg/9TLhAgwM11f49XnutshM4LzJBrQ5g==}
    peerDependencies:
      vue: ^3.5.0

  '@vueuse/metadata@13.0.0':
    resolution: {integrity: sha512-TRNksqmvtvqsuHf7bbgH9OSXEV2b6+M3BSN4LR5oxWKykOFT9gV78+C2/0++Pq9KCp9KQ1OQDPvGlWNQpOb2Mw==}

  '@vueuse/shared@13.0.0':
    resolution: {integrity: sha512-9MiHhAPw+sqCF/RLo8V6HsjRqEdNEWVpDLm2WBRW2G/kSQjb8X901sozXpSCaeLG0f7TEfMrT4XNaA5m1ez7Dg==}
    peerDependencies:
      vue: ^3.5.0

  '@xmldom/xmldom@0.8.10':
    resolution: {integrity: sha512-2WALfTl4xo2SkGCYRt6rDTFfk9R1czmBvUQy12gK2KuRKIpWEhcbbzy8EZXtz/jkRqHX8bFEc6FC1HjX4TUWYw==}
    engines: {node: '>=10.0.0'}

  '@yao-pkg/pkg-fetch@3.5.17':
    resolution: {integrity: sha512-2gD2K8JUwHwvFFZbwVXwmm90P0U3s8Kqiym4w7t2enTajH28LMhpXaqh/x+SzKeNwvPGoaRUhV0h2nPtWTDoDA==}
    hasBin: true

  '@yao-pkg/pkg@6.1.1':
    resolution: {integrity: sha512-AqVKon68/8V81vfGhmRrqUCcMZFzQNWFbBowcKNq82KND7vp17FlDwheRst4wn8bjNA2lwRTFhuQJWHA5EfETw==}
    engines: {node: '>=18.0.0'}
    hasBin: true

  abbrev@1.1.1:
    resolution: {integrity: sha512-nne9/IiQ/hzIhY6pdDnbBtz7DjPTKrY00P/zvPSm5pOFkl6xuGrGnXn/VtTNNfNtAfZ9/1RtehkszU9qcTii0Q==}

  accepts@1.3.8:
    resolution: {integrity: sha512-PYAthTa2m2VKxuvSD3DPC/Gy+U+sOA1LAuT8mkmRuvw+NACSaeXEQ+NHcVF7rONl6qcaxV3Uuemwawk+7+SJLw==}
    engines: {node: '>= 0.6'}

  acorn-jsx@5.3.2:
    resolution: {integrity: sha512-rq9s+JNhf0IChjtDXxllJ7g41oZk5SlXtp0LHwyA5cejwn7vKmKp4pPri6YEePv2PU65sAsegbXtIinmDFDXgQ==}
    peerDependencies:
      acorn: ^6.0.0 || ^7.0.0 || ^8.0.0

  acorn@8.14.0:
    resolution: {integrity: sha512-cl669nCJTZBsL97OF4kUQm5g5hC2uihk0NxY3WENAC0TYdILVkAyHymAntgxGkl7K+t0cXIrH5siy5S4XkFycA==}
    engines: {node: '>=0.4.0'}
    hasBin: true

  acorn@8.14.1:
    resolution: {integrity: sha512-OvQ/2pUDKmgfCg++xsTX1wGxfTaszcHVcTctW4UJB4hibJx2HXxxO5UmVgyjMa+ZDsiaf5wWLXYpRWMmBI0QHg==}
    engines: {node: '>=0.4.0'}
    hasBin: true

  agent-base@4.3.0:
    resolution: {integrity: sha512-salcGninV0nPrwpGNn4VTXBb1SOuXQBiqbrNXoeizJsHrsL6ERFM2Ne3JUSBWRE6aeNJI2ROP/WEEIDUiDe3cg==}
    engines: {node: '>= 4.0.0'}

  agent-base@6.0.2:
    resolution: {integrity: sha512-RZNwNclF7+MS/8bDg70amg32dyeZGZxiDuQmZxKLAlQjr3jGyLx+4Kkk58UO7D2QdgFIQCovuSuZESne6RG6XQ==}
    engines: {node: '>= 6.0.0'}

  agentkeepalive@4.5.0:
    resolution: {integrity: sha512-5GG/5IbQQpC9FpkRGsSvZI5QYeSCzlJHdpBQntCsuTOxhKD8lqKhrleg2Yi7yvMIf82Ycmmqln9U8V9qwEiJew==}
    engines: {node: '>= 8.0.0'}

  aggregate-error@3.1.0:
    resolution: {integrity: sha512-4I7Td01quW/RpocfNayFdFVk1qSuoh0E7JrbRJ16nH01HhKFQ88INq9Sd+nd72zqRySlr9BmDA8xlEJ6vJMrYA==}
    engines: {node: '>=8'}

  ajv-formats@3.0.1:
    resolution: {integrity: sha512-8iUql50EUR+uUcdRQ3HDqa6EVyo3docL8g5WJ3FNcWmu62IbkGUue/pEyLBW8VGKKucTPgqeks4fIU1DA4yowQ==}
    peerDependencies:
      ajv: ^8.0.0
    peerDependenciesMeta:
      ajv:
        optional: true

  ajv-keywords@3.5.2:
    resolution: {integrity: sha512-5p6WTN0DdTGVQk6VjcEju19IgaHudalcfabD7yhDGeA6bcQnmL+CpveLJq/3hvfwd1aof6L386Ougkx6RfyMIQ==}
    peerDependencies:
      ajv: ^6.9.1

  ajv@6.12.6:
    resolution: {integrity: sha512-j3fVLgvTo527anyYyJOGTYJbG+vnnQYvE0m5mmkc1TK+nxAppkCLMIL0aZ4dblVCNoGShhm+kzE4ZUykBoMg4g==}

  ajv@8.17.1:
    resolution: {integrity: sha512-B/gBuNg5SiMTrPkC+A2+cW0RszwxYmn6VYxB/inlBStS5nx6xHIt/ehKRhIMhqusl7a8LjQoZnjCs5vhwxOQ1g==}

  alien-signals@0.2.0:
    resolution: {integrity: sha512-StlonZhBBrsPPwrDjiPAiVTf/rolxffLxVPT60Qv/t88BZ81BvUVzHgGqEFvJ1ii8HXtm1+zU2Icr59tfWEcag==}

  ansi-regex@5.0.1:
    resolution: {integrity: sha512-quJQXlTSUGL2LH9SUXo8VwsY4soanhgo6LNSm84E1LBcE8s3O0wpdiRzyR9z/ZZJMlMWv37qOOb9pdJlMUEKFQ==}
    engines: {node: '>=8'}

  ansi-regex@6.1.0:
    resolution: {integrity: sha512-7HSX4QQb4CspciLpVFwyRe79O3xsIZDDLER21kERQ71oaPodF8jL725AgJMFAYbooIqolJoRLuM81SpeUkpkvA==}
    engines: {node: '>=12'}

  ansi-styles@4.3.0:
    resolution: {integrity: sha512-zbB9rCJAT1rbjiVDb2hqKFHNYLxgtk8NURxZ3IZwD3F6NtxbXZQCnnSi1Lkx+IDohdPlFp222wVALIheZJQSEg==}
    engines: {node: '>=8'}

  ansi-styles@6.2.1:
    resolution: {integrity: sha512-bN798gFfQX+viw3R7yrGWRqnrN2oRkEkUjjl4JNn4E8GxxbjtG3FbrEIIY3l8/hrwUwIeCZvi4QuOTP4MErVug==}
    engines: {node: '>=12'}

  anymatch@3.1.3:
    resolution: {integrity: sha512-KMReFUr0B4t+D+OBkjR3KYqvocp2XaSzO55UcB6mgQMd3KbcE+mWTyvVV7D/zsdEbNnV6acZUutkiHQXvTr1Rw==}
    engines: {node: '>= 8'}

  app-builder-bin@4.0.0:
    resolution: {integrity: sha512-xwdG0FJPQMe0M0UA4Tz0zEB8rBJTRA5a476ZawAqiBkMv16GRK5xpXThOjMaEOFnZ6zabejjG4J3da0SXG63KA==}

  app-builder-lib@24.13.3:
    resolution: {integrity: sha512-FAzX6IBit2POXYGnTCT8YHFO/lr5AapAII6zzhQO3Rw4cEDOgK+t1xhLc5tNcKlicTHlo9zxIwnYCX9X2DLkig==}
    engines: {node: '>=14.0.0'}
    peerDependencies:
      dmg-builder: 24.13.3
      electron-builder-squirrel-windows: 24.13.3

  append-field@1.0.0:
    resolution: {integrity: sha512-klpgFSWLW1ZEs8svjfb7g4qWY0YS5imI82dTg+QahUvJ8YqAY0P10Uk8tTyh9ZGuYEZEMaeJYCF5BFuX552hsw==}

  archive-type@4.0.0:
    resolution: {integrity: sha512-zV4Ky0v1F8dBrdYElwTvQhweQ0P7Kwc1aluqJsYtOBP01jXcWCyW2IEfI1YiqsG+Iy7ZR+o5LF1N+PGECBxHWA==}
    engines: {node: '>=4'}

  archiver-utils@2.1.0:
    resolution: {integrity: sha512-bEL/yUb/fNNiNTuUz979Z0Yg5L+LzLxGJz8x79lYmR54fmTIb6ob/hNQgkQnIUDWIFjZVQwl9Xs356I6BAMHfw==}
    engines: {node: '>= 6'}

  archiver-utils@3.0.4:
    resolution: {integrity: sha512-KVgf4XQVrTjhyWmx6cte4RxonPLR9onExufI1jhvw/MQ4BB6IsZD5gT8Lq+u/+pRkWna/6JoHpiQioaqFP5Rzw==}
    engines: {node: '>= 10'}

  archiver@5.3.2:
    resolution: {integrity: sha512-+25nxyyznAXF7Nef3y0EbBeqmGZgeN/BxHX29Rs39djAfaFalmQ89SE6CWyDCHzGL0yt/ycBtNOmGTW0FyGWNw==}
    engines: {node: '>= 10'}

  argparse@2.0.1:
    resolution: {integrity: sha512-8+9WqebbFzpX9OR+Wa6O29asIogeRMzcGtAINdpMHHyAg10f05aSFVBbcEqGf/PXw1EjAZ+q2/bEBg3DvurK3Q==}

  arktype@2.1.2:
    resolution: {integrity: sha512-+uwghWzB1C0WoN6TpVB6wqXpshbRu19LykgddVcD8fk2SZHSgXWcxaTnq+cHnAqtZZOfJ/OI/QDTBmf9SiUFCw==}

  array-union@1.0.2:
    resolution: {integrity: sha512-Dxr6QJj/RdU/hCaBjOfxW+q6lyuVE6JFWIrAUpuOOhoJJoQ99cUn3igRaHVB5P9WrgFVN0FfArM3x0cueOU8ng==}
    engines: {node: '>=0.10.0'}

  array-union@2.1.0:
    resolution: {integrity: sha512-HGyxoOTYUyCM6stUe6EJgnd4EoewAI7zMdfqO+kGjnlZmBDz/cR5pf8r/cR4Wq60sL/p0IkcjUEEPwS3GFrIyw==}
    engines: {node: '>=8'}

  array-uniq@1.0.3:
    resolution: {integrity: sha512-MNha4BWQ6JbwhFhj03YK552f7cb3AzoE8SzeljgChvL1dl3IcvggXVz1DilzySZkCja+CXuZbdW7yATchWn8/Q==}
    engines: {node: '>=0.10.0'}

  artplayer-plugin-assjs@0.1.3:
    resolution: {integrity: sha512-X4QUwpYsYnVUMSkijJXp/LH/2QxhLtzX+Q4GDIBSH3UsYZydEleMUDeb/WNJGKdsqVYejmCyFdqL3LviBPNI2Q==}

  artplayer-plugin-danmuku@5.1.4:
    resolution: {integrity: sha512-f2gJ9HsvSmOwg6UdNcWCUkSI6WmfkTiQKVDWr+pRJF9jQ2wK8c4YjNJ11SY63H5OGlaJBSvWWyNVdFHOX7pUbg==}

  artplayer-plugin-hls-control@1.0.1:
    resolution: {integrity: sha512-rbOeH/mzqgZuosOtxJ9NERil6siOLd9K7nsCRWARrSyT+zH3xdDo0WunYgDQiATniNySicxZ//ex/pPLxYECUg==}

  artplayer@5.2.1:
    resolution: {integrity: sha512-xhNE9zSLT2z4O2CJwcMSWADsS3Cvq0PwNanvMzRsqgfUhsMOpum8HlMtIUPOTyMGjIhKV8sl109HFUalQK6WJQ==}

  ass-compiler@0.1.14:
    resolution: {integrity: sha512-ml2bx2emeO5NViE1MgTZ/BshsLU30BLatY+skKQP/9KUnZe4pyeasNvDm+JwJLr+N+2mg4U7Ra/itbmp7lv3cQ==}

  assert-plus@1.0.0:
    resolution: {integrity: sha512-NfJ4UzBCcQGLDlQq7nHxH+tv3kyZ0hHQqF5BO6J7tNJeP5do1llPr8dZ8zHonfhAu0PHAdMkSo+8o0wxg9lZWw==}
    engines: {node: '>=0.8'}

  assertion-error@2.0.1:
    resolution: {integrity: sha512-Izi8RQcffqCeNVgFigKli1ssklIbpHnCYc6AknXGYoB6grJqyeby7jv12JUQgmTAnIDnbck1uxksT4dzN3PWBA==}
    engines: {node: '>=12'}

  assjs@0.1.2:
    resolution: {integrity: sha512-tORoq76rjaL5E0CUmTuEOlxy9Cy5FJ/vZVsyTQI3Ih6fgP7559ZwJKY74V+Bh0+oPRfxywesw/8pKba80PN9NA==}

  astral-regex@2.0.0:
    resolution: {integrity: sha512-Z7tMw1ytTXt5jqMcOP+OQteU1VuNK9Y02uuJtKQ1Sv69jXQKKg5cibLwGJow8yzZP+eAc18EmLGPal0bp36rvQ==}
    engines: {node: '>=8'}

  async-exit-hook@2.0.1:
    resolution: {integrity: sha512-NW2cX8m1Q7KPA7a5M2ULQeZ2wR5qI5PAbw5L0UOMxdioVk9PMZ0h1TmyZEkPYrCvYjDlFICusOu1dlEKAAeXBw==}
    engines: {node: '>=0.12.0'}

  async-limiter@1.0.1:
    resolution: {integrity: sha512-csOlWGAcRFJaI6m+F2WKdnMKr4HhdhFVBk0H/QbJFMCr+uO2kwohwXQPxw/9OCxp05r5ghVBFSyioixx3gfkNQ==}

  async-validator@4.2.5:
    resolution: {integrity: sha512-7HhHjtERjqlNbZtqNqy2rckN/SpOOlmDliet+lP7k+eKZEjPk3DgyeU9lIXLdeLz0uBbbVp+9Qdow9wJWgwwfg==}

  async@0.2.10:
    resolution: {integrity: sha512-eAkdoKxU6/LkKDBzLpT+t6Ff5EtfSF4wx1WfJiPEEV7WNLnDaRXk0oVysiEPm262roaachGexwUv94WhSgN5TQ==}

  async@3.2.6:
    resolution: {integrity: sha512-htCUDlxyyCLMgaM3xXg0C0LW2xqfuQ6p05pCEIsXuyQ+a1koYKTuBMzRNwmybfLgvJDMd0r1LTn4+E0Ti6C2AA==}

  asynckit@0.4.0:
    resolution: {integrity: sha512-Oei9OH4tRh0YqU3GxhX79dM/mwVgvbZJaSNaRk+bshkj0S5cfHcgYakreBjrHwatXKbz+IoIdYLxrKim2MjW0Q==}

  at-least-node@1.0.0:
    resolution: {integrity: sha512-+q/t7Ekv1EDY2l6Gda6LLiX14rU9TV20Wa3ofeQmwPFZbOMo9DXrLbOjFaaclkXKWidIaopwAObQDqwWtGUjqg==}
    engines: {node: '>= 4.0.0'}

  atomically@2.0.3:
    resolution: {integrity: sha512-kU6FmrwZ3Lx7/7y3hPS5QnbJfaohcIul5fGqf7ok+4KklIEk9tJ0C2IQPdacSbVUWv6zVHXEBWoWd6NrVMT7Cw==}

  awilix@11.0.4:
    resolution: {integrity: sha512-0Gxb8TMNS1MQ6KHuCpjN52CaKB7qNwnFzWhtGqWEVT0zyM4LBMFDoVP8XOpoav22H1LKToE3FODyjWgWNLV+fA==}
    engines: {node: '>=16.3.0'}

  axios-retry@4.5.0:
    resolution: {integrity: sha512-aR99oXhpEDGo0UuAlYcn2iGRds30k366Zfa05XWScR9QaQD4JYiP3/1Qt1u7YlefUOK+cn0CcwoL1oefavQUlQ==}
    peerDependencies:
      axios: 0.x || 1.x

  axios@1.7.8:
    resolution: {integrity: sha512-Uu0wb7KNqK2t5K+YQyVCLM76prD5sRFjKHbJYCP1J7JFGEQ6nN7HWn9+04LAeiJ3ji54lgS/gZCH1oxyrf1SPw==}

  balanced-match@1.0.2:
    resolution: {integrity: sha512-3oSeUO0TMV67hN1AmbXsK4yaqU7tjiHlbxRDZOpH0KW9+CeX4bRAaX0Anxt0tx2MrpRpWwQaPwIlISEJhYU5Pw==}

  base64-js@1.5.1:
    resolution: {integrity: sha512-AKpaYlHn8t4SVbOHCy+b5+KKgvR4vrsD8vbvrbiQJps7fKDTkjkDry6ji0rUJjC0kzbNePLwzxq8iypo41qeWA==}

  bestzip@2.2.1:
    resolution: {integrity: sha512-XdAb87RXqOqF7C6UgQG9IqpEHJvS6IOUo0bXWEAebjSSdhDjsbcqFKdHpn5Q7QHz2pGr3Zmw4wgG3LlzdyDz7w==}
    engines: {node: '>=10'}
    hasBin: true

  better-sqlite3@12.4.1:
    resolution: {integrity: sha512-3yVdyZhklTiNrtg+4WqHpJpFDd+WHTg2oM7UcR80GqL05AOV0xEJzc6qNvFYoEtE+hRp1n9MpN6/+4yhlGkDXQ==}
    engines: {node: 20.x || 22.x || 23.x || 24.x}

  binary-extensions@2.3.0:
    resolution: {integrity: sha512-Ceh+7ox5qe7LJuLHoY0feh3pHuUDHAcRUeyL2VYghZwfpkNIy/+8Ocg0a3UuSoYzavmylwuLWQOf3hl0jjMMIw==}
    engines: {node: '>=8'}

  bindings@1.5.0:
    resolution: {integrity: sha512-p2q/t/mhvuOj/UeLlV6566GD/guowlr0hHxClI0W9m7MWYkL1F0hLo+0Aexs9HSPCtR1SXQ0TD3MMKrXZajbiQ==}

  birpc@0.2.19:
    resolution: {integrity: sha512-5WeXXAvTmitV1RqJFppT5QtUiz2p1mRSYU000Jkft5ZUCLJIk4uQriYNO50HknxKwM6jd8utNc66K1qGIwwWBQ==}

  bl@1.2.3:
    resolution: {integrity: sha512-pvcNpa0UU69UT341rO6AYy4FVAIkUHuZXRIWbq+zHnsVcRzDDjIAhGuuYoi0d//cwIwtt4pkpKycWEfjdV+vww==}

  bl@4.1.0:
    resolution: {integrity: sha512-1W07cM9gS6DcLperZfFSj+bWLtaPGSOHWhPiGzXmvVJbRLdG82sH/Kn8EtW1VqWVA54AKf2h5k5BbnIbwF3h6w==}

  blive-message-listener@0.5.1:
    resolution: {integrity: sha512-tHT9uKo753m1oELp9mRqBM52Q8IFrSXy+IBoj9BhBPQbvTS4joRU1xonuXz0jMPuL6d7yv7zd/SVR74szKAKow==}

  bluebird-lst@1.0.9:
    resolution: {integrity: sha512-7B1Rtx82hjnSD4PGLAjVWeYH3tHAcVUmChh85a3lltKQm6FresXh9ErQo6oAv6CqxttczC3/kEg8SY5NluPuUw==}

  bluebird@3.7.2:
    resolution: {integrity: sha512-XpNj6GDQzdfW+r2Wnn7xiSAd7TM3jzkxGXBGTtWKuSXv1xUV+azxAm8jdWZN06QTQk+2N2XB9jRDkvbmQmcRtg==}

  boolbase@1.0.0:
    resolution: {integrity: sha512-JZOSA7Mo9sNGB8+UjSgzdLtokWAky1zbztM3WRLCbZ70/3cTANmQmOdR7y2g+J0e2WXywy1yS468tY+IruqEww==}

  boolean@3.2.0:
    resolution: {integrity: sha512-d0II/GO9uf9lfUHH2BQsjxzRJZBdsjgsBiW4BvhWk/3qoKwQFjIDVN19PfX8F2D/r9PCMTtLWjYVCFrpeYUzsw==}
    deprecated: Package no longer supported. Contact Support at https://www.npmjs.com/support for more info.

  brace-expansion@1.1.11:
    resolution: {integrity: sha512-iCuPHDFgrHX7H2vEI/5xpz07zSHB00TpugqhmYtVmMO6518mCuRMoOYFldEBl0g187ufozdaHgWKcYFb61qGiA==}

  brace-expansion@2.0.1:
    resolution: {integrity: sha512-XnAIvQ8eM+kC6aULx6wuQiwVsnzsi9d3WxzV3FpWTGA19F621kwdbsAcFKXgKUHZWsy+mY6iL1sHTxWEFCytDA==}

  braces@3.0.3:
    resolution: {integrity: sha512-yQbXgO/OSZVD2IsiLlro+7Hf6Q18EJrKSEsdoMzKePKXct3gvD8oLcOQdIzGupr5Fj+EDe8gO/lxc1BzfMpxvA==}
    engines: {node: '>=8'}

  browserslist@4.24.2:
    resolution: {integrity: sha512-ZIc+Q62revdMcqC6aChtW4jz3My3klmCO1fEmINZY/8J3EpBg5/A/D0AKmBveUh6pgoeycoMkVMko84tuYS+Gg==}
    engines: {node: ^6 || ^7 || ^8 || ^9 || ^10 || ^11 || ^12 || >=13.7}
    hasBin: true

  buffer-alloc-unsafe@1.1.0:
    resolution: {integrity: sha512-TEM2iMIEQdJ2yjPJoSIsldnleVaAk1oW3DBVUykyOLsEsFmEc9kn+SFFPz+gl54KQNxlDnAwCXosOS9Okx2xAg==}

  buffer-alloc@1.2.0:
    resolution: {integrity: sha512-CFsHQgjtW1UChdXgbyJGtnm+O/uLQeZdtbDo8mfUgYXCHSM1wgrVxXm6bSyrUuErEb+4sYVGCzASBRot7zyrow==}

  buffer-crc32@0.2.13:
    resolution: {integrity: sha512-VO9Ht/+p3SN7SKWqcrgEzjGbRSJYTx+Q1pTQC0wrWqHx0vpJraQ6GtHx8tvcg1rlK1byhU5gccxgOgj7B0TDkQ==}

  buffer-equal@1.0.1:
    resolution: {integrity: sha512-QoV3ptgEaQpvVwbXdSO39iqPQTCxSF7A5U99AxbHYqUdCizL/lH2Z0A2y6nbZucxMEOtNyZfG2s6gsVugGpKkg==}
    engines: {node: '>=0.4'}

  buffer-fill@1.0.0:
    resolution: {integrity: sha512-T7zexNBwiiaCOGDg9xNX9PBmjrubblRkENuptryuI64URkXDFum9il/JGL8Lm8wYfAXpredVXXZz7eMHilimiQ==}

  buffer-from@1.1.2:
    resolution: {integrity: sha512-E+XQCRwSbaaiChtv6k6Dwgc+bx+Bs6vuKJHHl5kox/BaKbhiXzqQOwK4cO22yElGp2OCmjwVhT3HmxgyPGnJfQ==}

  buffer@5.7.1:
    resolution: {integrity: sha512-EHcyIPBQ4BSGlvjB16k5KgAJ27CIsHY/2JBmCRReo48y9rQ3MaUzWX3KVlBa4U7MyX02HdVj0K7C3WaB3ju7FQ==}

  bufferutil@4.0.8:
    resolution: {integrity: sha512-4T53u4PdgsXqKaIctwF8ifXlRTTmEPJ8iEPWFdGZvcf7sbwYo6FKFEX9eNNAnzFZ7EzJAQ3CJeOtCRA4rDp7Pw==}
    engines: {node: '>=6.14.2'}

  builder-util-runtime@9.2.10:
    resolution: {integrity: sha512-6p/gfG1RJSQeIbz8TK5aPNkoztgY1q5TgmGFMAXcY8itsGW6Y2ld1ALsZ5UJn8rog7hKF3zHx5iQbNQ8uLcRlw==}
    engines: {node: '>=12.0.0'}

  builder-util-runtime@9.2.4:
    resolution: {integrity: sha512-upp+biKpN/XZMLim7aguUyW8s0FUpDvOtK6sbanMFDAMBzpHDqdhgVYm6zc9HJ6nWo7u2Lxk60i2M6Jd3aiNrA==}
    engines: {node: '>=12.0.0'}

  builder-util@24.13.1:
    resolution: {integrity: sha512-NhbCSIntruNDTOVI9fdXz0dihaqX2YuE1D6zZMrwiErzH4ELZHE6mdiB40wEgZNprDia+FghRFgKoAqMZRRjSA==}

  busboy@1.6.0:
    resolution: {integrity: sha512-8SFQbg/0hQ9xy3UNTB0YEnsNBbWfhf7RtnzpL7TkBiTBRfrQ9Fxcnz7VJsleJpyp6rVLvXiuORqjlHi5q+PYuA==}
    engines: {node: '>=10.16.0'}

  bytes@3.1.2:
    resolution: {integrity: sha512-/Nf7TyzTx6S3yRJObOAV7956r8cr2+Oj8AC5dt8wSP3BQAoeX58NoHyCU8P8zGkNXStjTSi6fzO6F0pBdcYbEg==}
    engines: {node: '>= 0.8'}

  cac@6.7.14:
    resolution: {integrity: sha512-b6Ilus+c3RrdDk+JhLKUAQfzzgLEPy6wcXqS7f/xe1EETvsDP6GORG7SFuOs6cID5YkqchW/LXZbX5bc8j7ZcQ==}
    engines: {node: '>=8'}

  cacache@16.1.3:
    resolution: {integrity: sha512-/+Emcj9DAXxX4cwlLmRI9c166RuL3w30zp4R7Joiv2cQTtTtA+jeuCAjH3ZlGnYS3tKENSrKhAzVVP9GVyzeYQ==}
    engines: {node: ^12.13.0 || ^14.15.0 || >=16.0.0}

  cache-content-type@1.0.1:
    resolution: {integrity: sha512-IKufZ1o4Ut42YUrZSo8+qnMTrFuKkvyoLXUywKz9GJ5BrhOFGhLdkx9sG4KAnVvbY6kEcSFjLQul+DVmBm2bgA==}
    engines: {node: '>= 6.0.0'}

  cacheable-lookup@5.0.4:
    resolution: {integrity: sha512-2/kNscPhpcxrOigMZzbiWF7dz8ilhb/nIHU3EyZiXWXpeq/au8qJ8VhdftMkty3n7Gj6HIGalQG8oiBNB3AJgA==}
    engines: {node: '>=10.6.0'}

  cacheable-request@2.1.4:
    resolution: {integrity: sha512-vag0O2LKZ/najSoUwDbVlnlCFvhBE/7mGTY2B5FgCBDcRD+oVV1HYTOwM6JZfMg/hIcM6IwnTZ1uQQL5/X3xIQ==}

  cacheable-request@7.0.4:
    resolution: {integrity: sha512-v+p6ongsrp0yTGbJXjgxPow2+DL93DASP4kXCDKb8/bwRtt9OEF3whggkkDkGNzgcWy2XaF4a8nZglC7uElscg==}
    engines: {node: '>=8'}

  call-bind@1.0.7:
    resolution: {integrity: sha512-GHTSNSYICQ7scH7sZ+M2rFopRoLh8t2bLSW6BbgrtLsahOIB5iyAVJf9GjWK3cYTDaMj4XdBpM1cA6pIS0Kv2w==}
    engines: {node: '>= 0.4'}

  callsites@3.1.0:
    resolution: {integrity: sha512-P8BjAsXvZS+VIDUI11hHCQEv74YT67YUi5JJFNWIqL235sBmjX4+qx9Muvls5ivyNENctx46xQLQ3aTuE7ssaQ==}
    engines: {node: '>=6'}

  camel-case@4.1.2:
    resolution: {integrity: sha512-gxGWBrTT1JuMx6R+o5PTXMmUnhnVzLQ9SNutD4YqKtI6ap897t3tKECYla6gCWEkplXnlNybEkZg9GEGxKFCgw==}

  caniuse-lite@1.0.30001678:
    resolution: {integrity: sha512-RR+4U/05gNtps58PEBDZcPWTgEO2MBeoPZ96aQcjmfkBWRIDfN451fW2qyDA9/+HohLLIL5GqiMwA+IB1pWarw==}

  catharsis@0.9.0:
    resolution: {integrity: sha512-prMTQVpcns/tzFgFVkVp6ak6RykZyWb3gu8ckUpd6YkTlacOd3DXGJjIpD4Q6zJirizvaiAjSSHlOsA+6sNh2A==}
    engines: {node: '>= 10'}

  chai@5.2.0:
    resolution: {integrity: sha512-mCuXncKXk5iCLhfhwTc0izo0gtEmpz5CtG2y8GiOINBlMVS6v8TMRc5TaLWKS6692m9+dVVfzgeVxR5UxWHTYw==}
    engines: {node: '>=12'}

  chalk@4.1.2:
    resolution: {integrity: sha512-oKnbhFyRIXpUuez8iBMmyEa4nbj4IOQyuhc/wy9kY7/WVPcwIO9VA668Pu8RkO7+0G76SLROeyw9CpQ061i4mA==}
    engines: {node: '>=10'}

  check-disk-space@3.4.0:
    resolution: {integrity: sha512-drVkSqfwA+TvuEhFipiR1OC9boEGZL5RrWvVsOthdcvQNXyCCuKkEiTOTXZ7qxSf/GLwq4GvzfrQD/Wz325hgw==}
    engines: {node: '>=16'}

  check-error@2.1.1:
    resolution: {integrity: sha512-OAlb+T7V4Op9OwdkjmguYRqncdlx5JiofwOAUkmTF+jNdHwzTaTs4sRAGpzLF3oOz5xAyDGrPgeIDFQmDOTiJw==}
    engines: {node: '>= 16'}

  chokidar@3.6.0:
    resolution: {integrity: sha512-7VT13fmjotKpGipCW9JEQAusEPE+Ei8nl6/g4FBAmIm0GOOLMua9NDDo/DWp0ZAxCr3cPq5ZpBqmPAQgDda2Pw==}
    engines: {node: '>= 8.10.0'}

  chownr@1.1.4:
    resolution: {integrity: sha512-jJ0bqzaylmJtVnNgzTeSOs8DPavpbYgEr/b0YL8/2GO3xJEhInFmhKMUnEJQjZumK7KXGFhUy89PrsJWlakBVg==}

  chownr@2.0.0:
    resolution: {integrity: sha512-bIomtDF5KGpdogkLd9VspvFzk9KfpyyGlS8YFVZl7TGPBHL5snIOnxeshwVgPteQ9b4Eydl+pVbIyE1DcvCWgQ==}
    engines: {node: '>=10'}

  chownr@3.0.0:
    resolution: {integrity: sha512-+IxzY9BZOQd/XuYPRmrvEVjF/nqj5kgT4kEq7VofrDoM1MxoRjEWkrCC3EtLi59TVawxTAn+orJwFQcrqEN1+g==}
    engines: {node: '>=18'}

  chromium-pickle-js@0.2.0:
    resolution: {integrity: sha512-1R5Fho+jBq0DDydt+/vHWj5KJNJCKdARKOCwZUen84I5BreWoLqRLANH1U87eJy1tiASPtMnGqJJq0ZsLoRPOw==}

  ci-info@3.9.0:
    resolution: {integrity: sha512-NIxF55hv4nSqQswkAeiOi1r83xy8JldOFDTWiug55KBu9Jnblncd2U6ViHmYgHf01TPZS77NJBhBMKdWj9HQMQ==}
    engines: {node: '>=8'}

  clean-stack@2.2.0:
    resolution: {integrity: sha512-4diC9HaTE+KRAMWhDhrGOECgWZxoevMc5TlkObMqNSsVU62PYzXZ/SMTjzyGAFF1YusgxGcSWTEXBhp0CPwQ1A==}
    engines: {node: '>=6'}

  cli-cursor@3.1.0:
    resolution: {integrity: sha512-I/zHAwsKf9FqGoXM4WWRACob9+SNukZTd94DWF57E4toouRulbCxcUh6RKUEOQlYTHJnzkPMySvPNaaSLNfLZw==}
    engines: {node: '>=8'}

  cli-progress@3.12.0:
    resolution: {integrity: sha512-tRkV3HJ1ASwm19THiiLIXLO7Im7wlTuKnvkYaTkyoAPefqjNg7W7DHKUlGRxy9vxDvbyCYQkQozvptuMkGCg8A==}
    engines: {node: '>=4'}

  cli-spinners@2.9.2:
    resolution: {integrity: sha512-ywqV+5MmyL4E7ybXgKys4DugZbX0FC6LnwrhjuykIjnK9k8OQacQ7axGKnjDXWNhns0xot3bZI5h55H8yo9cJg==}
    engines: {node: '>=6'}

  cli-truncate@2.1.0:
    resolution: {integrity: sha512-n8fOixwDD6b/ObinzTrp1ZKFzbgvKZvuz/TvejnLn1aQfC6r52XEx85FmuC+3HI+JM7coBRXUvNqEU2PHVrHpg==}
    engines: {node: '>=8'}

  cli-truncate@4.0.0:
    resolution: {integrity: sha512-nPdaFdQ0h/GEigbPClz11D0v/ZJEwxmeVZGeMo3Z5StPtUTkA9o1lD6QwoirYiSDzbcwn2XcjwmCp68W1IS4TA==}
    engines: {node: '>=18'}

  cliui@7.0.4:
    resolution: {integrity: sha512-OcRE68cOsVMXp1Yvonl/fzkQOyjLSu/8bhPDfQt0e0/Eb283TKP20Fs2MqoPsr9SwA595rRCA+QMzYc9nBP+JQ==}

  cliui@8.0.1:
    resolution: {integrity: sha512-BSeNnyus75C4//NQ9gQt1/csTXyo/8Sb+afLAkzAptFuMsod9HFokGNudZpi/oQV73hnVK+sR+5PVRMd+Dr7YQ==}
    engines: {node: '>=12'}

  clone-response@1.0.2:
    resolution: {integrity: sha512-yjLXh88P599UOyPTFX0POsd7WxnbsVsGohcwzHOLspIhhpalPw1BcqED8NblyZLKcGrL8dTgMlcaZxV2jAD41Q==}

  clone-response@1.0.3:
    resolution: {integrity: sha512-ROoL94jJH2dUVML2Y/5PEDNaSHgeOdSDicUyS7izcF63G6sTc/FTjLub4b8Il9S8S0beOfYt0TaA5qvFK+w0wA==}

  clone@1.0.4:
    resolution: {integrity: sha512-JQHZ2QMW6l3aH/j6xCqQThY/9OH4D/9ls34cgkUBiEeocRTU04tHfKPBsUK1PqZCUQM7GiA0IIXJSuXHI64Kbg==}
    engines: {node: '>=0.8'}

  co-body@6.2.0:
    resolution: {integrity: sha512-Kbpv2Yd1NdL1V/V4cwLVxraHDV6K8ayohr2rmH0J87Er8+zJjcTa6dAn9QMPC9CRgU8+aNajKbSf1TzDB1yKPA==}
    engines: {node: '>=8.0.0'}

  co@4.6.0:
    resolution: {integrity: sha512-QVb0dM5HvG+uaxitm8wONl7jltx8dqhfU33DcqtOZcLSVIKSDDLDi7+0LbAKiyI8hD9u42m2YxXSkMGWThaecQ==}
    engines: {iojs: '>= 1.0.0', node: '>= 0.12.0'}

  color-convert@2.0.1:
    resolution: {integrity: sha512-RRECPsj7iu/xb5oKYcsFHSppFNnsj/52OVTRKb4zP5onXwVF3zVmmToNcOfGC+CRDpfK/U584fMg38ZHCaElKQ==}
    engines: {node: '>=7.0.0'}

  color-name@1.1.4:
    resolution: {integrity: sha512-dOy+3AuW3a2wNbZHIuMZpTcgjGuLU/uBL/ubcZF9OXbDo8ff4O8yVp5Bf0efS8uEoYo5q4Fx7dY9OgQGXgAsQA==}

  combined-stream@1.0.8:
    resolution: {integrity: sha512-FQN4MRfuJeHf7cBbBMJFXhKSDq+2kAArBlmRBvcvFE5BB1HZKXtSFASDhdlz9zOYwxh8lDdnvmMOe/+5cdoEdg==}
    engines: {node: '>= 0.8'}

  commander@12.1.0:
    resolution: {integrity: sha512-Vw8qHK3bZM9y/P10u3Vib8o/DdkvA2OtPtZvD871QKjy74Wj1WSKFILMPRPSdUSx5RFK1arlJzEtA4PkFgnbuA==}
    engines: {node: '>=18'}

  commander@2.20.3:
    resolution: {integrity: sha512-GpVkmM8vF2vQUkj2LvZmD35JxeJOLCwJ9cUkugyk2nuhbv3+mJvpLYYt+0+USMxE+oj+ey/lJEnhZw75x/OMcQ==}

  commander@5.1.0:
    resolution: {integrity: sha512-P0CysNDQ7rtVw4QIQtm+MRxV66vKFSvlsQvGYXZWR3qFU0jlMKHZZZgw8e+8DSah4UDKMqnknRDQz+xuQXQ/Zg==}
    engines: {node: '>= 6'}

  commondir@1.0.1:
    resolution: {integrity: sha512-W9pAhw0ja1Edb5GVdIF1mjZw/ASI0AlShXM83UUGe2DVr5TdAPEA1OA8m/g8zWp9x6On7gqufY+FatDbC3MDQg==}

  compare-version@0.1.2:
    resolution: {integrity: sha512-pJDh5/4wrEnXX/VWRZvruAGHkzKdr46z11OlTPN+VrATlWWhSKewNCJ1futCO5C7eJB3nPMFZA1LeYtcFboZ2A==}
    engines: {node: '>=0.10.0'}

  compress-commons@4.1.2:
    resolution: {integrity: sha512-D3uMHtGc/fcO1Gt1/L7i1e33VOvD4A9hfQLP+6ewd+BvG/gQ84Yh4oftEhAdjSMgBgwGL+jsppT7JYNpo6MHHg==}
    engines: {node: '>= 10'}

  concat-map@0.0.1:
    resolution: {integrity: sha512-/Srv4dswyQNBfohGpz9o6Yb3Gz3SrUDqBH5rTuhGR7ahtlbYKnVxw2bCFMRljaA7EXHaXZ8wsHdodFvbkhKmqg==}

  concat-stream@1.6.2:
    resolution: {integrity: sha512-27HBghJxjiZtIk3Ycvn/4kbJk/1uZuJFfuPEns6LaEvpvG1f0hTea8lilrouyo9mVc2GWdcEZ8OLoGmSADlrCw==}
    engines: {'0': node >= 0.8}

  conf@13.0.1:
    resolution: {integrity: sha512-l9Uwc9eOnz39oADzGO2cSBDi7siv8lwO+31ocQ2nOJijnDiW3pxqm9VV10DPYUO28wW83DjABoUqY1nfHRR2hQ==}
    engines: {node: '>=18'}

  confbox@0.1.8:
    resolution: {integrity: sha512-RMtmw0iFkeR4YV+fUOSucriAQNb9g8zFR52MWCtl+cCZOFRNL6zeB395vPzFhEjjn4fMxXudmELnl/KF/WrK6w==}

  confbox@0.2.2:
    resolution: {integrity: sha512-1NB+BKqhtNipMsov4xI/NnhCKp9XG9NamYp5PVm9klAT0fsrNPjaFICsCFhNhwZJKNh7zB/3q8qXz0E9oaMNtQ==}

  config-file-ts@0.2.6:
    resolution: {integrity: sha512-6boGVaglwblBgJqGyxm4+xCmEGcWgnWHSWHY5jad58awQhB6gftq0G8HbzU39YqCIYHMLAiL1yjwiZ36m/CL8w==}

  content-disposition@0.5.4:
    resolution: {integrity: sha512-FveZTNuGw04cxlAiWbzi6zTAL/lhehaWbTtgluJh4/E95DqMwTmha3KZN1aAWA8cFIhHzMZUvLevkw5Rqk+tSQ==}
    engines: {node: '>= 0.6'}

  content-type@1.0.5:
    resolution: {integrity: sha512-nTjqfcBFEipKdXCv4YDQWCfmcLZKm81ldF0pAopTvyrFGVbcR6P/VAAd5G7N+0tTr8QqiU0tFadD6FK4NtJwOA==}
    engines: {node: '>= 0.6'}

  convert-source-map@2.0.0:
    resolution: {integrity: sha512-Kvp459HrV2FEJ1CAsi1Ku+MY3kasH19TFykTz2xWmMeq6bk2NU3XXvfJ+Q61m0xktWwt+1HSYf3JZsTms3aRJg==}

  cookies@0.9.1:
    resolution: {integrity: sha512-TG2hpqe4ELx54QER/S3HQ9SRVnQnGBtKUz5bLQWtYAQ+o6GpgMs6sYUvaiJjVxb+UXwhRhAEP3m7LbsIZ77Hmw==}
    engines: {node: '>= 0.8'}

  copy-anything@2.0.6:
    resolution: {integrity: sha512-1j20GZTsvKNkc4BY3NpMOM8tt///wY3FpIzozTOFO2ffuZcV61nojHXVKIy3WM+7ADCy5FVhdZYHYDdgTU0yJw==}

  copy-anything@3.0.5:
    resolution: {integrity: sha512-yCEafptTtb4bk7GLEQoM8KVJpxAfdBJYaXyzQEgQQQgYrZiDp8SJmGKlYza6CYjEDNstAdNdKA3UuoULlEbS6w==}
    engines: {node: '>=12.13'}

  core-util-is@1.0.2:
    resolution: {integrity: sha512-3lqz5YjWTYnW6dlDa5TLaTCcShfar1e40rmcJVwCBJC6mWlFuj0eCHIElmG1g5kyuJ/GD+8Wn4FFCcz4gJPfaQ==}

  core-util-is@1.0.3:
    resolution: {integrity: sha512-ZQBvi1DcpJ4GDqanjucZ2Hj3wEO5pZDS89BWbkcrvdxksJorwUDDZamX9ldFkp9aw2lmBDLgkObEA4DWNJ9FYQ==}

  crc-32@1.2.2:
    resolution: {integrity: sha512-ROmzCKrTnOwybPcJApAA6WBWij23HVfGVNKqqrZpuyZOHqK2CwHSvpGuyt/UNNvaIjEd8X5IFGp4Mh+Ie1IHJQ==}
    engines: {node: '>=0.8'}
    hasBin: true

  crc32-stream@4.0.3:
    resolution: {integrity: sha512-NT7w2JVU7DFroFdYkeq8cywxrgjPHWkdX1wjpRQXPX5Asews3tA+Ght6lddQO5Mkumffp3X7GEqku3epj2toIw==}
    engines: {node: '>= 10'}

  crc@3.8.0:
    resolution: {integrity: sha512-iX3mfgcTMIq3ZKLIsVFAbv7+Mc10kxabAGQb8HvjA1o3T1PIYprbakQ65d3I+2HGHt6nSKkM9PYjgoJO2KcFBQ==}

  cross-fetch@4.0.0:
    resolution: {integrity: sha512-e4a5N8lVvuLgAWgnCrLr2PP0YyDOTHa9H/Rj54dirp61qXnNq46m82bRhNqIA5VccJtWBvPTFRV3TtvHUKPB1g==}

  cross-spawn@7.0.5:
    resolution: {integrity: sha512-ZVJrKKYunU38/76t0RMOulHOnUcbU9GbpWKAOZ0mhjr7CX6FVrH+4FrAapSOekrgFQ3f/8gwMEuIft0aKq6Hug==}
    engines: {node: '>= 8'}

  crypto-js@4.2.0:
    resolution: {integrity: sha512-KALDyEYgpY+Rlob/iriUtjV6d5Eq+Y191A5g4UqLAi8CyGP9N1+FdVbkc1SxKc2r4YAYqG8JzO2KGL+AizD70Q==}

  css-render@0.15.14:
    resolution: {integrity: sha512-9nF4PdUle+5ta4W5SyZdLCCmFd37uVimSjg1evcTqKJCyvCEEj12WKzOSBNak6r4im4J4iYXKH1OWpUV5LBYFg==}

  cssesc@3.0.0:
    resolution: {integrity: sha512-/Tb/JcjK111nNScGob5MNtsntNM1aCNUDipB/TkwZFhyDrrE47SOx/18wF2bbjgc3ZzCSKW1T5nt5EbFoAz/Vg==}
    engines: {node: '>=4'}
    hasBin: true

  csstype@3.0.11:
    resolution: {integrity: sha512-sa6P2wJ+CAbgyy4KFssIb/JNMLxFvKF1pCYCSXS8ZMuqZnMsrxqI2E5sPyoTpxoPU/gVZMzr2zjOfg8GIZOMsw==}

  csstype@3.1.3:
    resolution: {integrity: sha512-M1uQkMl8rQK/szD0LNhtqxIPLpimGm8sOBwU7lLnCpSbTyY3yeU1Vc7l4KT5zT4s/yOxHH5O7tIuuLOCnLADRw==}

  date-fns-tz@3.2.0:
    resolution: {integrity: sha512-sg8HqoTEulcbbbVXeg84u5UnlsQa8GS5QXMqjjYIhS4abEVVKIUwe0/l/UhrZdKaL/W5eWZNlbTeEIiOXTcsBQ==}
    peerDependencies:
      date-fns: ^3.0.0 || ^4.0.0

  date-fns@3.6.0:
    resolution: {integrity: sha512-fRHTG8g/Gif+kSh50gaGEdToemgfj74aRX3swtiouboip5JDLAyDE9F11nHMIcvOaXeOC6D7SpNhi7uFyB7Uww==}

  dayjs@1.11.18:
    resolution: {integrity: sha512-zFBQ7WFRvVRhKcWoUh+ZA1g2HVgUbsZm9sbddh8EC5iv93sui8DVVz1Npvz+r6meo9VKfa8NyLWBsQK1VvIKPA==}

  de-indent@1.0.2:
    resolution: {integrity: sha512-e/1zu3xH5MQryN2zdVaF0OrdNLUbvWxzMbi+iNA6Bky7l1RoP8a2fIbRocyHclXt/arDrrR6lL3TqFD9pMQTsg==}

  debounce-fn@6.0.0:
    resolution: {integrity: sha512-rBMW+F2TXryBwB54Q0d8drNEI+TfoS9JpNTAoVpukbWEhjXQq4rySFYLaqXMFXwdv61Zb2OHtj5bviSoimqxRQ==}
    engines: {node: '>=18'}

  debug@2.6.9:
    resolution: {integrity: sha512-bC7ElrdJaJnPbAP+1EotYvqZsb3ecl5wi6Bfi6BJTUcNowp6cvspg0jXznRTKDjm/E7AdgFBVeAPVMNcKGsHMA==}
    peerDependencies:
      supports-color: '*'
    peerDependenciesMeta:
      supports-color:
        optional: true

  debug@4.3.7:
    resolution: {integrity: sha512-Er2nc/H7RrMXZBFCEim6TCmMk02Z8vLC2Rbi1KEBggpo0fS6l0S1nnapwmIi3yW/+GOJap1Krg4w0Hg80oCqgQ==}
    engines: {node: '>=6.0'}
    peerDependencies:
      supports-color: '*'
    peerDependenciesMeta:
      supports-color:
        optional: true

  debug@4.4.0:
    resolution: {integrity: sha512-6WTZ/IxCY/T6BALoZHaE4ctp9xm+Z5kY/pzYaCHRFeyVhojxlrm+46y68HA6hr0TcwEssoxNiDEUJQjfPZ/RYA==}
    engines: {node: '>=6.0'}
    peerDependencies:
      supports-color: '*'
    peerDependenciesMeta:
      supports-color:
        optional: true

  decode-uri-component@0.2.2:
    resolution: {integrity: sha512-FqUYQ+8o158GyGTrMFJms9qh3CqTKvAqgqsTnkLI8sKu0028orqBhxNMFkFen0zGyg6epACD32pjVk58ngIErQ==}
    engines: {node: '>=0.10'}

  decode-uri-component@0.4.1:
    resolution: {integrity: sha512-+8VxcR21HhTy8nOt6jf20w0c9CADrw1O8d+VZ/YzzCt4bJ3uBjw+D1q2osAB8RnpwwaeYBxy0HyKQxD5JBMuuQ==}
    engines: {node: '>=14.16'}

  decompress-response@3.3.0:
    resolution: {integrity: sha512-BzRPQuY1ip+qDonAOz42gRm/pg9F768C+npV/4JOsxRC2sq+Rlk+Q4ZCAsOhnIaMrgarILY+RMUIvMmmX1qAEA==}
    engines: {node: '>=4'}

  decompress-response@6.0.0:
    resolution: {integrity: sha512-aW35yZM6Bb/4oJlZncMH2LCoZtJXTRxES17vE3hoRiowU2kWHaJKFkSBDnDR+cm9J+9QhXmREyIfv0pji9ejCQ==}
    engines: {node: '>=10'}

  decompress-tar@4.1.1:
    resolution: {integrity: sha512-JdJMaCrGpB5fESVyxwpCx4Jdj2AagLmv3y58Qy4GE6HMVjWz1FeVQk1Ct4Kye7PftcdOo/7U7UKzYBJgqnGeUQ==}
    engines: {node: '>=4'}

  decompress-tarbz2@4.1.1:
    resolution: {integrity: sha512-s88xLzf1r81ICXLAVQVzaN6ZmX4A6U4z2nMbOwobxkLoIIfjVMBg7TeguTUXkKeXni795B6y5rnvDw7rxhAq9A==}
    engines: {node: '>=4'}

  decompress-targz@4.1.1:
    resolution: {integrity: sha512-4z81Znfr6chWnRDNfFNqLwPvm4db3WuZkqV+UgXQzSngG3CEKdBkw5jrv3axjjL96glyiiKjsxJG3X6WBZwX3w==}
    engines: {node: '>=4'}

  decompress-unzip@4.0.1:
    resolution: {integrity: sha512-1fqeluvxgnn86MOh66u8FjbtJpAFv5wgCT9Iw8rcBqQcCo5tO8eiJw7NNTrvt9n4CRBVq7CstiS922oPgyGLrw==}
    engines: {node: '>=4'}

  decompress@4.2.1:
    resolution: {integrity: sha512-e48kc2IjU+2Zw8cTb6VZcJQ3lgVbS4uuB1TfCHbiZIP/haNXm+SVyhu+87jts5/3ROpd82GSVCoNs/z8l4ZOaQ==}
    engines: {node: '>=4'}

  deep-eql@5.0.2:
    resolution: {integrity: sha512-h5k/5U50IJJFpzfL6nO9jaaumfjO/f2NjK/oYB2Djzm4p9L+3T9qWpZqZ2hAbLPuuYq9wrU08WQyBTL5GbPk5Q==}
    engines: {node: '>=6'}

  deep-equal@1.0.1:
    resolution: {integrity: sha512-bHtC0iYvWhyaTzvV3CZgPeZQqCOBGyGsVV7v4eevpdkLHfiSrXUdBG+qAuSz4RI70sszvjQ1QSZ98An1yNwpSw==}

  deep-extend@0.6.0:
    resolution: {integrity: sha512-LOHxIOaPYdHlJRtCQfDIVZtfw/ufM8+rVj649RIHzcm/vGwQRXFt6OPqIFWsm2XEMrNIEtWR64sY1LEKD2vAOA==}
    engines: {node: '>=4.0.0'}

  deep-is@0.1.4:
    resolution: {integrity: sha512-oIPzksmTg4/MriiaYGO+okXDT7ztn/w3Eptv/+gSIdMdKsJo0u4CfYNFJPy+4SKMuCqGw2wxnA+URMg3t8a/bQ==}

  deepmerge@4.3.1:
    resolution: {integrity: sha512-3sUqbMEc77XqpdNO7FRyRog+eW3ph+GYCbj+rK+uYyRMuwsVy0rMiVtPn+QJlKFvWP/1PYpapqYn0Me2knFn+A==}
    engines: {node: '>=0.10.0'}

  defaults@1.0.4:
    resolution: {integrity: sha512-eFuaLoy/Rxalv2kr+lqMlUnrDWV+3j4pljOIJgLIhI058IQfWJ7vXhyEIHu+HtC738klGALYxOKDO0bQP3tg8A==}

  defer-to-connect@2.0.1:
    resolution: {integrity: sha512-4tvttepXG1VaYGrRibk5EwJd1t4udunSOVMdLSAL6mId1ix438oPwPZMALY41FCijukO1L0twNcGsdzS7dHgDg==}
    engines: {node: '>=10'}

  define-data-property@1.1.4:
    resolution: {integrity: sha512-rBMvIzlpA8v6E+SJZoo++HAYqsLrkg7MSfIinMPFhmkorw7X+dOXVJQs+QT69zGkzMyfDnIMN2Wid1+NbL3T+A==}
    engines: {node: '>= 0.4'}

  define-properties@1.2.1:
    resolution: {integrity: sha512-8QmQKqEASLd5nx0U1B1okLElbUuuttJ/AnYmRXbbbGDWh6uS208EjD4Xqq/I9wK7u0v6O08XhTWnt5XtEbR6Dg==}
    engines: {node: '>= 0.4'}

  delayed-stream@1.0.0:
    resolution: {integrity: sha512-ZySD7Nf91aLB0RxL4KGrKHBXl7Eds1DAmEdcoVawXnLD7SDhpNgtuII2aAkg7a7QS41jxPSZ17p4VdGnMHk3MQ==}
    engines: {node: '>=0.4.0'}

  delegates@1.0.0:
    resolution: {integrity: sha512-bd2L678uiWATM6m5Z1VzNCErI3jiGzt6HGY8OVICs40JQq/HALfbyNJmp0UDakEY4pMMaN0Ly5om/B1VI/+xfQ==}

  depd@1.1.2:
    resolution: {integrity: sha512-7emPTl6Dpo6JRXOXjLRxck+FlLRX5847cLKEn00PLAgc3g2hTZZgr+e4c2v6QpSmLeFP3n5yUo7ft6avBK/5jQ==}
    engines: {node: '>= 0.6'}

  depd@2.0.0:
    resolution: {integrity: sha512-g7nH6P6dyDioJogAAGprGpCtVImJhpPk/roCzdb3fIh61/s/nPsfR6onyMwkCAR/OlC3yBC0lESvUoQEAssIrw==}
    engines: {node: '>= 0.8'}

  destroy@1.2.0:
    resolution: {integrity: sha512-2sJGJTaXIIaR1w4iJSNoN0hnMY7Gpc/n8D4qSCJw8QqFWXf7cuAgnEHxBpweaVcPevC2l3KpjYCx3NypQQgaJg==}
    engines: {node: '>= 0.8', npm: 1.2.8000 || >= 1.4.16}

  detect-libc@2.0.3:
    resolution: {integrity: sha512-bwy0MGW55bG41VqxxypOsdSdGqLwXPI/focwgTYCFMbdUiBAxLg9CFzG08sz2aqzknwiX7Hkl0bQENjg8iLByw==}
    engines: {node: '>=8'}

  detect-node@2.1.0:
    resolution: {integrity: sha512-T0NIuQpnTvFDATNuHN5roPwSBG83rFsuO+MXXH9/3N1eFbn4wcPjttvjMLEPWJ0RGUYgQE7cGgS3tNxbqCGM7g==}

  dir-compare@3.3.0:
    resolution: {integrity: sha512-J7/et3WlGUCxjdnD3HAAzQ6nsnc0WL6DD7WcwJb7c39iH1+AWfg+9OqzJNaI6PkBwBvm1mhZNL9iY/nRiZXlPg==}

  dir-glob@2.2.2:
    resolution: {integrity: sha512-f9LBi5QWzIW3I6e//uxZoLBlUt9kcp66qo0sSCxL6YZKc75R1c4MFCoe/LaZiBGmgujvQdxc5Bn3QhfyvK5Hsw==}
    engines: {node: '>=4'}

  dir-glob@3.0.1:
    resolution: {integrity: sha512-WkrWp9GR4KXfKGYzOLmTuGVi1UWFfws377n9cc55/tb6DuqyF6pcQ5AbiHEshaDpY9v6oaSr2XCDidGmMwdzIA==}
    engines: {node: '>=8'}

  dmg-builder@24.13.3:
    resolution: {integrity: sha512-rcJUkMfnJpfCboZoOOPf4L29TRtEieHNOeAbYPWPxlaBw/Z1RKrRA86dOI9rwaI4tQSc/RD82zTNHprfUHXsoQ==}

  dmg-license@1.0.11:
    resolution: {integrity: sha512-ZdzmqwKmECOWJpqefloC5OJy1+WZBBse5+MR88z9g9Zn4VY+WYUkAyojmhzJckH5YbbZGcYIuGAkY5/Ys5OM2Q==}
    engines: {node: '>=8'}
    os: [darwin]
    hasBin: true

  doctrine@3.0.0:
    resolution: {integrity: sha512-yS+Q5i3hBf7GBkd4KG8a7eBNNWNGLTaEwwYWUijIYM7zrlYDM0BFXHjjPWlWZ1Rg7UaddZeIDmi9jF3HmqiQ2w==}
    engines: {node: '>=6.0.0'}

  dom-walk@0.1.2:
    resolution: {integrity: sha512-6QvTW9mrGeIegrFXdtQi9pk7O/nSK6lSdXW2eqUspN5LWD7UTji2Fqw5V2YLjBpHEoU9Xl/eUWNpDeZvoyOv2w==}

  dot-prop@9.0.0:
    resolution: {integrity: sha512-1gxPBJpI/pcjQhKgIU91II6Wkay+dLcN3M6rf2uwP8hRur3HtQXjVrdAK3sjC0piaEuxzMwjXChcETiJl47lAQ==}
    engines: {node: '>=18'}

  dotenv-expand@5.1.0:
    resolution: {integrity: sha512-YXQl1DSa4/PQyRfgrv6aoNjhasp/p4qs9FjJ4q4cQk+8m4r6k4ZSiEyytKG8f8W9gi8WsQtIObNmKd+tMzNTmA==}

  dotenv@9.0.2:
    resolution: {integrity: sha512-I9OvvrHp4pIARv4+x9iuewrWycX6CcZtoAu1XrzPxc5UygMJXJZYmBsynku8IkrJwgypE5DGNjDPmPRhDCptUg==}
    engines: {node: '>=10'}

  douyu-api@0.1.0:
    resolution: {integrity: sha512-8ZrqLyavKXJVJDFTC/4E/7km3X7QPYQcj64KDHPD1YSx8ObajVWYqEybeunK8dvSMP7INHbvdFSEex90NqgNfA==}

  download@8.0.0:
    resolution: {integrity: sha512-ASRY5QhDk7FK+XrQtQyvhpDKanLluEEQtWl/J7Lxuf/b+i8RYh997QeXvL85xitrmRKVlx9c7eTrcRdq2GS4eA==}
    engines: {node: '>=10'}

  driver.js@1.3.1:
    resolution: {integrity: sha512-MvUdXbqSgEsgS/H9KyWb5Rxy0aE6BhOVT4cssi2x2XjmXea6qQfgdx32XKVLLSqTaIw7q/uxU5Xl3NV7+cN6FQ==}

  duplexer2@0.1.4:
    resolution: {integrity: sha512-asLFVfWWtJ90ZyOUHMqk7/S2w2guQKxUI2itj3d92ADHhxUSbCMGi1f1cBcJ7xM1To+pE/Khbwo1yuNbMEPKeA==}

  duplexer3@0.1.5:
    resolution: {integrity: sha512-1A8za6ws41LQgv9HrE/66jyC5yuSjQ3L/KOpFtoBilsAK2iA2wuS5rTt1OCzIvtS2V7nVmedsUU+DGRcjBmOYA==}

  eastasianwidth@0.2.0:
    resolution: {integrity: sha512-I88TYZWc9XiYHRQ4/3c5rjjfgkjhLyW2luGIheGERbNQ6OY7yTybanSpDXZa8y7VUP9YmDcYa+eyq4ca7iLqWA==}

  ee-first@1.1.1:
    resolution: {integrity: sha512-WMwm9LhRUo+WUaRN+vRuETqG89IgZphVSNkdFgeb6sS/E4OrDIN7t48CAewSHXc6C8lefD8KKfr5vY61brQlow==}

  ejs@3.1.10:
    resolution: {integrity: sha512-UeJmFfOrAQS8OJWPZ4qtgHyWExa088/MtK5UEyoJGFH67cDEXkZSviOiKRCZ4Xij0zxI3JECgYs3oKx+AizQBA==}
    engines: {node: '>=0.10.0'}
    hasBin: true

  electron-builder-squirrel-windows@24.13.3:
    resolution: {integrity: sha512-oHkV0iogWfyK+ah9ZIvMDpei1m9ZRpdXcvde1wTpra2U8AFDNNpqJdnin5z+PM1GbQ5BoaKCWas2HSjtR0HwMg==}

  electron-builder@24.13.3:
    resolution: {integrity: sha512-yZSgVHft5dNVlo31qmJAe4BVKQfFdwpRw7sFp1iQglDRCDD6r22zfRJuZlhtB5gp9FHUxCMEoWGq10SkCnMAIg==}
    engines: {node: '>=14.0.0'}
    hasBin: true

  electron-context-menu@4.0.4:
    resolution: {integrity: sha512-XPGj35npL8+MG9Lx5ukmK/h8KLmjYJ3e1GvwWKrNZvf2ocv746WXIyltoV1yWtkEPT7g2kQ8hFmu0ZupK5KieA==}
    engines: {node: '>=18'}

  electron-devtools-installer@4.0.0:
    resolution: {integrity: sha512-9Tntu/jtfSn0n6N/ZI6IdvRqXpDyLQiDuuIbsBI+dL+1Ef7C8J2JwByw58P3TJiNeuqyV3ZkphpNWuZK5iSY2w==}

  electron-dl@4.0.0:
    resolution: {integrity: sha512-USiB9816d2JzKv0LiSbreRfTg5lDk3lWh0vlx/gugCO92ZIJkHVH0UM18EHvKeadErP6Xn4yiTphWzYfbA2Ong==}
    engines: {node: '>=18'}

  electron-is-dev@3.0.1:
    resolution: {integrity: sha512-8TjjAh8Ec51hUi3o4TaU0mD3GMTOESi866oRNavj9A3IQJ7pmv+MJVmdZBFGw4GFT36X7bkqnuDNYvkQgvyI8Q==}
    engines: {node: '>=18'}

  electron-log@5.2.3:
    resolution: {integrity: sha512-BabCiEV+p362LzY0EFE8hyzeGknzKDWSbhS0VFfRYQGA4FHWXWSfaKJlvTR9LFepNoORXxc/BWvqBXIPgsVFgA==}
    engines: {node: '>= 14'}

  electron-publish@24.13.1:
    resolution: {integrity: sha512-2ZgdEqJ8e9D17Hwp5LEq5mLQPjqU3lv/IALvgp+4W8VeNhryfGhYEQC/PgDPMrnWUp+l60Ou5SJLsu+k4mhQ8A==}

  electron-store@10.0.0:
    resolution: {integrity: sha512-BU/QZh+5twHBprRdLu3YZX/rIarmZzhTNpJvAvqG1/yN0mNCrsMh0kl7bM4xaUKDNRiHz1r7wP/7Prjh7cleIw==}
    engines: {node: '>=20'}

  electron-to-chromium@1.5.55:
    resolution: {integrity: sha512-6maZ2ASDOTBtjt9FhqYPRnbvKU5tjG0IN9SztUOWYw2AzNDNpKJYLJmlK0/En4Hs/aiWnB+JZ+gW19PIGszgKg==}

  electron-updater@6.3.9:
    resolution: {integrity: sha512-2PJNONi+iBidkoC5D1nzT9XqsE8Q1X28Fn6xRQhO3YX8qRRyJ3mkV4F1aQsuRnYPqq6Hw+E51y27W75WgDoofw==}

  electron-vite@3.1.0:
    resolution: {integrity: sha512-M7aAzaRvSl5VO+6KN4neJCYLHLpF/iWo5ztchI/+wMxIieDZQqpbCYfaEHHHPH6eupEzfvZdLYdPdmvGqoVe0Q==}
    engines: {node: ^18.0.0 || >=20.0.0}
    hasBin: true
    peerDependencies:
      '@swc/core': ^1.0.0
      vite: ^4.0.0 || ^5.0.0 || ^6.0.0
    peerDependenciesMeta:
      '@swc/core':
        optional: true

  electron@37.2.6:
    resolution: {integrity: sha512-Ns6xyxE+hIK5UlujtRlw7w4e2Ju/ImCWXf1Q/PoOhc0N3/6SN6YW7+ujCarsHbxWnolbW+1RlkHtdklUJpjbPA==}
    engines: {node: '>= 12.20.55'}
    hasBin: true

  emitter-component@1.1.2:
    resolution: {integrity: sha512-QdXO3nXOzZB4pAjM0n6ZE+R9/+kPpECA/XSELIcc54NeYVnBqIk+4DFiBgK+8QbV3mdvTG6nedl7dTYgO+5wDw==}

  emoji-regex@10.4.0:
    resolution: {integrity: sha512-EC+0oUMY1Rqm4O6LLrgjtYDvcVYTy7chDnM4Q7030tP4Kwj3u/pR6gP9ygnp2CJMK5Gq+9Q2oqmrFJAz01DXjw==}

  emoji-regex@8.0.0:
    resolution: {integrity: sha512-MSjYzcWNOA0ewAHpz0MxpYFvwg6yjy1NG3xteoqz644VCo/RPgnr1/GGt+ic3iJTzQ8Eu3TdM14SawnVUmGE6A==}

  emoji-regex@9.2.2:
    resolution: {integrity: sha512-L18DaJsXSUk2+42pv8mLs5jJT2hqFkFE4j21wOmgbUqsZ2hL72NsUU785g9RXgo3s0ZNgVl42TiHp3ZtOv/Vyg==}

  encodeurl@1.0.2:
    resolution: {integrity: sha512-TPJXq8JqFaVYm2CWmPvnP2Iyo4ZSM7/QKcSmuMLDObfpH5fi7RUGmd/rTDf+rut/saiDiQEeVTNgAmJEdAOx0w==}
    engines: {node: '>= 0.8'}

  encoding@0.1.13:
    resolution: {integrity: sha512-ETBauow1T35Y/WZMkio9jiM0Z5xjHHmJ4XmjZOq1l/dXz3lr2sRn87nJy20RupqSh1F2m3HHPSp8ShIPQJrJ3A==}

  end-of-stream@1.4.4:
    resolution: {integrity: sha512-+uw1inIHVPQoaVuHzRyXd21icM+cnt4CzD5rW+NC1wjOUSTOs+Te7FOv7AhN7vS9x/oIyhLP5PR1H+phQAHu5Q==}

  entities@4.5.0:
    resolution: {integrity: sha512-V0hjH4dGPh9Ao5p0MoRY6BVqtwCjhz6vI5LT8AJ55H+4g9/4vbHx1I54fS0XuclLhDHArPQCiMjDxjaL8fPxhw==}
    engines: {node: '>=0.12'}

  env-paths@2.2.1:
    resolution: {integrity: sha512-+h1lkLKhZMTYjog1VEpJNG7NZJWcuc2DDk/qsqSTRRCOXiLjeQ1d1/udrUGhqMxUgAlwKNZ0cf2uqan5GLuS2A==}
    engines: {node: '>=6'}

  env-paths@3.0.0:
    resolution: {integrity: sha512-dtJUTepzMW3Lm/NPxRf3wP4642UWhjL2sQxc+ym2YMj1m/H2zDNQOlezafzkHwn6sMstjHTwG6iQQsctDW/b1A==}
    engines: {node: ^12.20.0 || ^14.13.1 || >=16.0.0}

  err-code@2.0.3:
    resolution: {integrity: sha512-2bmlRpNKBxT/CRmPOlyISQpNj+qSeYvcym/uT0Jx2bMOlKLtSy1ZmLuVxSEKKyor/N5yhvp/ZiG1oE3DEYMSFA==}

  errno@0.1.8:
    resolution: {integrity: sha512-dJ6oBr5SQ1VSd9qkk7ByRgb/1SH4JZjCHSW/mr63/QcXO9zLVxvJ6Oy13nio03rxpSnVDDjFor75SjVeZWPW/A==}
    hasBin: true

  es-define-property@1.0.0:
    resolution: {integrity: sha512-jxayLKShrEqqzJ0eumQbVhTYQM27CfT1T35+gCgDFoL82JLsXqTJ76zv6A0YLOgEnLUMvLzsDsGIrl8NFpT2gQ==}
    engines: {node: '>= 0.4'}

  es-errors@1.3.0:
    resolution: {integrity: sha512-Zf5H2Kxt2xjTvbJvP2ZWLEICxA6j+hAmMzIlypy4xcBg1vKVnx89Wy0GbS+kf5cwCVFFzdCFh2XSCFNULS6csw==}
    engines: {node: '>= 0.4'}

  es-module-lexer@1.6.0:
    resolution: {integrity: sha512-qqnD1yMU6tk/jnaMosogGySTZP8YtUgAffA9nMN+E/rjxcfRQ6IEk7IiozUjgxKoFHBGjTLnrHB/YC45r/59EQ==}

  es6-error@4.1.1:
    resolution: {integrity: sha512-Um/+FxMr9CISWh0bi5Zv0iOD+4cFh5qLeks1qhAopKVAJw3drgKbKySikp7wGhDL0HPeaja0P5ULZrxLkniUVg==}

  es6-promise@4.2.8:
    resolution: {integrity: sha512-HJDGx5daxeIvxdBxvG2cb9g4tEvwIk3i8+nhX0yGrYmZUzbkdg8QbDevheDB8gd0//uPj4c1EQua8Q+MViT0/w==}

  es6-promisify@5.0.0:
    resolution: {integrity: sha512-C+d6UdsYDk0lMebHNR4S2NybQMMngAOnOwYBQjTOiv0MkoJMP0Myw2mgpDLBcpfCmRLxyFqYhS/CfOENq4SJhQ==}

  esbuild@0.23.1:
    resolution: {integrity: sha512-VVNz/9Sa0bs5SELtn3f7qhJCDPCF5oMEl5cO9/SSinpE9hbPVvxbd572HH5AKiP7WD8INO53GgfDDhRjkylHEg==}
    engines: {node: '>=18'}
    hasBin: true

  esbuild@0.25.2:
    resolution: {integrity: sha512-16854zccKPnC+toMywC+uKNeYSv+/eXkevRAfwRD/G9Cleq66m8XFIrigkbvauLLlCfDL45Q2cWegSg53gGBnQ==}
    engines: {node: '>=18'}
    hasBin: true

  escalade@3.2.0:
    resolution: {integrity: sha512-WUj2qlxaQtO4g6Pq5c29GTcWGDyd8itL8zTlipgECz3JesAiiOKotd8JU6otB3PACgG6xkJUyVhboMS+bje/jA==}
    engines: {node: '>=6'}

  escape-goat@4.0.0:
    resolution: {integrity: sha512-2Sd4ShcWxbx6OY1IHyla/CVNwvg7XwZVoXZHcSu9w9SReNP1EzzD5T8NWKIR38fIqEns9kDWKUQTXXAmlDrdPg==}
    engines: {node: '>=12'}

  escape-html@1.0.3:
    resolution: {integrity: sha512-NiSupZ4OeuGwr68lGIeym/ksIZMJodUGOSCZ/FSnTxcrekbvqrgdUxlJOMpijaKZVjAJrWrGs/6Jy8OMuyj9ow==}

  escape-string-regexp@1.0.5:
    resolution: {integrity: sha512-vbRorB5FUQWvla16U8R/qgaFIya2qGzwDrNmCZuYKrbdSUMG6I1ZCGQRefkRVhuOkIGVne7BQ35DSfo1qvJqFg==}
    engines: {node: '>=0.8.0'}

  escape-string-regexp@2.0.0:
    resolution: {integrity: sha512-UpzcLCXolUWcNu5HtVMHYdXJjArjsF9C0aNnquZYY4uW/Vu0miy5YoWvbV345HauVvcAUnpRuhMMcqTcGOY2+w==}
    engines: {node: '>=8'}

  escape-string-regexp@4.0.0:
    resolution: {integrity: sha512-TtpcNJ3XAzx3Gq8sWRzJaVajRs0uVxA2YAkdb1jm2YkPz4G6egUFAyA3n5vtEIZefPk5Wa4UXbKuS5fKkJWdgA==}
    engines: {node: '>=10'}

  escape-string-regexp@5.0.0:
    resolution: {integrity: sha512-/veY75JbMK4j1yjvuUxuVsiS/hr/4iHs9FTT6cgTexxdE0Ly/glccBAkloH/DofkjRbZU3bnoj38mOmhkZ0lHw==}
    engines: {node: '>=12'}

  escodegen@1.14.3:
    resolution: {integrity: sha512-qFcX0XJkdg+PB3xjZZG/wKSuT1PnQWx57+TVSjIMmILd2yC/6ByYElPwJnslDsuWuSAp4AwJGumarAAmJch5Kw==}
    engines: {node: '>=4.0'}
    hasBin: true

  eslint-config-prettier@9.1.0:
    resolution: {integrity: sha512-NSWl5BFQWEPi1j4TjVNItzYV7dZXZ+wP6I6ZhrBGpChQhZRUaElihE9uRRkcbRnNb76UMKDF3r+WTmNcGPKsqw==}
    hasBin: true
    peerDependencies:
      eslint: '>=7.0.0'

  eslint-plugin-prettier@5.2.1:
    resolution: {integrity: sha512-gH3iR3g4JfF+yYPaJYkN7jEl9QbweL/YfkoRlNnuIEHEz1vHVlCmWOS+eGGiRuzHQXdJFCOTxRgvju9b8VUmrw==}
    engines: {node: ^14.18.0 || >=16.0.0}
    peerDependencies:
      '@types/eslint': '>=8.0.0'
      eslint: '>=8.0.0'
      eslint-config-prettier: '*'
      prettier: '>=3.0.0'
    peerDependenciesMeta:
      '@types/eslint':
        optional: true
      eslint-config-prettier:
        optional: true

  eslint-plugin-vue@9.32.0:
    resolution: {integrity: sha512-b/Y05HYmnB/32wqVcjxjHZzNpwxj1onBOvqW89W+V+XNG1dRuaFbNd3vT9CLbr2LXjEoq+3vn8DanWf7XU22Ug==}
    engines: {node: ^14.17.0 || >=16.0.0}
    peerDependencies:
      eslint: ^6.2.0 || ^7.0.0 || ^8.0.0 || ^9.0.0

  eslint-scope@7.2.2:
    resolution: {integrity: sha512-dOt21O7lTMhDM+X9mB4GX+DZrZtCUJPL/wlcTqxyrx5IvO0IYtILdtrQGQp+8n5S0gwSVmOf9NQrjMOgfQZlIg==}
    engines: {node: ^12.22.0 || ^14.17.0 || >=16.0.0}

  eslint-visitor-keys@3.4.3:
    resolution: {integrity: sha512-wpc+LXeiyiisxPlEkUzU6svyS1frIO3Mgxj1fdy7Pm8Ygzguax2N3Fa/D/ag1WqbOprdI+uY6wMUl8/a2G+iag==}
    engines: {node: ^12.22.0 || ^14.17.0 || >=16.0.0}

  eslint-visitor-keys@4.2.0:
    resolution: {integrity: sha512-UyLnSehNt62FFhSwjZlHmeokpRK59rcz29j+F1/aDgbkbRTk7wIc9XzdoasMUbRNKDM0qQt/+BJ4BrpFeABemw==}
    engines: {node: ^18.18.0 || ^20.9.0 || >=21.1.0}

  eslint@8.57.1:
    resolution: {integrity: sha512-ypowyDxpVSYpkXr9WPv2PAZCtNip1Mv5KTW0SCurXv/9iOpcrH9PaqUElksqEB6pChqHGDRCFTyrZlGhnLNGiA==}
    engines: {node: ^12.22.0 || ^14.17.0 || >=16.0.0}
    deprecated: This version is no longer supported. Please see https://eslint.org/version-support for other options.
    hasBin: true

  espree@9.6.1:
    resolution: {integrity: sha512-oruZaFkjorTpF32kDSI5/75ViwGeZginGGy2NoOSg3Q9bnwlnmDm4HLnkl0RE3n+njDXR037aY1+x58Z/zFdwQ==}
    engines: {node: ^12.22.0 || ^14.17.0 || >=16.0.0}

  esprima@4.0.1:
    resolution: {integrity: sha512-eGuFFw7Upda+g4p+QHvnW0RyTX/SVeJBDM/gCtMARO0cLuT2HcEKnTPvhjV6aGeqrCB/sbNop0Kszm0jsaWU4A==}
    engines: {node: '>=4'}
    hasBin: true

  esquery@1.6.0:
    resolution: {integrity: sha512-ca9pw9fomFcKPvFLXhBKUK90ZvGibiGOvRJNbjljY7s7uq/5YO4BOzcYtJqExdx99rF6aAcnRxHmcUHcz6sQsg==}
    engines: {node: '>=0.10'}

  esrecurse@4.3.0:
    resolution: {integrity: sha512-KmfKL3b6G+RXvP8N1vr3Tq1kL/oCFgn2NYXEtqP8/L3pKapUA4G8cFVaoF3SU323CD4XypR/ffioHmkti6/Tag==}
    engines: {node: '>=4.0'}

  estraverse@4.3.0:
    resolution: {integrity: sha512-39nnKffWz8xN1BU/2c79n9nB9HDzo0niYUqx6xyqUnyoAnQyyWpOTdZEeiCch8BBu515t4wp9ZmgVfVhn9EBpw==}
    engines: {node: '>=4.0'}

  estraverse@5.3.0:
    resolution: {integrity: sha512-MMdARuVEQziNTeJD8DgMqmhwR11BRQ/cBP+pLtYdSTnf3MIO8fFeiINEbX36ZdNlfU/7A9f3gUw49B3oQsvwBA==}
    engines: {node: '>=4.0'}

  estree-walker@2.0.2:
    resolution: {integrity: sha512-Rfkk/Mp/DL7JVje3u18FxFujQlTNR2q6QfMSMB7AvCBx91NGj/ba3kCfza0f6dVDbw7YlRf/nDrn7pQrCCyQ/w==}

  estree-walker@3.0.3:
    resolution: {integrity: sha512-7RUKfXgSMMkzt6ZuXmqapOurLGPPfgj6l9uRZ7lRGolvk0y2yocc35LdcxKC5PQZdn2DMqioAQ2NoWcrTKmm6g==}

  esutils@2.0.3:
    resolution: {integrity: sha512-kVscqXk4OCp68SZ0dkgEKVi6/8ij300KBWTJq32P/dYeWTSwK41WyTxalN1eRmA5Z9UU/LX9D7FWSmV9SAYx6g==}
    engines: {node: '>=0.10.0'}

  eventemitter3@5.0.1:
    resolution: {integrity: sha512-GWkBvjiSZK87ELrYOSESUYeVIc9mvLLf/nXalMOS5dYrgZq9o5OVkbZAVM06CVxYsCwH9BDZFPlQTlPA1j4ahA==}

  evtd@0.2.4:
    resolution: {integrity: sha512-qaeGN5bx63s/AXgQo8gj6fBkxge+OoLddLniox5qtLAEY5HSnuSlISXVPxnSae1dWblvTh4/HoMIB+mbMsvZzw==}

  execa@2.1.0:
    resolution: {integrity: sha512-Y/URAVapfbYy2Xp/gb6A0E7iR8xeqOCXsuuaoMn7A5PzrXUK84E1gyiEfq0wQd/GHA6GsoHWwhNq8anb0mleIw==}
    engines: {node: ^8.12.0 || >=9.7.0}

  expand-template@2.0.3:
    resolution: {integrity: sha512-XYfuKMvj4O35f/pOXLObndIRvyQ+/+6AhODh+OKWj9S9498pHHn/IMszH+gt0fBCRWMNfk1ZSp5x3AifmnI2vg==}
    engines: {node: '>=6'}

  expect-type@1.2.1:
    resolution: {integrity: sha512-/kP8CAwxzLVEeFrMm4kMmy4CCDlpipyA7MYLVrdJIkV0fYF0UaigQHRsxHiuY/GEea+bh4KSv3TIlgr+2UL6bw==}
    engines: {node: '>=12.0.0'}

  exponential-backoff@3.1.1:
    resolution: {integrity: sha512-dX7e/LHVJ6W3DE1MHWi9S1EYzDESENfLrYohG2G++ovZrYOkm4Knwa0mc1cn84xJOR4KEU0WSchhLbd0UklbHw==}

  exsolve@1.0.4:
    resolution: {integrity: sha512-xsZH6PXaER4XoV+NiT7JHp1bJodJVT+cxeSH1G0f0tlT0lJqYuHUP3bUx2HtfTDvOagMINYp8rsqusxud3RXhw==}

  ext-list@2.2.2:
    resolution: {integrity: sha512-u+SQgsubraE6zItfVA0tBuCBhfU9ogSRnsvygI7wht9TS510oLkBRXBsqopeUG/GBOIQyKZO9wjTqIu/sf5zFA==}
    engines: {node: '>=0.10.0'}

  ext-name@5.0.0:
    resolution: {integrity: sha512-yblEwXAbGv1VQDmow7s38W77hzAgJAO50ztBLMcUyUBfxv1HC+LGwtiEN+Co6LtlqT/5uwVOxsD4TNIilWhwdQ==}
    engines: {node: '>=4'}

  extract-zip@2.0.1:
    resolution: {integrity: sha512-GDhU9ntwuKyGXdZBUgTIe+vXnWj0fppUEtMDL0+idd5Sta8TGpHssn/eusA9mrPr9qNDym6SxAYZjNvCn/9RBg==}
    engines: {node: '>= 10.17.0'}
    hasBin: true

  extsprintf@1.4.1:
    resolution: {integrity: sha512-Wrk35e8ydCKDj/ArClo1VrPVmN8zph5V4AtHwIuHhvMXsKf73UT3BOD+azBIW+3wOJ4FhEH7zyaJCFvChjYvMA==}
    engines: {'0': node >=0.6.0}

  fast-deep-equal@3.1.3:
    resolution: {integrity: sha512-f3qQ9oQy9j2AhBe/H9VC91wLmKBCCU/gDOnKNAYG5hswO7BLKj09Hc5HYNz9cGI++xlpDCIgDaitVs03ATR84Q==}

  fast-diff@1.3.0:
    resolution: {integrity: sha512-VxPP4NqbUjj6MaAOafWeUn2cXWLcCtljklUtZf0Ind4XQ+QPtmA0b18zZy0jIQx+ExRVCR/ZQpBmik5lXshNsw==}

  fast-glob@3.3.2:
    resolution: {integrity: sha512-oX2ruAFQwf/Orj8m737Y5adxDQO0LAB7/S5MnxCdTNDd4p6BsyIVsv9JQsATbTSq8KHRpLwIHbVlUNatxd+1Ow==}
    engines: {node: '>=8.6.0'}

  fast-json-stable-stringify@2.1.0:
    resolution: {integrity: sha512-lhd/wF+Lk98HZoTCtlVraHtfh5XYijIjalXck7saUtuanSDyLMxnHhSXEDJqHxD7msR8D0uCmqlkwjCV8xvwHw==}

  fast-levenshtein@2.0.6:
    resolution: {integrity: sha512-DCXu6Ifhqcks7TZKY3Hxp3y6qphY5SJZmrWMDrKcERSOXWQdMhU9Ig/PYrzyw/ul9jOIyh0N4M0tbC5hodg8dw==}

  fast-uri@3.0.3:
    resolution: {integrity: sha512-aLrHthzCjH5He4Z2H9YZ+v6Ujb9ocRuW6ZzkJQOrTxleEijANq4v1TsaPaVG1PZcuurEzrLcWRyYBYXD5cEiaw==}

  fast-xml-parser@4.5.0:
    resolution: {integrity: sha512-/PlTQCI96+fZMAOLMZK4CWG1ItCbfZ/0jx7UIJFChPNrx7tcEgerUgWbeieCM9MfHInUDyK8DWYZ+YrywDJuTg==}
    hasBin: true

  fastq@1.17.1:
    resolution: {integrity: sha512-sRVD3lWVIXWg6By68ZN7vho9a1pQcN/WBFaAAsDDFzlJjvoGx0P8z7V1t72grFJfJhu3YPZBuu25f7Kaw2jN1w==}

  fd-slicer@1.1.0:
    resolution: {integrity: sha512-cE1qsB/VwyQozZ+q1dGxR8LBYNZeofhEdUNGSMbQD3Gw2lAzX9Zb3uIU6Ebc/Fmyjo9AWWfnn0AUCHqtevs/8g==}

  fdir@6.4.2:
    resolution: {integrity: sha512-KnhMXsKSPZlAhp7+IjUkRZKPb4fUyccpDrdFXbi4QL1qkmFh9kVY09Yox+n4MaOb3lHZ1Tv829C3oaaXoMYPDQ==}
    peerDependencies:
      picomatch: ^3 || ^4
    peerDependenciesMeta:
      picomatch:
        optional: true

  fdir@6.4.3:
    resolution: {integrity: sha512-PMXmW2y1hDDfTSRc9gaXIuCCRpuoz3Kaz8cUelp3smouvfT632ozg2vrT6lJsHKKOF59YLbOGfAWGUcKEfRMQw==}
    peerDependencies:
      picomatch: ^3 || ^4
    peerDependenciesMeta:
      picomatch:
        optional: true

  file-entry-cache@6.0.1:
    resolution: {integrity: sha512-7Gps/XWymbLk2QLYK4NzpMOrYjMhdIxXuIvy2QBsLE6ljuodKvdkWs/cpyJJ3CVIVpH0Oi1Hvg1ovbMzLdFBBg==}
    engines: {node: ^10.12.0 || >=12.0.0}

  file-saver@2.0.5:
    resolution: {integrity: sha512-P9bmyZ3h/PRG+Nzga+rbdI4OEpNDzAVyy74uVO9ATgzLK6VtAsYybF/+TOCvrc0MO793d6+42lLyZTw7/ArVzA==}

  file-type@11.1.0:
    resolution: {integrity: sha512-rM0UO7Qm9K7TWTtA6AShI/t7H5BPjDeGVDaNyg9BjHAj3PysKy7+8C8D137R88jnR3rFJZQB/tFgydl5sN5m7g==}
    engines: {node: '>=6'}

  file-type@3.9.0:
    resolution: {integrity: sha512-RLoqTXE8/vPmMuTI88DAzhMYC99I8BWv7zYP4A1puo5HIjEJ5EX48ighy4ZyKMG9EDXxBgW6e++cn7d1xuFghA==}
    engines: {node: '>=0.10.0'}

  file-type@4.4.0:
    resolution: {integrity: sha512-f2UbFQEk7LXgWpi5ntcO86OeA/cC80fuDDDaX/fZ2ZGel+AF7leRQqBBW1eJNiiQkrZlAoM6P+VYP5P6bOlDEQ==}
    engines: {node: '>=4'}

  file-type@5.2.0:
    resolution: {integrity: sha512-Iq1nJ6D2+yIO4c8HHg4fyVb8mAJieo1Oloy1mLLaB2PvezNedhBVm+QU7g0qM42aiMbRXTxKKwGD17rjKNJYVQ==}
    engines: {node: '>=4'}

  file-type@6.2.0:
    resolution: {integrity: sha512-YPcTBDV+2Tm0VqjybVd32MHdlEGAtuxS3VAYsumFokDSMG+ROT5wawGlnHDoz7bfMcMDt9hxuXvXwoKUx2fkOg==}
    engines: {node: '>=4'}

  file-uri-to-path@1.0.0:
    resolution: {integrity: sha512-0Zt+s3L7Vf1biwWZ29aARiVYLx7iMGnEUl9x33fbB/j3jR81u/O2LbqK+Bm1CDSNDKVtJ/YjwY7TUd5SkeLQLw==}

  filelist@1.0.4:
    resolution: {integrity: sha512-w1cEuf3S+DrLCQL7ET6kz+gmlJdbq9J7yXCSjK/OZCPA+qEN1WyF4ZAf0YYJa4/shHJra2t/d/r8SV4Ji+x+8Q==}

  filename-reserved-regex@2.0.0:
    resolution: {integrity: sha512-lc1bnsSr4L4Bdif8Xb/qrtokGbq5zlsms/CYH8PP+WtCkGNF65DPiQY8vG3SakEdRn8Dlnm+gW/qWKKjS5sZzQ==}
    engines: {node: '>=4'}

  filename-reserved-regex@3.0.0:
    resolution: {integrity: sha512-hn4cQfU6GOT/7cFHXBqeBg2TbrMBgdD0kcjLhvSQYYwm3s4B6cjvBfb7nBALJLAXqmU5xajSa7X2NnUud/VCdw==}
    engines: {node: ^12.20.0 || ^14.13.1 || >=16.0.0}

  filenamify@3.0.0:
    resolution: {integrity: sha512-5EFZ//MsvJgXjBAFJ+Bh2YaCTRF/VP1YOmGrgt+KJ4SFRLjI87EIdwLLuT6wQX0I4F9W41xutobzczjsOKlI/g==}
    engines: {node: '>=6'}

  filenamify@6.0.0:
    resolution: {integrity: sha512-vqIlNogKeyD3yzrm0yhRMQg8hOVwYcYRfjEoODd49iCprMn4HL85gK3HcykQE53EPIpX3HcAbGA5ELQv216dAQ==}
    engines: {node: '>=16'}

  fill-range@7.1.1:
    resolution: {integrity: sha512-YsGpe3WHLK8ZYi4tWDg2Jy3ebRz2rXowDxnld4bkQB00cc/1Zw9AWnC0i9ztDJitivtQvaI9KaLyKrc+hBW0yg==}
    engines: {node: '>=8'}

  filter-obj@5.1.0:
    resolution: {integrity: sha512-qWeTREPoT7I0bifpPUXtxkZJ1XJzxWtfoWWkdVGqa+eCr3SHW/Ocp89o8vLvbUuQnadybJpjOKu4V+RwO6sGng==}
    engines: {node: '>=14.16'}

  find-up@5.0.0:
    resolution: {integrity: sha512-78/PXT1wlLLDgTzDs7sjq9hzz0vXD+zn+7wypEe4fXQxCmdmqfGsEPQxmiCSQI3ajFV91bVSsvNtrJRiW6nGng==}
    engines: {node: '>=10'}

  flat-cache@3.2.0:
    resolution: {integrity: sha512-CYcENa+FtcUKLmhhqyctpclsq7QF38pKjZHsGNiSQF5r4FtoKDWabFDl3hzaEQMvT1LHEysw5twgLvpYYb4vbw==}
    engines: {node: ^10.12.0 || >=12.0.0}

  flatted@3.3.1:
    resolution: {integrity: sha512-X8cqMLLie7KsNUDSdzeN8FYK9rEt4Dt67OsG/DNGnYTSDBG4uFAJFBnUeiV+zCVAvwFy56IjM9sH51jVaEhNxw==}

  flv.js@1.6.2:
    resolution: {integrity: sha512-xre4gUbX1MPtgQRKj2pxJENp/RnaHaxYvy3YToVVCrSmAWUu85b9mug6pTXF6zakUjNP2lFWZ1rkSX7gxhB/2A==}

  follow-redirects@1.15.9:
    resolution: {integrity: sha512-gew4GsXizNgdoRyqmyfMHyAmXsZDk6mHkSxZFCzW9gwlbtOW44CDtYavM+y+72qD/Vq2l550kMF52DT8fOLJqQ==}
    engines: {node: '>=4.0'}
    peerDependencies:
      debug: '*'
    peerDependenciesMeta:
      debug:
        optional: true

  font-ls@0.6.1:
    resolution: {integrity: sha512-RjEX22IltJZzDeehnNY2iRArE2u9vN0WkyUEYnCrHSr6/ZLtaV61ObegSgBXhPVn3y2GSd6am5xTXqgoCX3VvA==}

  foreground-child@3.3.0:
    resolution: {integrity: sha512-Ld2g8rrAyMYFXBhEqMz8ZAHBi4J4uS1i/CxGMDnjyFWddMXLVcDp051DZfu+t7+ab7Wv6SMqpWmyFIj5UbfFvg==}
    engines: {node: '>=14'}

  form-data@4.0.1:
    resolution: {integrity: sha512-tzN8e4TX8+kkxGPK8D5u0FNmjPUjw3lwC9lSLxxoB/+GtsJG91CO8bSWy73APlgAZzZbXEYZJuxjkHH2w+Ezhw==}
    engines: {node: '>= 6'}

  fresh@0.5.2:
    resolution: {integrity: sha512-zJ2mQYM18rEFOudeV4GShTGIQ7RbzA7ozbU9I/XBpm7kqgMywgmylMwXHxZJmkVoYkna9d2pVXVXPdYTP9ej8Q==}
    engines: {node: '>= 0.6'}

  from2@2.3.0:
    resolution: {integrity: sha512-OMcX/4IC/uqEPVgGeyfN22LJk6AZrMkRZHxcHBMBvHScDGgwTm2GT2Wkgtocyd3JfZffjj2kYUDXXII0Fk9W0g==}

  fs-constants@1.0.0:
    resolution: {integrity: sha512-y6OAwoSIf7FyjMIv94u+b5rdheZEjzR63GTyZJm5qh4Bi+2YgwLCcI/fPFZkL5PSixOt6ZNKm+w+Hfp/Bciwow==}

  fs-extra@10.1.0:
    resolution: {integrity: sha512-oRXApq54ETRj4eMiFzGnHWGy+zo5raudjuxN0b8H7s/RU2oW0Wvsx9O0ACRN/kRq9E8Vu/ReskGB5o3ji+FzHQ==}
    engines: {node: '>=12'}

  fs-extra@11.2.0:
    resolution: {integrity: sha512-PmDi3uwK5nFuXh7XDTlVnS17xJS7vW36is2+w3xcv8SVxiB4NyATf4ctkVY5bkSjX0Y4nbvZCq1/EjtEyr9ktw==}
    engines: {node: '>=14.14'}

  fs-extra@8.1.0:
    resolution: {integrity: sha512-yhlQgA6mnOJUKOsRUFsgJdQCvkKhcz8tlZG5HBQfReYZy46OwLcY+Zia0mtdHsOo9y/hP+CxMN0TU9QxoOtG4g==}
    engines: {node: '>=6 <7 || >=8'}

  fs-extra@9.1.0:
    resolution: {integrity: sha512-hcg3ZmepS30/7BSFqRvoo3DOMQu7IjqxO5nCDt+zM9XWjb33Wg7ziNT+Qvqbuc3+gWpzO02JubVyk2G4Zvo1OQ==}
    engines: {node: '>=10'}

  fs-minipass@2.1.0:
    resolution: {integrity: sha512-V/JgOLFCS+R6Vcq0slCuaeWEdNC3ouDlJMNIsacH2VtALiu9mV4LPrHc5cDl8k5aw6J8jwgWWpiTo5RYhmIzvg==}
    engines: {node: '>= 8'}

  fs.realpath@1.0.0:
    resolution: {integrity: sha512-OO0pH2lK6a0hZnAdau5ItzHPI6pUlvI7jMVnxUQRtw4owF2wk8lOSabtGDCTP4Ggrg2MbGnWO9X8K1t4+fGMDw==}

  fsevents@2.3.3:
    resolution: {integrity: sha512-5xoDfX+fL7faATnagmWPpbFtwh/R77WmMMqqHGS65C3vvB0YHrgF+B1YmZ3441tMj5n63k0212XNoJwzlhffQw==}
    engines: {node: ^8.16.0 || ^10.6.0 || >=11.0.0}
    os: [darwin]

  function-bind@1.1.2:
    resolution: {integrity: sha512-7XHNxH7qX9xG5mIwxkhumTox/MIRNcOgDrxWsMt2pAr23WHp6MrRlN7FBSFpCpr+oVO0F744iUgR82nJMfG2SA==}

  gensync@1.0.0-beta.2:
    resolution: {integrity: sha512-3hN7NaskYvMDLQY55gnW3NQ+mesEAepTqlg+VEbj7zzqEMBVNhzcGYYeqFo/TlYz6eQiFcp1HcsCZO+nGgS8zg==}
    engines: {node: '>=6.9.0'}

  get-caller-file@2.0.5:
    resolution: {integrity: sha512-DyFP3BM/3YHTQOCUL/w0OZHR0lpKeGrxotcHWcqNEdnltqFwXVfhEBQ94eIo34AfQpo0rGki4cyIiftY06h2Fg==}
    engines: {node: 6.* || 8.* || >= 10.*}

  get-east-asian-width@1.3.0:
    resolution: {integrity: sha512-vpeMIQKxczTD/0s2CdEWHcb0eeJe6TFjxb+J5xgX7hScxqrGuyjmv4c1D4A/gelKfyox0gJJwIHF+fLjeaM8kQ==}
    engines: {node: '>=18'}

  get-intrinsic@1.2.4:
    resolution: {integrity: sha512-5uYhsJH8VJBTv7oslg4BznJYhDoRI6waYCxMmCdnTrcCrHA/fCFKoTFz2JKKE0HdDFUF7/oQuhzumXJK7paBRQ==}
    engines: {node: '>= 0.4'}

  get-stream@2.3.1:
    resolution: {integrity: sha512-AUGhbbemXxrZJRD5cDvKtQxLuYaIbNtDTK8YqupCI393Q2KSTreEsLUN3ZxAWFGiKTzL6nKuzfcIvieflUX9qA==}
    engines: {node: '>=0.10.0'}

  get-stream@3.0.0:
    resolution: {integrity: sha512-GlhdIUuVakc8SJ6kK0zAFbiGzRFzNnY4jUuEbV9UROo4Y+0Ny4fjvcZFVTeDA4odpFyOQzaw6hXukJSq/f28sQ==}
    engines: {node: '>=4'}

  get-stream@4.1.0:
    resolution: {integrity: sha512-GMat4EJ5161kIy2HevLlr4luNjBgvmj413KaQA7jt4V8B4RDsfpHk7WQ9GVqfYyyx8OS/L66Kox+rJRNklLK7w==}
    engines: {node: '>=6'}

  get-stream@5.2.0:
    resolution: {integrity: sha512-nBF+F1rAZVCu/p7rjzgA+Yb4lfYXrpl7a6VmJrU8wF9I1CKvP/QwPNZHnOlwbTkY6dvtFIzFMSyQXbLoTQPRpA==}
    engines: {node: '>=8'}

  get-tsconfig@4.8.1:
    resolution: {integrity: sha512-k9PN+cFBmaLWtVz29SkUoqU5O0slLuHJXt/2P+tMVFT+phsSGXGkp9t3rQIqdz0e+06EHNGs3oM6ZX1s2zHxRg==}

  github-from-package@0.0.0:
    resolution: {integrity: sha512-SyHy3T1v2NUXn29OsWdxmK6RwHD+vkj3v8en8AOBZ1wBQ/hCAQ5bAQTD02kW4W9tUp/3Qh6J8r9EvntiyCmOOw==}

  glob-parent@5.1.2:
    resolution: {integrity: sha512-AOIgSQCepiJYwP3ARnGx+5VnTu2HBYdzbGP45eLw1vr3zB3vZLeyed1sC9hnbcOc9/SrMyM5RPQrkGz4aS9Zow==}
    engines: {node: '>= 6'}

  glob-parent@6.0.2:
    resolution: {integrity: sha512-XxwI8EOhVQgWp6iDL+3b0r86f4d6AX6zSU55HfB4ydCEuXLXc5FcYeOu+nnGftS4TEju/11rt4KJPTMgbfmv4A==}
    engines: {node: '>=10.13.0'}

  glob@10.4.5:
    resolution: {integrity: sha512-7Bv8RF0k6xjo7d4A/PxYLbUCfb6c+Vpd2/mB2yRDlew7Jb5hEXiCD9ibfO7wpk8i4sevK6DFny9h7EYbM3/sHg==}
    hasBin: true

  glob@11.0.0:
    resolution: {integrity: sha512-9UiX/Bl6J2yaBbxKoEBRm4Cipxgok8kQYcOPEhScPwebu2I0HoQOuYdIO6S3hLuWoZgpDpwQZMzTFxgpkyT76g==}
    engines: {node: 20 || >=22}
    hasBin: true

  glob@7.2.3:
    resolution: {integrity: sha512-nFR0zLpU2YCaRxwoCJvL6UvCH2JFyFVIvwTLsIf21AuHlMskA1hhTdk+LlYJtOlYt9v6dvszD2BGRqBL+iQK9Q==}
    deprecated: Glob versions prior to v9 are no longer supported

  glob@8.1.0:
    resolution: {integrity: sha512-r8hpEjiQEYlF2QU0df3dS+nxxSIreXQS1qRhMJM0Q5NDdR386C7jb7Hwwod8Fgiuex+k0GFjgft18yvxm5XoCQ==}
    engines: {node: '>=12'}
    deprecated: Glob versions prior to v9 are no longer supported

  global-agent@3.0.0:
    resolution: {integrity: sha512-PT6XReJ+D07JvGoxQMkT6qji/jVNfX/h364XHZOWeRzy64sSFr+xJ5OX7LI3b4MPQzdL4H8Y8M0xzPpsVMwA8Q==}
    engines: {node: '>=10.0'}

  global@4.4.0:
    resolution: {integrity: sha512-wv/LAoHdRE3BeTGz53FAamhGlPLhlssK45usmGFThIi4XqnBmjKQ16u+RNbP7WvigRZDxUsM0J3gcQ5yicaL0w==}

  globals@11.12.0:
    resolution: {integrity: sha512-WOBp/EEGUiIsJSp7wcv/y6MO+lV9UoncWqxuFfm8eBwzWNgyfBd6Gz+IeKQ9jCmyhoH99g15M3T+QaVHFjizVA==}
    engines: {node: '>=4'}

  globals@13.24.0:
    resolution: {integrity: sha512-AhO5QUcj8llrbG09iWhPU2B204J1xnPeL8kQmVorSsy+Sjj1sk8gIyh6cUocGmH4L0UuhAJy+hJMRA4mgA4mFQ==}
    engines: {node: '>=8'}

  globalthis@1.0.4:
    resolution: {integrity: sha512-DpLKbNU4WylpxJykQujfCcwYWiV/Jhm50Goo0wrVILAv5jOr9d+H+UR3PhSCD2rCCEIg0uc+G+muBTwD54JhDQ==}
    engines: {node: '>= 0.4'}

  globby@11.1.0:
    resolution: {integrity: sha512-jhIXaOzy1sb8IyocaruWSn1TjmnBVs8Ayhcy83rmxNJ8q2uWKCAj3CnJY+KpGSXCueAPc0i05kVvVKtP1t9S3g==}
    engines: {node: '>=10'}

  globby@14.0.2:
    resolution: {integrity: sha512-s3Fq41ZVh7vbbe2PN3nrW7yC7U7MFVc5c98/iTl9c2GawNMKx/J648KQRW6WKkuU8GIbbh2IXfIRQjOZnXcTnw==}
    engines: {node: '>=18'}

  globby@7.1.1:
    resolution: {integrity: sha512-yANWAN2DUcBtuus5Cpd+SKROzXHs2iVXFZt/Ykrfz6SAXqacLX25NZpltE+39ceMexYF4TtEadjuSTw8+3wX4g==}
    engines: {node: '>=4'}

  gopd@1.0.1:
    resolution: {integrity: sha512-d65bNlIadxvpb/A2abVdlqKqV563juRnZ1Wtk6s1sIR8uNsXR70xqIzVqxVf1eTqDunwT2MkczEeaezCKTZhwA==}

  got@11.8.6:
    resolution: {integrity: sha512-6tfZ91bOr7bOXnK7PRDCGBLa1H4U080YHNaAQ2KsMGlLEzRbk44nsZF2E1IeRc3vtJHPVbKCYgdFbaGO2ljd8g==}
    engines: {node: '>=10.19.0'}

  got@8.3.2:
    resolution: {integrity: sha512-qjUJ5U/hawxosMryILofZCkm3C84PLJS/0grRIpjAwu+Lkxxj5cxeCU25BG0/3mDSpXKTyZr8oh8wIgLaH0QCw==}
    engines: {node: '>=4'}

  graceful-fs@4.2.11:
    resolution: {integrity: sha512-RbJ5/jmFcNNCcDV5o9eTnBLJ/HszWV0P73bc+Ff4nS/rJj+YaS6IGyiOL0VoBYX+l1Wrl3k63h/KrH+nhJ0XvQ==}

  graphemer@1.4.0:
    resolution: {integrity: sha512-EtKwoO6kxCL9WO5xipiHTZlSzBm7WLT627TqC/uVRd0HKmq8NXyebnNYxDoBi7wt8eTWrUrKXCOVaFq9x1kgag==}

  has-flag@4.0.0:
    resolution: {integrity: sha512-EykJT/Q1KjTWctppgIAgfSO0tKVuZUjhgMr17kqTumMl6Afv3EISleU7qZUzoXDFTAHTDC4NOoG/ZxU3EvlMPQ==}
    engines: {node: '>=8'}

  has-property-descriptors@1.0.2:
    resolution: {integrity: sha512-55JNKuIW+vq4Ke1BjOTjM2YctQIvCT7GFzHwmfZPGo5wnrgkid0YQtnAleFSqumZm4az3n2BS+erby5ipJdgrg==}

  has-proto@1.0.3:
    resolution: {integrity: sha512-SJ1amZAJUiZS+PhsVLf5tGydlaVB8EdFpaSO4gmiUKUOxk8qzn5AIy4ZeJUmh22znIdk/uMAUT2pl3FxzVUH+Q==}
    engines: {node: '>= 0.4'}

  has-symbol-support-x@1.4.2:
    resolution: {integrity: sha512-3ToOva++HaW+eCpgqZrCfN51IPB+7bJNVT6CUATzueB5Heb8o6Nam0V3HG5dlDvZU1Gn5QLcbahiKw/XVk5JJw==}

  has-symbols@1.0.3:
    resolution: {integrity: sha512-l3LCuF6MgDNwTDKkdYGEihYjt5pRPbEg46rtlmnSPlUbgmB8LOIrKJbYYFBSbnPaJexMKtiPO8hmeRjRz2Td+A==}
    engines: {node: '>= 0.4'}

  has-to-string-tag-x@1.4.1:
    resolution: {integrity: sha512-vdbKfmw+3LoOYVr+mtxHaX5a96+0f3DljYd8JOqvOLsf5mw2Otda2qCDT9qRqLAhrjyQ0h7ual5nOiASpsGNFw==}

  has-tostringtag@1.0.2:
    resolution: {integrity: sha512-NqADB8VjPFLM2V0VvHUewwwsw0ZWBaIdgo+ieHtK3hasLz4qeCRjYcqfB6AQrBggRKppKF8L52/VqdVsO47Dlw==}
    engines: {node: '>= 0.4'}

  hasown@2.0.2:
    resolution: {integrity: sha512-0hJU9SCPvmMzIBdZFqNPXWa6dqh7WdH0cII9y+CyS8rG3nL48Bclra9HmKhVVUHyPWNH5Y7xDwAB7bfgSjkUMQ==}
    engines: {node: '>= 0.4'}

  he@1.2.0:
    resolution: {integrity: sha512-F/1DnUGPopORZi0ni+CvrCgHQ5FyEAHRLSApuYWMmrbSwoN2Mn/7k+Gl38gJnR7yyDZk6WLXwiGod1JOWNDKGw==}
    hasBin: true

  highlight.js@11.10.0:
    resolution: {integrity: sha512-SYVnVFswQER+zu1laSya563s+F8VDGt7o35d4utbamowvUNLLMovFqwCLSocpZTz3MgaSRA1IbqRWZv97dtErQ==}
    engines: {node: '>=12.0.0'}

  hls.js@1.5.17:
    resolution: {integrity: sha512-wA66nnYFvQa1o4DO/BFgLNRKnBTVXpNeldGRBJ2Y0SvFtdwvFKCbqa9zhHoZLoxHhZ+jYsj3aIBkWQQCPNOhMw==}

  hookable@5.5.3:
    resolution: {integrity: sha512-Yc+BQe8SvoXH1643Qez1zqLRmbA5rCL+sSmk6TVos0LWVfNIB7PGncdlId77WzLGSIB5KaWgTaNTs2lNVEI6VQ==}

  hosted-git-info@4.1.0:
    resolution: {integrity: sha512-kyCuEOWjJqZuDbRHzL8V93NzQhwIB71oFWSyzVo+KPZI+pnQPPxucdkrOZvkLRnrf5URsQM+IJ09Dw29cRALIA==}
    engines: {node: '>=10'}

  hotkeys-js@3.13.7:
    resolution: {integrity: sha512-ygFIdTqqwG4fFP7kkiYlvayZppeIQX2aPpirsngkv1xM1lP0piDY5QEh68nQnIKvz64hfocxhBaD/uK3sSK1yQ==}

  html-escaper@2.0.2:
    resolution: {integrity: sha512-H2iMtd0I4Mt5eYiapRdIDjp+XzelXQ0tFE4JS7YFwFevXXMmOp9myNrUvCg0D6ws8iqkRPBfKHgbwig1SmlLfg==}

  http-assert@1.5.0:
    resolution: {integrity: sha512-uPpH7OKX4H25hBmU6G1jWNaqJGpTXxey+YOUizJUAgu0AjLUeC8D73hTrhvDS5D+GJN1DN1+hhc/eF/wpxtp0w==}
    engines: {node: '>= 0.8'}

  http-cache-semantics@3.8.1:
    resolution: {integrity: sha512-5ai2iksyV8ZXmnZhHH4rWPoxxistEexSi5936zIQ1bnNTW5VnA85B6P/VpXiRM017IgRvb2kKo1a//y+0wSp3w==}

  http-cache-semantics@4.1.1:
    resolution: {integrity: sha512-er295DKPVsV82j5kw1Gjt+ADA/XYHsajl82cGNQG2eyoPkvgUhX+nDIyelzhIWbbsXP39EHcI6l5tYs2FYqYXQ==}

  http-errors@1.8.1:
    resolution: {integrity: sha512-Kpk9Sm7NmI+RHhnj6OIWDI1d6fIoFAtFt9RLaTMRlg/8w49juAStsrBgp0Dp4OdxdVbRIeKhtCUvoi/RuAhO4g==}
    engines: {node: '>= 0.6'}

  http-errors@2.0.0:
    resolution: {integrity: sha512-FtwrG/euBzaEjYeRqOgly7G0qviiXoJWnvEH2Z1plBdXgbyjv34pHTSb9zoeHMyDy33+DWy5Wt9Wo+TURtOYSQ==}
    engines: {node: '>= 0.8'}

  http-proxy-agent@5.0.0:
    resolution: {integrity: sha512-n2hY8YdoRE1i7r6M0w9DIw5GgZN0G25P8zLCRQ8rjXtTU3vsNFBI/vWK/UIeE6g5MUUz6avwAPXmL6Fy9D/90w==}
    engines: {node: '>= 6'}

  http2-wrapper@1.0.3:
    resolution: {integrity: sha512-V+23sDMr12Wnz7iTcDeJr3O6AIxlnvT/bmaAAAP/Xda35C90p9599p0F1eHR/N1KILWSoWVAiOMFjBBXaXSMxg==}
    engines: {node: '>=10.19.0'}

  https-proxy-agent@5.0.1:
    resolution: {integrity: sha512-dFcAjpTQFgoLMzC2VwU+C/CbS7uRL0lWmxDITmqm7C+7F0Odmj6s9l6alZc6AELXhrnggM2CeWSXHGOdX2YtwA==}
    engines: {node: '>= 6'}

  humanize-ms@1.2.1:
    resolution: {integrity: sha512-Fl70vYtsAFb/C06PTS9dZBo7ihau+Tu/DNCk/OyHhea07S+aeMWpFFkUaXRa8fI+ScZbEI8dfSxwY7gxZ9SAVQ==}

  iconv-corefoundation@1.1.7:
    resolution: {integrity: sha512-T10qvkw0zz4wnm560lOEg0PovVqUXuOFhhHAkixw8/sycy7TJt7v/RrkEKEQnAw2viPSJu6iAkErxnzR0g8PpQ==}
    engines: {node: ^8.11.2 || >=10}
    os: [darwin]

  iconv-lite@0.4.24:
    resolution: {integrity: sha512-v3MXnZAcvnywkTUEZomIActle7RXXeedOR31wwl7VlyoXO4Qi9arvSenNQWne1TcRwhCL1HwLI21bEqdpj8/rA==}
    engines: {node: '>=0.10.0'}

  iconv-lite@0.6.3:
    resolution: {integrity: sha512-4fCk79wshMdzMp2rH06qWrJE4iolqLhCUH+OiuIgU++RB0+94NlDL81atO7GX55uUKueo0txHNtvEyI6D7WdMw==}
    engines: {node: '>=0.10.0'}

  ieee754@1.2.1:
    resolution: {integrity: sha512-dcyqhDvX1C46lXZcVqCpK+FtMRQVdIMN6/Df5js2zouUsqG7I6sFxitIC+7KYK29KdXOLHdu9zL4sFnoVQnqaA==}

  ignore@3.3.10:
    resolution: {integrity: sha512-Pgs951kaMm5GXP7MOvxERINe3gsaVjUWFm+UZPSq9xYriQAksyhg0csnS0KXSNRD5NmNdapXEpjxG49+AKh/ug==}

  ignore@5.3.2:
    resolution: {integrity: sha512-hsBTNUqQTDwkWtcdYI2i06Y/nUBEsNEDJKjWdigLvegy8kDuJAS8uRlpkkcQpyEXL0Z/pjDy5HBmMjRCJ2gq+g==}
    engines: {node: '>= 4'}

  image-size@0.5.5:
    resolution: {integrity: sha512-6TDAlDPZxUFCv+fuOkIoXT/V/f3Qbq8e37p+YOiYrUv3v9cc3/6x78VdfPgFVaB9dZYeLUfKgHRebpkm/oP2VQ==}
    engines: {node: '>=0.10.0'}
    hasBin: true

  immediate@3.0.6:
    resolution: {integrity: sha512-XXOFtyqDjNDAQxVfYxuF7g9Il/IbWmmlQg2MYKOH8ExIT1qg6xc4zyS3HaEEATgs1btfzxq15ciUiY7gjSXRGQ==}

  import-fresh@3.3.0:
    resolution: {integrity: sha512-veYYhQa+D1QBKznvhUHxb8faxlrwUnxseDAbAp457E0wLNio2bOSKnjYDhMj+YiAq61xrMGhQk9iXVk5FzgQMw==}
    engines: {node: '>=6'}

  imurmurhash@0.1.4:
    resolution: {integrity: sha512-JmXMZ6wuvDmLiHEml9ykzqO6lwFbof0GG4IkcGaENdCRDDmMVnny7s5HsIgHCbaq0w2MyPhDqkhTUgS2LU2PHA==}
    engines: {node: '>=0.8.19'}

  indent-string@4.0.0:
    resolution: {integrity: sha512-EdDDZu4A2OyIK7Lr/2zG+w5jmbuk1DVBnEwREQvBzspBJkCEbRa8GxU1lghYcaGJCnRWibjDXlq779X1/y5xwg==}
    engines: {node: '>=8'}

  infer-owner@1.0.4:
    resolution: {integrity: sha512-IClj+Xz94+d7irH5qRyfJonOdfTzuDaifE6ZPWfx0N0+/ATZCbuTPq2prFl526urkQd90WyUKIh1DfBQ2hMz9A==}

  inflation@2.1.0:
    resolution: {integrity: sha512-t54PPJHG1Pp7VQvxyVCJ9mBbjG3Hqryges9bXoOO6GExCPa+//i/d5GSuFtpx3ALLd7lgIAur6zrIlBQyJuMlQ==}
    engines: {node: '>= 0.8.0'}

  inflight@1.0.6:
    resolution: {integrity: sha512-k92I/b08q4wvFscXCLvqfsHCrjrF7yiXsQuIVvVE7N82W3+aqpzuUdBbfhWcy/FZR3/4IgflMgKLOsvPDrGCJA==}
    deprecated: This module is not supported, and leaks memory. Do not use it. Check out lru-cache if you want a good and tested way to coalesce async requests by a key value, which is much more comprehensive and powerful.

  inherits@2.0.4:
    resolution: {integrity: sha512-k/vGaX4/Yla3WzyMCvTQOXYeIHvqOKtnqBduzTHpzpQZzAskKMhZ2K+EnBiSM9zGSoIFeMpXKxa4dYeZIQqewQ==}

  ini@1.3.8:
    resolution: {integrity: sha512-JV/yugV2uzW5iMRSiZAyDtQd+nxtUnjeLt0acNdw98kKLrvuRVyB80tsREOE7yvGVgalhZ6RNXCmEHkUKBKxew==}

  into-stream@3.1.0:
    resolution: {integrity: sha512-TcdjPibTksa1NQximqep2r17ISRiNE9fwlfbg3F8ANdvP5/yrFTew86VcO//jk4QTaMlbjypPBq76HN2zaKfZQ==}
    engines: {node: '>=4'}

  into-stream@6.0.0:
    resolution: {integrity: sha512-XHbaOAvP+uFKUFsOgoNPRjLkwB+I22JFPFe5OjTkQ0nwgj6+pSjb4NmB6VMxaPshLiOf+zcpOCBQuLwC1KHhZA==}
    engines: {node: '>=10'}

  ip-address@9.0.5:
    resolution: {integrity: sha512-zHtQzGojZXTwZTHQqra+ETKd4Sn3vgi7uBmlPoXVWZqYvuKmtI0l/VZTjqGmJY9x88GGOaZ9+G9ES8hC4T4X8g==}
    engines: {node: '>= 12'}

  ip@1.1.9:
    resolution: {integrity: sha512-cyRxvOEpNHNtchU3Ln9KC/auJgup87llfQpQ+t5ghoC/UhL16SWzbueiCsdTnWmqAWl7LadfuwhlqmtOaqMHdQ==}

  is-binary-path@2.1.0:
    resolution: {integrity: sha512-ZMERYes6pDydyuGidse7OsHxtbI7WVeUEozgR/g7rd0xUimYNlvZRE/K2MgZTjWy725IfelLeVcEM97mmtRGXw==}
    engines: {node: '>=8'}

  is-ci@3.0.1:
    resolution: {integrity: sha512-ZYvCgrefwqoQ6yTyYUbQu64HsITZ3NfKX1lzaEYdkTDcfKzzCI/wthRRYKkdjHKFVgNiXKAKm65Zo1pk2as/QQ==}
    hasBin: true

  is-core-module@2.15.1:
    resolution: {integrity: sha512-z0vtXSwucUJtANQWldhbtbt7BnL0vxiFjIdDLAatwhDYty2bad6s+rijD6Ri4YuYJubLzIJLUidCh09e1djEVQ==}
    engines: {node: '>= 0.4'}

  is-extglob@2.1.1:
    resolution: {integrity: sha512-SbKbANkN603Vi4jEZv49LeVJMn4yGwsbzZworEoyEiutsN3nJYdbO36zfhGJ6QEDpOZIFkDtnq5JRxmvl3jsoQ==}
    engines: {node: '>=0.10.0'}

  is-fullwidth-code-point@3.0.0:
    resolution: {integrity: sha512-zymm5+u+sCsSWyD9qNaejV3DFvhCKclKdizYaJUuHA83RLjb7nSuGnddCHGv0hk+KY7BMAlsWeK4Ueg6EV6XQg==}
    engines: {node: '>=8'}

  is-fullwidth-code-point@4.0.0:
    resolution: {integrity: sha512-O4L094N2/dZ7xqVdrXhh9r1KODPJpFms8B5sGdJLPy664AgvXsreZUyCQQNItZRDlYug4xStLjNp/sz3HvBowQ==}
    engines: {node: '>=12'}

  is-generator-function@1.0.10:
    resolution: {integrity: sha512-jsEjy9l3yiXEQ+PsXdmBwEPcOxaXWLspKdplFUVI9vq1iZgIekeC0L167qeu86czQaxed3q/Uzuw0swL0irL8A==}
    engines: {node: '>= 0.4'}

  is-glob@4.0.3:
    resolution: {integrity: sha512-xelSayHH36ZgE7ZWhli7pW34hNbNl8Ojv5KVmkJD4hBdD3th8Tfk9vYasLM+mXWOZhFkgZfxhLSnrwRr4elSSg==}
    engines: {node: '>=0.10.0'}

  is-interactive@1.0.0:
    resolution: {integrity: sha512-2HvIEKRoqS62guEC+qBjpvRubdX910WCMuJTZ+I9yvqKU2/12eSL549HMwtabb4oupdj2sMP50k+XJfB/8JE6w==}
    engines: {node: '>=8'}

  is-lambda@1.0.1:
    resolution: {integrity: sha512-z7CMFGNrENq5iFB9Bqo64Xk6Y9sg+epq1myIcdHaGnbMTYOxvzsEtdYqQUylB7LxfkvgrrjP32T6Ywciio9UIQ==}

  is-module@1.0.0:
    resolution: {integrity: sha512-51ypPSPCoTEIN9dy5Oy+h4pShgJmPCygKfyRCISBI+JoWT/2oJvK8QPxmwv7b/p239jXrm9M1mlQbyKJ5A152g==}

  is-natural-number@4.0.1:
    resolution: {integrity: sha512-Y4LTamMe0DDQIIAlaer9eKebAlDSV6huy+TWhJVPlzZh2o4tRP5SQWFlLn5N0To4mDD22/qdOq+veo1cSISLgQ==}

  is-number@7.0.0:
    resolution: {integrity: sha512-41Cifkg6e8TylSpdtTpeLVMqvSBEVzTttHvERD741+pnZ8ANv0004MRL43QKPDlK9cGvNp6NZWZUBlbGXYxxng==}
    engines: {node: '>=0.12.0'}

  is-object@1.0.2:
    resolution: {integrity: sha512-2rRIahhZr2UWb45fIOuvZGpFtz0TyOZLf32KxBbSoUCeZR495zCKlWUKKUByk3geS2eAs7ZAABt0Y/Rx0GiQGA==}

  is-path-cwd@3.0.0:
    resolution: {integrity: sha512-kyiNFFLU0Ampr6SDZitD/DwUo4Zs1nSdnygUBqsu3LooL00Qvb5j+UnvApUn/TTj1J3OuE6BTdQ5rudKmU2ZaA==}
    engines: {node: ^12.20.0 || ^14.13.1 || >=16.0.0}

  is-path-inside@3.0.3:
    resolution: {integrity: sha512-Fd4gABb+ycGAmKou8eMftCupSir5lRxqf4aD/vd0cD2qc4HL07OjCeuHMr8Ro4CoMaeCKDB0/ECBOVWjTwUvPQ==}
    engines: {node: '>=8'}

  is-path-inside@4.0.0:
    resolution: {integrity: sha512-lJJV/5dYS+RcL8uQdBDW9c9uWFLLBNRyFhnAKXw5tVqLlKZ4RMGZKv+YQ/IA3OhD+RpbJa1LLFM1FQPGyIXvOA==}
    engines: {node: '>=12'}

  is-plain-obj@1.1.0:
    resolution: {integrity: sha512-yvkRyxmFKEOQ4pNXCmJG5AEQNlXJS5LaONXo5/cLdTZdWvsZ1ioJEonLGAosKlMWE8lwUy/bJzMjcw8az73+Fg==}
    engines: {node: '>=0.10.0'}

  is-reference@1.2.1:
    resolution: {integrity: sha512-U82MsXXiFIrjCK4otLT+o2NA2Cd2g5MLoOVXUZjIOhLurrRxpEXzI8O0KZHr3IjLvlAH1kTPYSuqer5T9ZVBKQ==}

  is-retry-allowed@1.2.0:
    resolution: {integrity: sha512-RUbUeKwvm3XG2VYamhJL1xFktgjvPzL0Hq8C+6yrWIswDy3BIXGqCxhxkc30N9jqK311gVU137K8Ei55/zVJRg==}
    engines: {node: '>=0.10.0'}

  is-retry-allowed@2.2.0:
    resolution: {integrity: sha512-XVm7LOeLpTW4jV19QSH38vkswxoLud8sQ57YwJVTPWdiaI9I8keEhGFpBlslyVsgdQy4Opg8QOLb8YRgsyZiQg==}
    engines: {node: '>=10'}

  is-stream@1.1.0:
    resolution: {integrity: sha512-uQPm8kcs47jx38atAcWTVxyltQYoPT68y9aWYdV6yWXSyW8mzSat0TL6CiWdZeCdF3KrAvpVtnHbTv4RN+rqdQ==}
    engines: {node: '>=0.10.0'}

  is-stream@2.0.1:
    resolution: {integrity: sha512-hFoiJiTl63nn+kstHGBtewWSKnQLpyb155KHheA1l39uvtO9nWIop1p3udqPcUd/xbF1VLMO4n7OI6p7RbngDg==}
    engines: {node: '>=8'}

  is-unicode-supported@0.1.0:
    resolution: {integrity: sha512-knxG2q4UC3u8stRGyAVJCOdxFmv5DZiRcdlIaAQXAbSfJya+OhopNotLQrstBhququ4ZpuKbDc/8S6mgXgPFPw==}
    engines: {node: '>=10'}

  is-what@3.14.1:
    resolution: {integrity: sha512-sNxgpk9793nzSs7bA6JQJGeIuRBQhAaNGG77kzYQgMkrID+lS6SlK07K5LaptscDlSaIgH+GPFzf+d75FVxozA==}

  is-what@4.1.16:
    resolution: {integrity: sha512-ZhMwEosbFJkA0YhFnNDgTM4ZxDRsS6HqTo7qsZM08fehyRYIYa0yHu5R6mgo1n/8MgaPBXiPimPD77baVFYg+A==}
    engines: {node: '>=12.13'}

  isarray@1.0.0:
    resolution: {integrity: sha512-VLghIWNM6ELQzo7zwmcg0NmTVyWKYjvIeM83yjp0wRDTmUnrM678fQbcKBo6n2CJEF0szoG//ytg+TKla89ALQ==}

  isbinaryfile@4.0.10:
    resolution: {integrity: sha512-iHrqe5shvBUcFbmZq9zOQHBoeOhZJu6RQGrDpBgenUm/Am+F3JM2MgQj+rK3Z601fzrL5gLZWtAPH2OBaSVcyw==}
    engines: {node: '>= 8.0.0'}

  isbinaryfile@5.0.4:
    resolution: {integrity: sha512-YKBKVkKhty7s8rxddb40oOkuP0NbaeXrQvLin6QMHL7Ypiy2RW9LwOVrVgZRyOrhQlayMd9t+D8yDy8MKFTSDQ==}
    engines: {node: '>= 18.0.0'}

  isexe@2.0.0:
    resolution: {integrity: sha512-RHxMLp9lnKHGHRng9QFhRCMbYAcVpn69smSGcq3f36xjgVVWThj4qqLbTLlq7Ssj8B+fIQ1EuCEGI2lKsyQeIw==}

  istanbul-lib-coverage@3.2.2:
    resolution: {integrity: sha512-O8dpsF+r0WV/8MNRKfnmrtCWhuKjxrq2w+jpzBL5UZKTi2LeVWnWOmWRxFlesJONmc+wLAGvKQZEOanko0LFTg==}
    engines: {node: '>=8'}

  istanbul-lib-instrument@6.0.3:
    resolution: {integrity: sha512-Vtgk7L/R2JHyyGW07spoFlB8/lpjiOLTjMdms6AFMraYt3BaJauod/NGrfnVG/y4Ix1JEuMRPDPEj2ua+zz1/Q==}
    engines: {node: '>=10'}

  istanbul-lib-report@3.0.1:
    resolution: {integrity: sha512-GCfE1mtsHGOELCU8e/Z7YWzpmybrx/+dSTfLrvY8qRmaY6zXTKWn6WQIjaAFw069icm6GVMNkgu0NzI4iPZUNw==}
    engines: {node: '>=10'}

  istanbul-lib-source-maps@5.0.6:
    resolution: {integrity: sha512-yg2d+Em4KizZC5niWhQaIomgf5WlL4vOOjZ5xGCmF8SnPE/mDWWXgvRExdcpCgh9lLRRa1/fSYp2ymmbJ1pI+A==}
    engines: {node: '>=10'}

  istanbul-reports@3.1.7:
    resolution: {integrity: sha512-BewmUXImeuRk2YY0PVbxgKAysvhRPUQE0h5QRM++nVWyubKGV0l8qQ5op8+B2DOmwSe63Jivj0BjkPQVf8fP5g==}
    engines: {node: '>=8'}

  isurl@1.0.0:
    resolution: {integrity: sha512-1P/yWsxPlDtn7QeRD+ULKQPaIaN6yF368GZ2vDfv0AL0NwpStafjWCDDdn0k8wgFMWpVAqG7oJhxHnlud42i9w==}
    engines: {node: '>= 4'}

  jackspeak@3.4.3:
    resolution: {integrity: sha512-OGlZQpz2yfahA/Rd1Y8Cd9SIEsqvXkLVoSw/cgwhnhFMDbsQFeZYoJJ7bIZBS9BcamUW96asq/npPWugM+RQBw==}

  jackspeak@4.0.2:
    resolution: {integrity: sha512-bZsjR/iRjl1Nk1UkjGpAzLNfQtzuijhn2g+pbZb98HQ1Gk8vM9hfbxeMBP+M2/UUdwj0RqGG3mlvk2MsAqwvEw==}
    engines: {node: 20 || >=22}

  jake@10.9.2:
    resolution: {integrity: sha512-2P4SQ0HrLQ+fw6llpLnOaGAvN2Zu6778SJMrCUwns4fOoG9ayrTiZk3VV8sCPkVZF8ab0zksVpS8FDY5pRCNBA==}
    engines: {node: '>=10'}
    hasBin: true

  js-tokens@4.0.0:
    resolution: {integrity: sha512-RdJUflcE3cUzKiMqQgsCu06FPu9UdIJO0beYbPhHN4k6apgJtifcoCtT9bcxOpYBtpD2kCM6Sbzg4CausW/PKQ==}

  js-tokens@9.0.1:
    resolution: {integrity: sha512-mxa9E9ITFOt0ban3j6L5MpjwegGz6lBQmM1IJkWeBZGcMxto50+eWdjC/52xDbS2vy0k7vIMK0Fe2wfL9OQSpQ==}

  js-yaml@4.1.0:
    resolution: {integrity: sha512-wpxZs9NoxZaJESJGIZTyDEaYpl0FKSA+FB9aJiyemKhMwkxQg63h4T1KJgUGHpTqPDNRcmmYLugrRjJlBtWvRA==}
    hasBin: true

  js2xmlparser@4.0.2:
    resolution: {integrity: sha512-6n4D8gLlLf1n5mNLQPRfViYzu9RATblzPEtm1SthMX1Pjao0r9YI9nw7ZIfRxQMERS87mcswrg+r/OYrPRX6jA==}

  jsbn@1.1.0:
    resolution: {integrity: sha512-4bYVV3aAMtDTTu4+xsDYa6sy9GyJ69/amsu9sYF2zqjiEoZA5xJi3BrfX3uY+/IekIu7MwdObdbDWpoZdBv3/A==}

  jsdoc@4.0.4:
    resolution: {integrity: sha512-zeFezwyXeG4syyYHbvh1A967IAqq/67yXtXvuL5wnqCkFZe8I0vKfm+EO+YEvLguo6w9CDUbrAXVtJSHh2E8rw==}
    engines: {node: '>=12.0.0'}
    hasBin: true

  jsesc@3.0.2:
    resolution: {integrity: sha512-xKqzzWXDttJuOcawBt4KnKHHIf5oQ/Cxax+0PWFG+DFDgHNAdi+TXECADI+RYiFUMmx8792xsMbbgXj4CwnP4g==}
    engines: {node: '>=6'}
    hasBin: true

  json-buffer@3.0.0:
    resolution: {integrity: sha512-CuUqjv0FUZIdXkHPI8MezCnFCdaTAacej1TZYulLoAg1h/PhwkdXFN4V/gzY4g+fMBCOV2xF+rp7t2XD2ns/NQ==}

  json-buffer@3.0.1:
    resolution: {integrity: sha512-4bV5BfR2mqfQTJm+V5tPPdf+ZpuhiIvTuAB5g8kcrXOZpTT/QwwVRWBywX1ozr6lEuPdbHxwaJlm9G6mI2sfSQ==}

  json-schema-traverse@0.4.1:
    resolution: {integrity: sha512-xbbCH5dCYU5T8LcEhhuh7HJ88HXuW3qsI3Y0zOZFKfZEHcpWiHU/Jxzk629Brsab/mMiHQti9wMP+845RPe3Vg==}

  json-schema-traverse@1.0.0:
    resolution: {integrity: sha512-NM8/P9n3XjXhIZn1lLhkFaACTOURQXjWhV4BA/RnOv8xvgqtqpAX9IO4mRQxSx1Rlo4tqzeqb0sOlruaOy3dug==}

  json-schema-typed@8.0.1:
    resolution: {integrity: sha512-XQmWYj2Sm4kn4WeTYvmpKEbyPsL7nBsb647c7pMe6l02/yx2+Jfc4dT6UZkEXnIUb5LhD55r2HPsJ1milQ4rDg==}

  json-stable-stringify-without-jsonify@1.0.1:
    resolution: {integrity: sha512-Bdboy+l7tA3OGW6FjyFHWkP5LuByj1Tk33Ljyq0axyzdk9//JSi2u3fP1QSmd1KNwq6VOKYGlAu87CisVir6Pw==}

  json-stringify-safe@5.0.1:
    resolution: {integrity: sha512-ZClg6AaYvamvYEE82d3Iyd3vSSIjQ+odgjaTzRuO3s7toCdFKczob2i0zCh7JE8kWn17yvAWhUVxvqGwUalsRA==}

  json5@2.2.3:
    resolution: {integrity: sha512-XmOWe7eyHYH14cLdVPoyg+GOH3rYX++KpzrylJwSW98t3Nk+U8XOl8FWKOgwtzdb8lXGf6zYwDUzeHMWfxasyg==}
    engines: {node: '>=6'}
    hasBin: true

  jsonfile@4.0.0:
    resolution: {integrity: sha512-m6F1R3z8jjlf2imQHS2Qez5sjKWQzbuuhuJ/FKYFRZvPE3PuHcSMVZzfsLhGVOkfd20obL5SWEBew5ShlquNxg==}

  jsonfile@6.1.0:
    resolution: {integrity: sha512-5dgndWOriYSm5cnYaJNhalLNDKOqFwyDB/rr1E9ZsGciGvKPs8R2xYGCacuf3z6K1YKDz182fd+fY3cn3pMqXQ==}

  jszip@3.10.1:
    resolution: {integrity: sha512-xXDvecyTpGLrqFrvkrUSoxxfJI5AH7U8zxxtVclpsUtMCq4JQ290LY8AW5c7Ggnr/Y/oK+bQMbqK2qmtk3pN4g==}

  keygrip@1.1.0:
    resolution: {integrity: sha512-iYSchDJ+liQ8iwbSI2QqsQOvqv58eJCEanyJPJi+Khyu8smkcKSFUCbPwzFcL7YVtZ6eONjqRX/38caJ7QjRAQ==}
    engines: {node: '>= 0.6'}

  keyv@3.0.0:
    resolution: {integrity: sha512-eguHnq22OE3uVoSYG0LVWNP+4ppamWr9+zWBe1bsNcovIMy6huUJFPgy4mGwCd/rnl3vOLGW1MTlu4c57CT1xA==}

  keyv@4.5.4:
    resolution: {integrity: sha512-oxVHkHR/EJf2CNXnWxRLW6mg7JyCCUcG0DtEGmL2ctUo1PNTin1PUil+r/+4r5MpVgC/fn1kjsx7mjSujKqIpw==}

  kind-of@6.0.3:
    resolution: {integrity: sha512-dcS1ul+9tmeD95T+x28/ehLgd9mENa3LsvDTtzm3vyBEO7RPptvAD+t44WVXaUjTBRcrpFeFlC8WCruUR456hw==}
    engines: {node: '>=0.10.0'}

  klaw@3.0.0:
    resolution: {integrity: sha512-0Fo5oir+O9jnXu5EefYbVK+mHMBeEVEy2cmctR1O1NECcCkPRreJKrS6Qt/j3KC2C148Dfo9i3pCmCMsdqGr0g==}

  koa-compose@4.1.0:
    resolution: {integrity: sha512-8ODW8TrDuMYvXRwra/Kh7/rJo9BtOfPc6qO8eAfC80CnCvSjSl0bkRM24X6/XBBEyj0v1nRUQ1LyOy3dbqOWXw==}

  koa-convert@2.0.0:
    resolution: {integrity: sha512-asOvN6bFlSnxewce2e/DK3p4tltyfC4VM7ZwuTuepI7dEQVcvpyFuBcEARu1+Hxg8DIwytce2n7jrZtRlPrARA==}
    engines: {node: '>= 10'}

  koa-router@13.0.1:
    resolution: {integrity: sha512-4/sijXdSxocIe2wv7RFFSxvo2ic1pDzPSmy11yCGztng1hx408qfw1wVmN3aqhQaU7U6nJ039JKC8ObE73Ohgw==}
    engines: {node: '>= 18'}
    deprecated: 'Please use @koa/router instead, starting from v9! '

  koa-sse-stream@0.2.0:
    resolution: {integrity: sha512-Dyp3YS5HfnpE17Mk8HWl+6IMVgO/VU5rGXPKjgej+BrfdZZfRv2AXAm6osd380xcjhcXJgaHg23ntdLbpjCIDQ==}

  koa@2.15.3:
    resolution: {integrity: sha512-j/8tY9j5t+GVMLeioLaxweJiKUayFhlGqNTzf2ZGwL0ZCQijd2RLHK0SLW5Tsko8YyyqCZC2cojIb0/s62qTAg==}
    engines: {node: ^4.8.4 || ^6.10.1 || ^7.10.1 || >= 8.1.4}

  lazy-val@1.0.5:
    resolution: {integrity: sha512-0/BnGCCfyUMkBpeDgWihanIAF9JmZhHBgUhEqzvf+adhNGLoP6TaiI5oF8oyb3I45P+PcnrqihSf01M0l0G5+Q==}

  lazystream@1.0.1:
    resolution: {integrity: sha512-b94GiNHQNy6JNTrt5w6zNyffMrNkXZb3KTkCZJb2V1xaEGCk093vkZ2jk3tpaeP33/OiXC+WvK9AxUebnf5nbw==}
    engines: {node: '>= 0.6.3'}

  less@4.2.1:
    resolution: {integrity: sha512-CasaJidTIhWmjcqv0Uj5vccMI7pJgfD9lMkKtlnTHAdJdYK/7l8pM9tumLyJ0zhbD4KJLo/YvTj+xznQd5NBhg==}
    engines: {node: '>=6'}
    hasBin: true

  levn@0.3.0:
    resolution: {integrity: sha512-0OO4y2iOHix2W6ujICbKIaEQXvFQHue65vUG3pb5EUomzPI90z9hsA1VsO/dbIIpC53J8gxM9Q4Oho0jrCM/yA==}
    engines: {node: '>= 0.8.0'}

  levn@0.4.1:
    resolution: {integrity: sha512-+bT2uH4E5LGE7h/n3evcS/sQlJXCpIp6ym8OWJ5eV6+67Dsql/LaaT7qJBAt2rzfoa/5QBGBhxDix1dMt2kQKQ==}
    engines: {node: '>= 0.8.0'}

  lie@3.3.0:
    resolution: {integrity: sha512-UaiMJzeWRlEujzAuw5LokY1L5ecNQYZKfmyZ9L7wDHb/p5etKaxXhohBcrw0EYby+G/NA52vRSN4N39dxHAIwQ==}

  linkify-it@5.0.0:
    resolution: {integrity: sha512-5aHCbzQRADcdP+ATqnDuhhJ/MRIqDkZX5pyjFHRRysS8vZ5AbqGEoFIb6pYHPZ+L/OC2Lc+xT8uHVVR5CAK/wQ==}

  local-pkg@1.1.1:
    resolution: {integrity: sha512-WunYko2W1NcdfAFpuLUoucsgULmgDBRkdxHxWQ7mK0cQqwPiy8E1enjuRBrhLtZkB5iScJ1XIPdhVEFK8aOLSg==}
    engines: {node: '>=14'}

  locate-path@6.0.0:
    resolution: {integrity: sha512-iPZK6eYjbxRu3uB4/WZ3EsEIMJFMqAoopl3R+zuq0UjcAm/MO6KCweDgPfP3elTztoKP3KtnVHxTn2NHBSDVUw==}
    engines: {node: '>=10'}

  lodash-es@4.17.21:
    resolution: {integrity: sha512-mKnC+QJ9pWVzv+C4/U3rRsHapFfHvQFoFB92e52xeyGMcX6/OlIl78je1u8vePzYZSkkogMPJ2yjxxsb89cxyw==}

  lodash.defaults@4.2.0:
    resolution: {integrity: sha512-qjxPLHd3r5DnsdGacqOMU6pb/avJzdh9tFX2ymgoZE27BmjXrNy/y4LoaiTeAb+O3gL8AfpJGtqfX/ae2leYYQ==}

  lodash.difference@4.5.0:
    resolution: {integrity: sha512-dS2j+W26TQ7taQBGN8Lbbq04ssV3emRw4NY58WErlTO29pIqS0HmoT5aJ9+TUQ1N3G+JOZSji4eugsWwGp9yPA==}

  lodash.escaperegexp@4.1.2:
    resolution: {integrity: sha512-TM9YBvyC84ZxE3rgfefxUWiQKLilstD6k7PTGt6wfbtXF8ixIJLOL3VYyV/z+ZiPLsVxAsKAFVwWlWeb2Y8Yyw==}

  lodash.flatten@4.4.0:
    resolution: {integrity: sha512-C5N2Z3DgnnKr0LOpv/hKCgKdb7ZZwafIrsesve6lmzvZIRZRGaZ/l6Q8+2W7NaT+ZwO3fFlSCzCzrDCFdJfZ4g==}

  lodash.isequal@4.5.0:
    resolution: {integrity: sha512-pDo3lu8Jhfjqls6GkMgpahsF9kCyayhgykjyLMNFTKWrpVdAQtYyB4muAMWozBB4ig/dtWAmsMxLEI8wuz+DYQ==}
    deprecated: This package is deprecated. Use require('node:util').isDeepStrictEqual instead.

  lodash.isplainobject@4.0.6:
    resolution: {integrity: sha512-oSXzaWypCMHkPC3NvBEaPHf0KsA5mvPrOPgQWDsbg8n7orZ290M0BmC/jgRZ4vcJ6DTAhjrsSYgdsW/F+MFOBA==}

  lodash.merge@4.6.2:
    resolution: {integrity: sha512-0KpjqXRVvrYyCsX1swR/XTK0va6VQkQM6MNo7PqW77ByjAhoARA8EfrP1N4+KlKj8YS0ZUCtRT/YUuhyYDujIQ==}

  lodash.union@4.6.0:
    resolution: {integrity: sha512-c4pB2CdGrGdjMKYLA+XiRDO7Y0PRQbm/Gzg8qMj+QH+pFVAoTp5sBpO0odL3FjoPCGjK96p6qsP+yQoiLoOBcw==}

  lodash@4.17.21:
    resolution: {integrity: sha512-v2kDEe57lecTulaDIuNTPy3Ry4gLGJ6Z1O3vE1krgXZNrsQ+LFTGHVxVjcXPs17LhbZVGedAJv8XZ1tvj5FvSg==}

  log-symbols@4.1.0:
    resolution: {integrity: sha512-8XPvpAA8uyhfteu8pIvQxpJZ7SYYdpUivZpGy6sFsBuKRY/7rQGavedeB8aK+Zkyq6upMFVL/9AW6vOYzfRyLg==}
    engines: {node: '>=10'}

  long@5.2.3:
    resolution: {integrity: sha512-lcHwpNoggQTObv5apGNCTdJrO69eHOZMi4BNC+rTLER8iHAqGrUVeLh/irVIM7zTw2bOXA8T6uNPeujwOLg/2Q==}

  loupe@3.1.2:
    resolution: {integrity: sha512-23I4pFZHmAemUnz8WZXbYRSKYj801VDaNv9ETuMh7IrMc7VuVVSo+Z9iLE3ni30+U48iDWfi30d3twAXBYmnCg==}

  loupe@3.1.3:
    resolution: {integrity: sha512-kkIp7XSkP78ZxJEsSxW3712C6teJVoeHHwgo9zJ380de7IYyJ2ISlxojcH2pC5OFLewESmnRi/+XCDIEEVyoug==}

  lower-case@2.0.2:
    resolution: {integrity: sha512-7fm3l3NAF9WfN6W3JOmf5drwpVqX78JtoGJ3A6W0a6ZnldM41w2fV5D490psKFTpMds8TJse/eHLFFsNHHjHgg==}

  lowercase-keys@1.0.0:
    resolution: {integrity: sha512-RPlX0+PHuvxVDZ7xX+EBVAp4RsVxP/TdDSN2mJYdiq1Lc4Hz7EUSjUI7RZrKKlmrIzVhf6Jo2stj7++gVarS0A==}
    engines: {node: '>=0.10.0'}

  lowercase-keys@1.0.1:
    resolution: {integrity: sha512-G2Lj61tXDnVFFOi8VZds+SoQjtQC3dgokKdDG2mTm1tx4m50NUHBOZSBwQQHyy0V12A0JTG4icfZQH+xPyh8VA==}
    engines: {node: '>=0.10.0'}

  lowercase-keys@2.0.0:
    resolution: {integrity: sha512-tqNXrS78oMOE73NMxK4EMLQsQowWf8jKooH9g7xPavRT706R6bkQJ6DY2Te7QukaZsulxa30wQ7bk0pm4XiHmA==}
    engines: {node: '>=8'}

  lru-cache@10.4.3:
    resolution: {integrity: sha512-JNAzZcXrCt42VGLuYz0zfAzDfAvJWW6AfYlDBQyDV5DClI2m5sAmK+OIO7s59XfsRsWHp02jAJrRadPRGTt6SQ==}

  lru-cache@11.0.2:
    resolution: {integrity: sha512-123qHRfJBmo2jXDbo/a5YOQrJoHF/GNQTLzQ5+IdK5pWpceK17yRc6ozlWd25FxvGKQbIUs91fDFkXmDHTKcyA==}
    engines: {node: 20 || >=22}

  lru-cache@5.1.1:
    resolution: {integrity: sha512-KpNARQA3Iwv+jTA0utUVVbrh+Jlrr1Fv0e56GGzAFOXN7dk/FviaDW8LHmK52DlcH4WP2n6gI8vN1aesBFgo9w==}

  lru-cache@6.0.0:
    resolution: {integrity: sha512-Jo6dJ04CmSjuznwJSS3pUeWmd/H0ffTlkXXgwZi+eq1UCmqQwCh+eLsYOYCwY991i2Fah4h1BEMCx4qThGbsiA==}
    engines: {node: '>=10'}

  lru-cache@7.18.3:
    resolution: {integrity: sha512-jumlc0BIUrS3qJGgIkWZsyfAM7NCWiBcCDhnd+3NNM5KbBmLTgHVfWBcg6W+rLUsIpzpERPsvwUP7CckAQSOoA==}
    engines: {node: '>=12'}

  m3u8-parser@7.2.0:
    resolution: {integrity: sha512-CRatFqpjVtMiMaKXxNvuI3I++vUumIXVVT/JpCpdU/FynV/ceVw1qpPyyBNindL+JlPMSesx+WX1QJaZEJSaMQ==}

  magic-string@0.30.12:
    resolution: {integrity: sha512-Ea8I3sQMVXr8JhN4z+H/d8zwo+tYDgHE9+5G4Wnrwhs0gaK9fXTKx0Tw5Xwsd/bCPTTZNRAdpyzvoeORe9LYpw==}

  magic-string@0.30.17:
    resolution: {integrity: sha512-sNPKHvyjVf7gyjwS4xGTaW/mCnF8wnjtifKBEhxfZ7E/S8tQ0rssrwGNn6q8JH/ohItJfSQp9mBtQYuTlH5QnA==}

  magicast@0.3.5:
    resolution: {integrity: sha512-L0WhttDl+2BOsybvEOLK7fW3UA0OQ0IQ2d6Zl2x/a6vVRs3bAY0ECOSHHeL5jD+SbOpOCUEi0y1DgHEn9Qn1AQ==}

  make-dir@1.3.0:
    resolution: {integrity: sha512-2w31R7SJtieJJnQtGc7RVL2StM2vGYVfqUOvUDxH6bC6aJTxPxTF0GnIgCyu7tjockiUWAYQRbxa7vKn34s5sQ==}
    engines: {node: '>=4'}

  make-dir@2.1.0:
    resolution: {integrity: sha512-LS9X+dc8KLxXCb8dni79fLIIUA5VyZoyjSMCwTluaXA0o27cCK0bhXkpgw+sTXVpPy/lSO57ilRixqk0vDmtRA==}
    engines: {node: '>=6'}

  make-dir@4.0.0:
    resolution: {integrity: sha512-hXdUTZYIVOt1Ex//jAQi+wTZZpUpwBj/0QsOzqegb3rGMMeJiSEu5xLHnYfBrRV4RH2+OCSOO95Is/7x1WJ4bw==}
    engines: {node: '>=10'}

  make-fetch-happen@10.2.1:
    resolution: {integrity: sha512-NgOPbRiaQM10DYXvN3/hhGVI2M5MtITFryzBGxHM5p4wnFxsVCbxkrBrDsk+EZ5OB4jEOT7AjDxtdF+KVEFT7w==}
    engines: {node: ^12.13.0 || ^14.15.0 || >=16.0.0}

  markdown-it-anchor@8.6.7:
    resolution: {integrity: sha512-FlCHFwNnutLgVTflOYHPW2pPcl2AACqVzExlkGQNsi4CJgqOHN7YTgDd4LuhgN1BFO3TS0vLAruV1Td6dwWPJA==}
    peerDependencies:
      '@types/markdown-it': '*'
      markdown-it: '*'

  markdown-it@14.1.0:
    resolution: {integrity: sha512-a54IwgWPaeBCAAsv13YgmALOF1elABB08FxO9i+r4VFk5Vl4pKokRPeX8u5TCgSsPi6ec1otfLjdOpVcgbpshg==}
    hasBin: true

  marked@14.1.4:
    resolution: {integrity: sha512-vkVZ8ONmUdPnjCKc5uTRvmkRbx4EAi2OkTOXmfTDhZz3OFqMNBM1oTTWwTr4HY4uAEojhzPf+Fy8F1DWa3Sndg==}
    engines: {node: '>= 18'}
    hasBin: true

  marked@4.3.0:
    resolution: {integrity: sha512-PRsaiG84bK+AMvxziE/lCFss8juXjNaWzVbN5tXAm4XjeaS9NAHhop+PjQxz2A9h8Q4M/xGmzP8vqNwy6JeK0A==}
    engines: {node: '>= 12'}
    hasBin: true

  matcher@3.0.0:
    resolution: {integrity: sha512-OkeDaAZ/bQCxeFAozM55PKcKU0yJMPGifLwV4Qgjitu+5MoAfSQN4lsLJeXZ1b8w0x+/Emda6MZgXS1jvsapng==}
    engines: {node: '>=10'}

  mdurl@2.0.0:
    resolution: {integrity: sha512-Lf+9+2r+Tdp5wXDXC4PcIBjTDtq4UKjCPMQhKIuzpJNW0b96kVqSwW0bT7FhRSfmAiFYgP+SCRvdrDozfh0U5w==}

  media-typer@0.3.0:
    resolution: {integrity: sha512-dq+qelQ9akHpcOl/gUVRTxVIOkAJ1wR3QAvb4RsVjS8oVoFjDGTc679wJYmUmknUF5HwMLOgb5O+a3KxfWapPQ==}
    engines: {node: '>= 0.6'}

  merge-stream@2.0.0:
    resolution: {integrity: sha512-abv/qOcuPfk3URPfDzmZU1LKmuw8kT+0nIHvKrKgFrwifol/doWcdA4ZqsWQ8ENrFKkd67Mfpo/LovbIUsbt3w==}

  merge2@1.4.1:
    resolution: {integrity: sha512-8q7VEgMJW4J8tcfVPy8g09NcQwZdbwFEqhe/WZkoIzjn/3TGDwtOCYtXGxA3O8tPzpczCCDgv+P2P5y00ZJOOg==}
    engines: {node: '>= 8'}

  micromatch@4.0.8:
    resolution: {integrity: sha512-PXwfBhYu0hBCPw8Dn0E+WDYb7af3dSLVWKi3HGv84IdF4TyFoC0ysxFd0Goxw7nSv4T/PzEJQxsYsEiFCKo2BA==}
    engines: {node: '>=8.6'}

  mime-db@1.52.0:
    resolution: {integrity: sha512-sPU4uV7dYlvtWJxwwxHD0PuihVNiE7TyAbQ5SWxDCB9mUYvOgroQOwYQQOKPJ8CIbE+1ETVlOoK1UC2nU3gYvg==}
    engines: {node: '>= 0.6'}

  mime-db@1.53.0:
    resolution: {integrity: sha512-oHlN/w+3MQ3rba9rqFr6V/ypF10LSkdwUysQL7GkXoTgIWeV+tcXGA852TBxH+gsh8UWoyhR1hKcoMJTuWflpg==}
    engines: {node: '>= 0.6'}

  mime-types@2.1.35:
    resolution: {integrity: sha512-ZDY+bPm5zTTF+YpCrAU9nK0UgICYPT0QtT1NZWFv4s++TNkcgVaT0g6+4R2uI4MjQjzysHB1zxuWL50hzaeXiw==}
    engines: {node: '>= 0.6'}

  mime@1.6.0:
    resolution: {integrity: sha512-x0Vn8spI+wuJ1O6S7gnbaQg8Pxh4NNHb7KSINmEWKiPE4RKOplvijn+NkmYmmRgP68mc70j2EbeTFRsrswaQeg==}
    engines: {node: '>=4'}
    hasBin: true

  mime@2.6.0:
    resolution: {integrity: sha512-USPkMeET31rOMiarsBNIHZKLGgvKc/LrjofAnBlOttf5ajRvqiRA8QsenbcooctK6d6Ts6aqZXBA+XbkKthiQg==}
    engines: {node: '>=4.0.0'}
    hasBin: true

  mimic-fn@2.1.0:
    resolution: {integrity: sha512-OqbOk5oEQeAZ8WXWydlu9HJjz9WVdEIvamMCcXmuqUYjTknH/sqsWvhQ3vgwKFRR1HpjvNBKQ37nbJgYzGqGcg==}
    engines: {node: '>=6'}

  mimic-function@5.0.1:
    resolution: {integrity: sha512-VP79XUPxV2CigYP3jWwAUFSku2aKqBH7uTAapFWCBqutsbmDo96KY5o8uh6U+/YSIn5OxJnXp73beVkpqMIGhA==}
    engines: {node: '>=18'}

  mimic-response@1.0.1:
    resolution: {integrity: sha512-j5EctnkH7amfV/q5Hgmoal1g2QHFJRraOtmx0JpIqkxhBhI/lJSl1nMpQ45hVarwNETOoWEimndZ4QK0RHxuxQ==}
    engines: {node: '>=4'}

  mimic-response@3.1.0:
    resolution: {integrity: sha512-z0yWI+4FDrrweS8Zmt4Ej5HdJmky15+L2e6Wgn3+iK5fWzb6T3fhNFq2+MeTRb064c6Wr4N/wv0DzQTjNzHNGQ==}
    engines: {node: '>=10'}

  min-document@2.19.0:
    resolution: {integrity: sha512-9Wy1B3m3f66bPPmU5hdA4DR4PB2OfDU/+GS3yAB7IQozE3tqXaVv2zOjgla7MEGSRv95+ILmOuvhLkOK6wJtCQ==}

  minimatch@10.0.1:
    resolution: {integrity: sha512-ethXTt3SGGR+95gudmqJ1eNhRO7eGEGIgYA9vnPatK4/etz2MEVDno5GMCibdMTuBMyElzIlgxMna3K94XDIDQ==}
    engines: {node: 20 || >=22}

  minimatch@3.1.2:
    resolution: {integrity: sha512-J7p63hRiAjw1NDEww1W7i37+ByIrOWO5XQQAzZ3VOcL0PNybwpfmV/N05zFAzwQ9USyEcX6t3UO+K5aqBQOIHw==}

  minimatch@5.1.6:
    resolution: {integrity: sha512-lKwV/1brpG6mBUFHtb7NUmtABCb2WZZmm2wNiOA5hAb8VdCS4B3dtMWyvcoViccwAW/COERjXLt0zP1zXUN26g==}
    engines: {node: '>=10'}

  minimatch@9.0.5:
    resolution: {integrity: sha512-G6T0ZX48xgozx7587koeX9Ys2NYy6Gmv//P89sEte9V9whIapMNF4idKxnW2QtCcLiTWlb/wfCabAtAFWhhBow==}
    engines: {node: '>=16 || 14 >=14.17'}

  minimist@1.2.8:
    resolution: {integrity: sha512-2yyAR8qBkN3YuheJanUpWC5U3bb5osDywNB8RzDVlDwDHbocAJveqqj1u8+SVD7jkWT4yvsHCpWqqWqAxb0zCA==}

  minipass-collect@1.0.2:
    resolution: {integrity: sha512-6T6lH0H8OG9kITm/Jm6tdooIbogG9e0tLgpY6mphXSm/A9u8Nq1ryBG+Qspiub9LjWlBPsPS3tWQ/Botq4FdxA==}
    engines: {node: '>= 8'}

  minipass-fetch@2.1.2:
    resolution: {integrity: sha512-LT49Zi2/WMROHYoqGgdlQIZh8mLPZmOrN2NdJjMXxYe4nkN6FUyuPuOAOedNJDrx0IRGg9+4guZewtp8hE6TxA==}
    engines: {node: ^12.13.0 || ^14.15.0 || >=16.0.0}

  minipass-flush@1.0.5:
    resolution: {integrity: sha512-JmQSYYpPUqX5Jyn1mXaRwOda1uQ8HP5KAT/oDSLCzt1BYRhQU0/hDtsB1ufZfEEzMZ9aAVmsBw8+FWsIXlClWw==}
    engines: {node: '>= 8'}

  minipass-pipeline@1.2.4:
    resolution: {integrity: sha512-xuIq7cIOt09RPRJ19gdi4b+RiNvDFYe5JH+ggNvBqGqpQXcru3PcRmOZuHBKWK1Txf9+cQ+HMVN4d6z46LZP7A==}
    engines: {node: '>=8'}

  minipass-sized@1.0.3:
    resolution: {integrity: sha512-MbkQQ2CTiBMlA2Dm/5cY+9SWFEN8pzzOXi6rlM5Xxq0Yqbda5ZQy9sU75a673FE9ZK0Zsbr6Y5iP6u9nktfg2g==}
    engines: {node: '>=8'}

  minipass@3.3.6:
    resolution: {integrity: sha512-DxiNidxSEK+tHG6zOIklvNOwm3hvCrbUrdtzY74U6HKTJxvIDfOUL5W5P2Ghd3DTkhhKPYGqeNUIh5qcM4YBfw==}
    engines: {node: '>=8'}

  minipass@5.0.0:
    resolution: {integrity: sha512-3FnjYuehv9k6ovOEbyOswadCDPX1piCfhV8ncmYtHOjuPwylVWsghTLo7rabjC3Rx5xD4HDx8Wm1xnMF7S5qFQ==}
    engines: {node: '>=8'}

  minipass@7.1.2:
    resolution: {integrity: sha512-qOOzS1cBTWYF4BH8fVePDBOO9iptMnGUEZwNc/cMWnTV2nVLZ7VoNWEPHkYczZA0pdoA7dl6e7FL659nX9S2aw==}
    engines: {node: '>=16 || 14 >=14.17'}

  minizlib@2.1.2:
    resolution: {integrity: sha512-bAxsR8BVfj60DWXHE3u30oHzfl4G7khkSuPW+qvpd7jFRHm7dLxOjUk1EHACJ/hxLY8phGJ0YhYHZo7jil7Qdg==}
    engines: {node: '>= 8'}

  minizlib@3.0.1:
    resolution: {integrity: sha512-umcy022ILvb5/3Djuu8LWeqUa8D68JaBzlttKeMWen48SjabqS3iY5w/vzeMzMUNhLDifyhbOwKDSznB1vvrwg==}
    engines: {node: '>= 18'}

  mitt@3.0.1:
    resolution: {integrity: sha512-vKivATfr97l2/QBCYAkXYDbrIWPM2IIKEl7YPhjCvKlG3kE2gm+uBo6nEXK3M5/Ffh/FLpKExzOQ3JJoJGFKBw==}

  mkdirp-classic@0.5.3:
    resolution: {integrity: sha512-gKLcREMhtuZRwRAfqP3RFW+TK4JqApVBtOIftVgjuABpAtpxhPGaDcfvbhNvD0B8iD1oUr/txX35NjcaY6Ns/A==}

  mkdirp@0.5.6:
    resolution: {integrity: sha512-FP+p8RB8OWpF3YZBCrP5gtADmtXApB5AMLn+vdyA+PyxCjrCs00mjyUozssO33cwDeT3wNGdLxJ5M//YqtHAJw==}
    hasBin: true

  mkdirp@1.0.4:
    resolution: {integrity: sha512-vVqVZQyf3WLx2Shd0qJ9xuvqgAyKPLAiqITEtqW0oIUjzo3PePDd6fW9iFz30ef7Ysp/oiWqbhszeGWW2T6Gzw==}
    engines: {node: '>=10'}
    hasBin: true

  mkdirp@3.0.1:
    resolution: {integrity: sha512-+NsyUUAZDmo6YVHzL/stxSu3t9YS1iljliy3BSDrXJ/dkn1KYdmtZODGGjLcc9XLgVVpH4KshHB8XmZgMhaBXg==}
    engines: {node: '>=10'}
    hasBin: true

  mlly@1.7.4:
    resolution: {integrity: sha512-qmdSIPC4bDJXgZTCR7XosJiNKySV7O215tsPtDN9iEO/7q/76b/ijtgRu/+epFXSJhijtTCCGp3DWS549P3xKw==}

  mount-point@3.0.0:
    resolution: {integrity: sha512-jAhfD7ZCG+dbESZjcY1SdFVFqSJkh/yGbdsifHcPkvuLRO5ugK0Ssmd9jdATu29BTd4JiN+vkpMzVvsUgP3SZA==}
    engines: {node: '>=0.10.0'}

  move-file@3.1.0:
    resolution: {integrity: sha512-4aE3U7CCBWgrQlQDMq8da4woBWDGHioJFiOZ8Ie6Yq2uwYQ9V2kGhTz4x3u6Wc+OU17nw0yc3rJ/lQ4jIiPe3A==}
    engines: {node: ^12.20.0 || ^14.13.1 || >=16.0.0}

  mpegts.js@1.8.0:
    resolution: {integrity: sha512-ZtujqtmTjWgcDDkoOnLvrOKUTO/MKgLHM432zGDI8oPaJ0S+ebPxg1nEpDpLw6I7KmV/GZgUIrfbWi3qqEircg==}

  ms@2.0.0:
    resolution: {integrity: sha512-Tpp60P6IUJDTuOq/5Z8cdskzJujfwqfOTkrwIwj7IRISpnkJnT6SyJ4PCPnGMoFjC9ddhal5KVIYtAt97ix05A==}

  ms@2.1.3:
    resolution: {integrity: sha512-6FlzubTLZG3J2a/NVCAleEhjzq5oxgHyaCU9yYXvcLsvoVaHJq/s5xXI6/XXP6tz7R9xAOtHnSO/tXtF3WRTlA==}

  muggle-string@0.4.1:
    resolution: {integrity: sha512-VNTrAak/KhO2i8dqqnqnAHOa3cYBwXEZe9h+D5h/1ZqFSTEFHdM65lR7RoIqq3tBBYavsOXV84NoHXZ0AkPyqQ==}

  multer@1.4.5-lts.1:
    resolution: {integrity: sha512-ywPWvcDMeH+z9gQq5qYHCCy+ethsk4goepZ45GLD63fOu0YcNecQxi64nDs3qluZB+murG3/D4dJ7+dGctcCQQ==}
    engines: {node: '>= 6.0.0'}
    deprecated: Multer 1.x is impacted by a number of vulnerabilities, which have been patched in 2.x. You should upgrade to the latest 2.x version.

  multipipe@4.0.0:
    resolution: {integrity: sha512-jzcEAzFXoWwWwUbvHCNPwBlTz3WCWe/jPcXSmTfbo/VjRwRTfvLZ/bdvtiTdqCe8d4otCSsPCbhGYcX+eggpKQ==}

  multistream@4.1.0:
    resolution: {integrity: sha512-J1XDiAmmNpRCBfIWJv+n0ymC4ABcf/Pl+5YvC5B/D2f/2+8PtHvCNxMPKiQcZyi922Hq69J2YOpb1pTywfifyw==}

  naive-ui@2.40.3:
    resolution: {integrity: sha512-TpgYfOg0SNlG4HHhTdFnFcPc1trZiX3r10Pn6biyEgRoi6ZC5qbsY8xgKsqQuG4nWj2PHLT8pPVEkt2pKOlxag==}
    peerDependencies:
      vue: ^3.0.0

  nanoid@3.3.11:
    resolution: {integrity: sha512-N8SpfPUnUp1bK+PMYW8qSWdl9U+wwNWI4QKxOYDy9JAro3WMX7p2OeVRF9v+347pnakNevPmiHhNmZ2HbFA76w==}
    engines: {node: ^10 || ^12 || ^13.7 || ^14 || >=15.0.1}
    hasBin: true

  nanoid@3.3.7:
    resolution: {integrity: sha512-eSRppjcPIatRIMC1U6UngP8XFcz8MQWGQdt1MTBQ7NaAmvXDfvNxbvWV3x2y6CdEUciCSsDHDQZbhYaB8QEo2g==}
    engines: {node: ^10 || ^12 || ^13.7 || ^14 || >=15.0.1}
    hasBin: true

  napi-build-utils@1.0.2:
    resolution: {integrity: sha512-ONmRUqK7zj7DWX0D9ADe03wbwOBZxNAfF20PlGfCWQcD3+/MakShIHrMqx9YwPTfxDdF1zLeL+RGZiR9kGMLdg==}

  natural-compare@1.4.0:
    resolution: {integrity: sha512-OWND8ei3VtNC9h7V60qff3SVobHr996CTwgxubgyQYEpg290h9J0buyECNNJexkFm5sOajh5G116RYA1c8ZMSw==}

  needle@3.3.1:
    resolution: {integrity: sha512-6k0YULvhpw+RoLNiQCRKOl09Rv1dPLr8hHnVjHqdolKwDrdNyk+Hmrthi4lIGPPz3r39dLx0hsF5s40sZ3Us4Q==}
    engines: {node: '>= 4.4.x'}
    hasBin: true

  negotiator@0.6.3:
    resolution: {integrity: sha512-+EUsqGPLsM+j/zdChZjsnX51g4XrHFOIXwfnCVPGlQk/k5giakcKsuxCObBRu6DSm9opw/O6slWbJdghQM4bBg==}
    engines: {node: '>= 0.6'}

  negotiator@0.6.4:
    resolution: {integrity: sha512-myRT3DiWPHqho5PrJaIRyaMv2kgYf0mUVgBNOYMuCH5Ki1yEiQaf/ZJuQ62nvpc44wL5WDbTX7yGJi1Neevw8w==}
    engines: {node: '>= 0.6'}

  no-case@3.0.4:
    resolution: {integrity: sha512-fgAN3jGAh+RoxUGZHTSOLJIqUc2wmoBwGR4tbpNAKmmovFoWq0OdRkb0VkldReO2a2iBT/OEulG9XSUc10r3zg==}

  node-abi@3.78.0:
    resolution: {integrity: sha512-E2wEyrgX/CqvicaQYU3Ze1PFGjc4QYPGsjUrlYkqAE0WjHEZwgOsGMPMzkMse4LjJbDmaEuDX3CM036j5K2DSQ==}
    engines: {node: '>=10'}

  node-addon-api@1.7.2:
    resolution: {integrity: sha512-ibPK3iA+vaY1eEjESkQkM0BbCqFOaZMiXRTtdB0u7b4djtY6JnsjvPdUHVMg6xQt3B8fpTTWHI9A+ADjM9frzg==}

  node-addon-api@8.5.0:
    resolution: {integrity: sha512-/bRZty2mXUIFY/xU5HLvveNHlswNJej+RnxBjOMkidWfwZzgTbPG1E3K5TOxRLOR+5hX7bSofy8yf1hZevMS8A==}
    engines: {node: ^18 || ^20 || >= 21}

  node-api-version@0.2.0:
    resolution: {integrity: sha512-fthTTsi8CxaBXMaBAD7ST2uylwvsnYxh2PfaScwpMhos6KlSFajXQPcM4ogNE1q2s3Lbz9GCGqeIHC+C6OZnKg==}

  node-fetch@2.7.0:
    resolution: {integrity: sha512-c4FRfUm/dbcWZ7U+1Wq0AwCyFL+3nt2bEw05wfxSz+DWpWsitgmSgYmy2dQdWyKC1694ELPqMs/YzUSNozLt8A==}
    engines: {node: 4.x || >=6.0.0}
    peerDependencies:
      encoding: ^0.1.0
    peerDependenciesMeta:
      encoding:
        optional: true

  node-gyp-build@4.8.2:
    resolution: {integrity: sha512-IRUxE4BVsHWXkV/SFOut4qTlagw2aM8T5/vnTsmrHJvVoKueJHRc/JaFND7QDDc61kLYUJ6qlZM3sqTSyx2dTw==}
    hasBin: true

  node-int64@0.4.0:
    resolution: {integrity: sha512-O5lz91xSOeoXP6DulyHfllpq+Eg00MWitZIbtPfoSEvqIHdl5gfcY6hYzDWnj0qD5tz52PI08u9qUvSVeUBeHw==}

  node-releases@2.0.18:
    resolution: {integrity: sha512-d9VeXT4SJ7ZeOqGX6R5EM022wpL+eWPooLI+5UpWn2jCT1aosUQEhQP214x33Wkwx3JQMvIm+tIoVOdodFS40g==}

  nodemailer@6.9.16:
    resolution: {integrity: sha512-psAuZdTIRN08HKVd/E8ObdV6NO7NTBY3KsC30F7M4H1OnmLCUNaS56FpYxyb26zWLSyYF9Ozch9KYHhHegsiOQ==}
    engines: {node: '>=6.0.0'}

  nopt@6.0.0:
    resolution: {integrity: sha512-ZwLpbTgdhuZUnZzjd7nb1ZV+4DoiC6/sfiVKok72ym/4Tlf+DFdlHYmT2JPmcNNWV6Pi3SDf1kT+A4r9RTuT9g==}
    engines: {node: ^12.13.0 || ^14.15.0 || >=16.0.0}
    hasBin: true

  normalize-path@3.0.0:
    resolution: {integrity: sha512-6eZs5Ls3WtCisHWp9S2GUy8dqkpGi4BVSz3GaqiE6ezub0512ESztXUwUB6C6IKbQkY2Pnb/mD4WYojCRwcwLA==}
    engines: {node: '>=0.10.0'}

  normalize-url@2.0.1:
    resolution: {integrity: sha512-D6MUW4K/VzoJ4rJ01JFKxDrtY1v9wrgzCX5f2qj/lzH1m/lW6MhUZFKerVsnyjOhOsYzI9Kqqak+10l4LvLpMw==}
    engines: {node: '>=4'}

  normalize-url@6.1.0:
    resolution: {integrity: sha512-DlL+XwOy3NxAQ8xuC0okPgK46iuVNAK01YN7RueYBqqFeGsBjV9XmCAzAdgt+667bCl5kPh9EqKKDwnaPG1I7A==}
    engines: {node: '>=10'}

  npm-run-path@3.1.0:
    resolution: {integrity: sha512-Dbl4A/VfiVGLgQv29URL9xshU8XDY1GeLy+fsaZ1AA8JDSfjvr5P5+pzRbWqRSBxk6/DW7MIh8lTM/PaGnP2kg==}
    engines: {node: '>=8'}

  nth-check@2.1.1:
    resolution: {integrity: sha512-lqjrjmaOoAnWfMmBPL+XNnynZh2+swxiX3WUE0s4yEHI6m+AwrK2UZOimIRl3X/4QctVqS8AiZjFqyOGrMXb/w==}

  ntsuspend@1.0.2:
    resolution: {integrity: sha512-JaQJRHgg2LV2q5NL6jHHi/DwwPBGrAeZwla3hCnDdkZZQH3VtNriDkbfPBjmCXR8mABtTqiL7TphrFavYEUVZQ==}
    engines: {node: '>=10'}
    cpu: [x64, ia32]
    os: [win32]

  object-assign@4.1.1:
    resolution: {integrity: sha512-rJgTQnkUnH1sFw8yT6VSU3zD3sWmu6sZhIseY8VX+GRu3P6F7Fu+JNDoXfklElbLJSnc3FUQHVe4cU5hj+BcUg==}
    engines: {node: '>=0.10.0'}

  object-inspect@1.13.2:
    resolution: {integrity: sha512-IRZSRuzJiynemAXPYtPe5BoI/RESNYR7TYm50MC5Mqbd3Jmw5y790sErYw3V6SryFJD64b74qQQs9wn5Bg/k3g==}
    engines: {node: '>= 0.4'}

  object-keys@1.1.1:
    resolution: {integrity: sha512-NuAESUOUMrlIXOfHKzD6bpPu3tYt3xvjNdRIQ+FeT0lNb4K8WR70CaDxhuNguS2XG+GjkyMwOzsN5ZktImfhLA==}
    engines: {node: '>= 0.4'}

  ollama@0.5.9:
    resolution: {integrity: sha512-F/KZuDRC+ZsVCuMvcOYuQ6zj42/idzCkkuknGyyGVmNStMZ/sU3jQpvhnl4SyC0+zBzLiKNZJnJeuPFuieWZvQ==}

  on-finished@2.4.1:
    resolution: {integrity: sha512-oVlzkg3ENAhCk2zdv7IJwd/QUD4z2RxRwpkcGY8psCVcCYZNq4wYnVWALHM+brtuJjePWiYF/ClmuDr8Ch5+kg==}
    engines: {node: '>= 0.8'}

  once@1.4.0:
    resolution: {integrity: sha512-lNaJgI+2Q5URQBkccEKHTQOPaXdUxnZZElQTZY0MFUAuaEqe1E+Nyvgdz/aIyNi6Z9MzO5dv1H8n58/GELp3+w==}

  onetime@5.1.2:
    resolution: {integrity: sha512-kbpaSSGJTWdAY5KPVeMOKXSrPtr8C8C7wodJbcsd51jRnmD+GZu8Y0VoU6Dm5Z4vWr0Ig/1NKuWRKf7j5aaYSg==}
    engines: {node: '>=6'}

  only@0.0.2:
    resolution: {integrity: sha512-Fvw+Jemq5fjjyWz6CpKx6w9s7xxqo3+JCyM0WXWeCSOboZ8ABkyvP8ID4CZuChA/wxSx+XSJmdOm8rGVyJ1hdQ==}

  option-validator@2.0.6:
    resolution: {integrity: sha512-tmZDan2LRIRQyhUGvkff68/O0R8UmF+Btmiiz0SmSw2ng3CfPZB9wJlIjHpe/MKUZqyIZkVIXCrwr1tIN+0Dzg==}

  optionator@0.8.3:
    resolution: {integrity: sha512-+IW9pACdk3XWmmTXG8m3upGUJst5XRGzxMRjXzAuJ1XnIFNvfhjjIuYkDvysnPQ7qzqVzLt78BCruntqRhWQbA==}
    engines: {node: '>= 0.8.0'}

  optionator@0.9.4:
    resolution: {integrity: sha512-6IpQ7mKUxRcZNLIObR0hz7lxsapSSIYNZJwXPGeF0mTVqGKFIXj1DQcMoT22S3ROcLyY/rz0PWaWZ9ayWmad9g==}
    engines: {node: '>= 0.8.0'}

  ora@5.4.1:
    resolution: {integrity: sha512-5b6Y85tPxZZ7QytO+BQzysW31HJku27cRIlkbAXaNx+BdcVi+LlRFmVXzeF6a7JCwJpyw5c4b+YSVImQIrBpuQ==}
    engines: {node: '>=10'}

  os-homedir@1.0.2:
    resolution: {integrity: sha512-B5JU3cabzk8c67mRRd3ECmROafjYMXbuzlwtqdM8IbS8ktlTix8aFGb2bAGKrSRIlnfKwovGUUr72JUPyOb6kQ==}
    engines: {node: '>=0.10.0'}

  p-cancelable@0.4.1:
    resolution: {integrity: sha512-HNa1A8LvB1kie7cERyy21VNeHb2CWJJYqyyC2o3klWFfMGlFmWv2Z7sFgZH8ZiaYL95ydToKTFVXgMV/Os0bBQ==}
    engines: {node: '>=4'}

  p-cancelable@2.1.1:
    resolution: {integrity: sha512-BZOr3nRQHOntUjTrH8+Lh54smKHoHyur8We1V8DSMVrl5A2malOOwuJRnKRDjSnkoeBh4at6BwEnb5I7Jl31wg==}
    engines: {node: '>=8'}

  p-event@2.3.1:
    resolution: {integrity: sha512-NQCqOFhbpVTMX4qMe8PF8lbGtzZ+LCiN7pcNrb/413Na7+TRoe1xkKUzuWa/YEJdGQ0FvKtj35EEbDoVPO2kbA==}
    engines: {node: '>=6'}

  p-finally@1.0.0:
    resolution: {integrity: sha512-LICb2p9CB7FS+0eR1oqWnHhp0FljGLZCWBE9aix0Uye9W8LTQPwMTYVGWQWIw9RdQiDg4+epXQODwIYJtSJaow==}
    engines: {node: '>=4'}

  p-finally@2.0.1:
    resolution: {integrity: sha512-vpm09aKwq6H9phqRQzecoDpD8TmVyGw70qmWlyq5onxY7tqyTTFVvxMykxQSQKILBSFlbXpypIw2T1Ml7+DDtw==}
    engines: {node: '>=8'}

  p-is-promise@1.1.0:
    resolution: {integrity: sha512-zL7VE4JVS2IFSkR2GQKDSPEVxkoH43/p7oEnwpdCndKYJO0HVeRB7fA8TJwuLOTBREtK0ea8eHaxdwcpob5dmg==}
    engines: {node: '>=4'}

  p-is-promise@3.0.0:
    resolution: {integrity: sha512-Wo8VsW4IRQSKVXsJCn7TomUaVtyfjVDn3nUP7kE967BQk0CwFpdbZs0X0uk5sW9mkBa9eNM7hCMaG93WUAwxYQ==}
    engines: {node: '>=8'}

  p-limit@3.1.0:
    resolution: {integrity: sha512-TYOanM3wGwNGsZN2cVTYPArw454xnXj5qmWF1bEoAc4+cU/ol7GVh7odevjp1FNHduHc3KZMcFduxU5Xc6uJRQ==}
    engines: {node: '>=10'}

  p-limit@6.1.0:
    resolution: {integrity: sha512-H0jc0q1vOzlEk0TqAKXKZxdl7kX3OFUzCnNVUnq5Pc3DGo0kpeaMuPqxQn235HibwBEb0/pm9dgKTjXy66fBkg==}
    engines: {node: '>=18'}

  p-locate@5.0.0:
    resolution: {integrity: sha512-LaNjtRWUBY++zB5nE/NwcaoMylSPk+S+ZHNB1TzdbMJMny6dynpAGt7X/tl/QYq3TIeE6nxHppbo2LGymrG5Pw==}
    engines: {node: '>=10'}

  p-map@4.0.0:
    resolution: {integrity: sha512-/bjOqmgETBYB5BoEeGVea8dmvHb2m9GLy1E9W43yeyfP6QQCZGFNa+XRceJEuDB6zqr+gKpIAmlLebMpykw/MQ==}
    engines: {node: '>=10'}

  p-map@7.0.2:
    resolution: {integrity: sha512-z4cYYMMdKHzw4O5UkWJImbZynVIo0lSGTXc7bzB1e/rrDqkgGUNysK/o4bTr+0+xKvvLoTyGqYC4Fgljy9qe1Q==}
    engines: {node: '>=18'}

  p-queue@8.0.1:
    resolution: {integrity: sha512-NXzu9aQJTAzbBqOt2hwsR63ea7yvxJc0PwN/zobNAudYfb1B7R08SzB4TsLeSbUCuG467NhnoT0oO6w1qRO+BA==}
    engines: {node: '>=18'}

  p-queue@8.1.0:
    resolution: {integrity: sha512-mxLDbbGIBEXTJL0zEx8JIylaj3xQ7Z/7eEVjcF9fJX4DBiH9oqe+oahYnlKKxm0Ci9TlWTyhSHgygxMxjIB2jw==}
    engines: {node: '>=18'}

  p-timeout@2.0.1:
    resolution: {integrity: sha512-88em58dDVB/KzPEx1X0N3LwFfYZPyDc4B6eF38M1rk9VTZMbxXXgjugz8mmwpS9Ox4BDZ+t6t3QP5+/gazweIA==}
    engines: {node: '>=4'}

  p-timeout@6.1.3:
    resolution: {integrity: sha512-UJUyfKbwvr/uZSV6btANfb+0t/mOhKV/KXcCUTp8FcQI+v/0d+wXqH4htrW0E4rR6WiEO/EPvUFiV9D5OI4vlw==}
    engines: {node: '>=14.16'}

  package-json-from-dist@1.0.1:
    resolution: {integrity: sha512-UEZIS3/by4OC8vL3P2dTXRETpebLI2NiI5vIrjaD/5UtrkFX/tNbwjTSRAGC/+7CAo2pIcBaRgWmcBBHcsaCIw==}

  pako@1.0.11:
    resolution: {integrity: sha512-4hLB8Py4zZce5s4yd9XzopqwVv/yGNhV1Bl8NTmCq1763HeK2+EwVTv+leGeL13Dnh2wfbqowVPXCIO0z4taYw==}

  pako@2.1.0:
    resolution: {integrity: sha512-w+eufiZ1WuJYgPXbV/PO3NCMEc3xqylkKHzp8bxp1uW4qaSNQUkwmLLEc3kKsfz8lpV1F8Ht3U1Cm+9Srog2ug==}

  pan123-uploader@0.3.0:
    resolution: {integrity: sha512-3X50gISpu5XwZ142Tszef6iJxSsmF2YqA9GlV7ZvasGW5BeLwSrGXLi1wTC7QHHiXKweTupjY30J1QEtQU9ElA==}

  parent-module@1.0.1:
    resolution: {integrity: sha512-GQ2EWRpQV8/o+Aw8YqtfZZPfNRWZYkbidE9k5rpl/hC3vtHHBfGm2Ifi6qWV+coDGkrUKZAxE3Lot5kcsRlh+g==}
    engines: {node: '>=6'}

  parse-node-version@1.0.1:
    resolution: {integrity: sha512-3YHlOa/JgH6Mnpr05jP9eDG254US9ek25LyIxZlDItp2iJtwyaXQb57lBYLdT3MowkUFYEV2XXNAYIPlESvJlA==}
    engines: {node: '>= 0.10'}

  parseurl@1.3.3:
    resolution: {integrity: sha512-CiyeOxFT/JZyN5m0z9PfXw4SCBJ6Sygz1Dpl0wqjlhDEGGBP1GnsUVEL0p63hoG1fcj3fHynXi9NYO4nWOL+qQ==}
    engines: {node: '>= 0.8'}

  pascal-case@3.1.2:
    resolution: {integrity: sha512-uWlGT3YSnK9x3BQJaOdcZwrnV6hPpd8jFH1/ucpiLRPh/2zCVJKS19E4GvYHvaCcACn3foXZ0cLB9Wrx1KGe5g==}

  path-browserify@1.0.1:
    resolution: {integrity: sha512-b7uo2UCUOYZcnF/3ID0lulOJi/bafxa1xPe7ZPsammBSpjSWQkjNxlt635YGS2MiR9GjvuXCtz2emr3jbsz98g==}

  path-exists@4.0.0:
    resolution: {integrity: sha512-ak9Qy5Q7jYb2Wwcey5Fpvg2KoAc/ZIhLSLOSBmRmygPsGwkVVt0fZa0qrtMz+m6tJTAHfZQ8FnmB4MG4LWy7/w==}
    engines: {node: '>=8'}

  path-exists@5.0.0:
    resolution: {integrity: sha512-RjhtfwJOxzcFmNOi6ltcbcu4Iu+FL3zEj83dk4kAS+fVpTxXLO1b38RvJgT/0QwvV/L3aY9TAnyv0EOqW4GoMQ==}
    engines: {node: ^12.20.0 || ^14.13.1 || >=16.0.0}

  path-is-absolute@1.0.1:
    resolution: {integrity: sha512-AVbw3UJ2e9bq64vSaS9Am0fje1Pa8pbGqTTsmXfaIiMpnr5DlDhfJOuLj9Sf95ZPVDAUerDfEk88MPmPe7UCQg==}
    engines: {node: '>=0.10.0'}

  path-key@3.1.1:
    resolution: {integrity: sha512-ojmeN0qd+y0jszEtoY48r0Peq5dwMEkIlCOu6Q5f41lfkswXuKtYrhgoTpLnyIcHm24Uhqx+5Tqm2InSwLhE6Q==}
    engines: {node: '>=8'}

  path-parse@1.0.7:
    resolution: {integrity: sha512-LDJzPVEEEPR+y48z93A0Ed0yXb8pAByGWo/k5YYdYgpY2/2EsOsksJrq7lOHxryrVOn1ejG6oAp8ahvOIQD8sw==}

  path-scurry@1.11.1:
    resolution: {integrity: sha512-Xa4Nw17FS9ApQFJ9umLiJS4orGjm7ZzwUrwamcGQuHSzDyth9boKDaycYdDcZDuqYATXw4HFXgaqWTctW/v1HA==}
    engines: {node: '>=16 || 14 >=14.18'}

  path-scurry@2.0.0:
    resolution: {integrity: sha512-ypGJsmGtdXUOeM5u93TyeIEfEhM6s+ljAhrk5vAvSx8uyY/02OvrZnA0YNGUrPXfpJMgI1ODd3nwz8Npx4O4cg==}
    engines: {node: 20 || >=22}

  path-to-regexp@8.2.0:
    resolution: {integrity: sha512-TdrF7fW9Rphjq4RjrW0Kp2AW0Ahwu9sRGTkS6bvDi0SCwZlEZYmcfDbEsTz8RVk0EHIS/Vd1bv3JhG+1xZuAyQ==}
    engines: {node: '>=16'}

  path-type@3.0.0:
    resolution: {integrity: sha512-T2ZUsdZFHgA3u4e5PfPbjd7HDDpxPnQb5jN0SrDsjNSuVXHJqtwTnWqG0B1jZrgmJ/7lj1EmVIByWt1gxGkWvg==}
    engines: {node: '>=4'}

  path-type@4.0.0:
    resolution: {integrity: sha512-gDKb8aZMDeD/tZWs9P6+q0J9Mwkdl6xMV8TjnGP3qJVJ06bdMgkbBlLU8IdfOsIsFz2BW1rNVT3XuNEl8zPAvw==}
    engines: {node: '>=8'}

  path-type@5.0.0:
    resolution: {integrity: sha512-5HviZNaZcfqP95rwpv+1HDgUamezbqdSYTyzjTvwtJSnIH+3vnbmWsItli8OFEndS984VT55M3jduxZbX351gg==}
    engines: {node: '>=12'}

  path-unified@0.2.0:
    resolution: {integrity: sha512-MNKqvrKbbbb5p7XHXV6ZAsf/1f/yJQa13S/fcX0uua8ew58Tgc6jXV+16JyAbnR/clgCH+euKDxrF2STxMHdrg==}

  pathe@2.0.3:
    resolution: {integrity: sha512-WUjGcAqP1gQacoQe+OBJsFA7Ld4DyXuUIjZ5cc75cLHvJ7dtNsTugphxIADwspS+AraAUePCKrSVtPLFj/F88w==}

  pathval@2.0.0:
    resolution: {integrity: sha512-vE7JKRyES09KiunauX7nd2Q9/L7lhok4smP9RZTDeD4MVs72Dp2qNFVz39Nz5a0FVEW0BJR6C0DYrq6unoziZA==}
    engines: {node: '>= 14.16'}

  pend@1.2.0:
    resolution: {integrity: sha512-F3asv42UuXchdzt+xXqfW1OGlVBe+mxa2mqI0pg5yAHZPvFmY3Y6drSf/GQ1A86WgWEN9Kzh/WrgKa6iGcHXLg==}

  perfect-debounce@1.0.0:
    resolution: {integrity: sha512-xCy9V055GLEqoFaHoC1SoLIaLmWctgCUaBaWxDZ7/Zx4CTyX7cJQLJOok/orfjZAh9kEYpjJa4d0KcJmCbctZA==}

  picocolors@1.1.1:
    resolution: {integrity: sha512-xceH2snhtb5M9liqDsmEw56le376mTZkEX/jEb/RxNFyegNul7eNslCXP9FDj/Lcu0X8KEyMceP2ntpaHrDEVA==}

  picomatch@2.3.1:
    resolution: {integrity: sha512-JU3teHTNjmE2VCGFzuY8EXzCDVwEqB2a8fsIvwaStHhAWJEeVd1o1QD80CU6+ZdEXXSLbSsuLwJjkCBWqRQUVA==}
    engines: {node: '>=8.6'}

  picomatch@4.0.2:
    resolution: {integrity: sha512-M7BAV6Rlcy5u+m6oPhAPFgJTzAioX/6B0DxyvDlo9l8+T3nLKbrczg2WLUyzd45L8RqfUMyGPzekbMvX2Ldkwg==}
    engines: {node: '>=12'}

  pify@2.3.0:
    resolution: {integrity: sha512-udgsAY+fTnvv7kI7aaxbqwWNb0AHiB0qBO89PZKPkoTmGOgdbrHDKD+0B2X4uTfJ/FT1R09r9gTsjUjNJotuog==}
    engines: {node: '>=0.10.0'}

  pify@3.0.0:
    resolution: {integrity: sha512-C3FsVNH1udSEX48gGX1xfvwTWfsYWj5U+8/uK15BGzIGrKoUpghX8hWZwa/OFnakBiiVNmBvemTJR5mcy7iPcg==}
    engines: {node: '>=4'}

  pify@4.0.1:
    resolution: {integrity: sha512-uB80kBFb/tfd68bVleG9T5GGsGPjJrLAUpR5PZIrhBnIaRTQRjqdJSsIKkOP6OAIFbj7GOrcudc5pNjZ+geV2g==}
    engines: {node: '>=6'}

  pinia@3.0.1:
    resolution: {integrity: sha512-WXglsDzztOTH6IfcJ99ltYZin2mY8XZCXujkYWVIJlBjqsP6ST7zw+Aarh63E1cDVYeyUcPCxPHzJpEOmzB6Wg==}
    peerDependencies:
      typescript: '>=4.4.4'
      vue: ^2.7.0 || ^3.5.11
    peerDependenciesMeta:
      typescript:
        optional: true

  pinkie-promise@2.0.1:
    resolution: {integrity: sha512-0Gni6D4UcLTbv9c57DfxDGdr41XfgUjqWZu492f0cIGr16zDU06BWP/RAEvOuo7CQ0CNjHaLlM59YJJFm3NWlw==}
    engines: {node: '>=0.10.0'}

  pinkie@2.0.4:
    resolution: {integrity: sha512-MnUuEycAemtSaeFSjXKW/aroV7akBbY+Sv+RkyqFjgAe73F+MR0TBWKBRDkmfWq/HiFmdavfZ1G7h4SPZXaCSg==}
    engines: {node: '>=0.10.0'}

  pkg-types@1.3.1:
    resolution: {integrity: sha512-/Jm5M4RvtBFVkKWRu2BLUTNP8/M2a+UwuAX+ae4770q1qVGtfjG+WTCupoZixokjmHiry8uI+dlY8KXYV5HVVQ==}

  pkg-types@2.1.0:
    resolution: {integrity: sha512-wmJwA+8ihJixSoHKxZJRBQG1oY8Yr9pGLzRmSsNms0iNWyHHAlZCa7mmKiFR10YPZuz/2k169JiS/inOjBCZ2A==}

  plist@3.1.0:
    resolution: {integrity: sha512-uysumyrvkUX0rX/dEVqt8gC3sTBzd4zoWfLeS29nb53imdaXVvLINYXTI2GNqzaMuvacNx4uJQ8+b3zXR0pkgQ==}
    engines: {node: '>=10.4.0'}

  postcss-selector-parser@6.1.2:
    resolution: {integrity: sha512-Q8qQfPiZ+THO/3ZrOrO0cJJKfpYCagtMUkXbnEfmgUjwXg6z/WBeOyS9APBBPCTSiDV+s4SwQGu8yFsiMRIudg==}
    engines: {node: '>=4'}

  postcss@8.4.49:
    resolution: {integrity: sha512-OCVPnIObs4N29kxTjzLfUryOkvZEq+pf8jTF0lg8E7uETuWHA+v7j3c/xJmiqpX450191LlmZfUKkXxkTry7nA==}
    engines: {node: ^10 || ^12 || >=14}

  postcss@8.5.3:
    resolution: {integrity: sha512-dle9A3yYxlBSrt8Fu+IpjGT8SY8hN0mlaA6GY8t0P5PjIOZemULz/E2Bnm/2dcUOena75OTNkHI76uZBNUUq3A==}
    engines: {node: ^10 || ^12 || >=14}

  prebuild-install@7.1.2:
    resolution: {integrity: sha512-UnNke3IQb6sgarcZIDU3gbMeTp/9SSU1DAIkil7PrqG1vZlBtY5msYccSKSHDqa3hNg436IXK+SNImReuA1wEQ==}
    engines: {node: '>=10'}
    hasBin: true

  prelude-ls@1.1.2:
    resolution: {integrity: sha512-ESF23V4SKG6lVSGZgYNpbsiaAkdab6ZgOxe52p7+Kid3W3u3bxR4Vfd/o21dmN7jSt0IwgZ4v5MUd26FEtXE9w==}
    engines: {node: '>= 0.8.0'}

  prelude-ls@1.2.1:
    resolution: {integrity: sha512-vkcDPrRZo1QZLbn5RLGPpg/WmIQ65qoWWhcGKf/b5eplkkarX0m9z8ppCat4mlOqUsWpyNuYgO3VRyrYHSzX5g==}
    engines: {node: '>= 0.8.0'}

  prepend-http@2.0.0:
    resolution: {integrity: sha512-ravE6m9Atw9Z/jjttRUZ+clIXogdghyZAuWJ3qEzjT+jI/dL1ifAqhZeC5VHzQp1MSt1+jxKkFNemj/iO7tVUA==}
    engines: {node: '>=4'}

  prettier-linter-helpers@1.0.0:
    resolution: {integrity: sha512-GbK2cP9nraSSUF9N2XwUwqfzlAFlMNYYl+ShE/V+H8a9uNl/oUqB1w2EL54Jh0OlyRSd8RfWYJ3coVS4TROP2w==}
    engines: {node: '>=6.0.0'}

  prettier@3.4.1:
    resolution: {integrity: sha512-G+YdqtITVZmOJje6QkXQWzl3fSfMxFwm1tjTyo9exhkmWSqC4Yhd1+lug++IlR2mvRVAxEDDWYkQdeSztajqgg==}
    engines: {node: '>=14'}
    hasBin: true

  proc-log@2.0.1:
    resolution: {integrity: sha512-Kcmo2FhfDTXdcbfDH76N7uBYHINxc/8GW7UAVuVP9I+Va3uHSerrnKV6dLooga/gh7GlgzuCCr/eoldnL1muGw==}
    engines: {node: ^12.13.0 || ^14.15.0 || >=16.0.0}

  process-nextick-args@2.0.1:
    resolution: {integrity: sha512-3ouUOpQhtgrbOa17J7+uxOTpITYWaGP7/AhoR3+A+/1e9skrzelGi/dXzEYyvbxubEF6Wn2ypscTKiKJFFn1ag==}

  process@0.11.10:
    resolution: {integrity: sha512-cdGef/drWFoydD1JsMzuFf8100nZl+GT+yacc2bEced5f9Rjk4z+WtFUTBu9PhOi9j/jfmBPu0mMEY4wIdAF8A==}
    engines: {node: '>= 0.6.0'}

  progress@2.0.3:
    resolution: {integrity: sha512-7PiHtLll5LdnKIMw100I+8xJXR5gW2QwWYkT6iJva0bXitZKa/XMrSbdmg3r2Xnaidz9Qumd0VPaMrZlF9V9sA==}
    engines: {node: '>=0.4.0'}

  promise-inflight@1.0.1:
    resolution: {integrity: sha512-6zWPyEOFaQBJYcGMHBKTKJ3u6TBsnMFOIZSa6ce1e/ZrrsOlnHRHbabMjLiBYKp+n44X9eUI6VUPaukCXHuG4g==}
    peerDependencies:
      bluebird: '*'
    peerDependenciesMeta:
      bluebird:
        optional: true

  promise-retry@2.0.1:
    resolution: {integrity: sha512-y+WKFlBR8BGXnsNlIHFGPZmyDf3DFMoLhaflAnyZgV6rG6xu+JwesTo2Q9R6XwYmtmwAFCkAk3e35jEdoeh/3g==}
    engines: {node: '>=10'}

  protobufjs-cli@1.1.3:
    resolution: {integrity: sha512-MqD10lqF+FMsOayFiNOdOGNlXc4iKDCf0ZQPkPR+gizYh9gqUeGTWulABUCdI+N67w5RfJ6xhgX4J8pa8qmMXQ==}
    engines: {node: '>=12.0.0'}
    hasBin: true
    peerDependencies:
      protobufjs: ^7.0.0

  protobufjs@7.4.0:
    resolution: {integrity: sha512-mRUWCc3KUU4w1jU8sGxICXH/gNS94DvI1gxqDvBzhj1JpcsimQkYiOJfwsPUykUI5ZaspFbSgmBLER8IrQ3tqw==}
    engines: {node: '>=12.0.0'}

  proxy-from-env@1.1.0:
    resolution: {integrity: sha512-D+zkORCbA9f1tdWRK0RaCR3GPv50cMxcrz4X8k5LTSUD1Dkw47mKJEZQNunItRTkWwgtaUSo1RVFRIG9ZXiFYg==}

  prr@1.0.1:
    resolution: {integrity: sha512-yPw4Sng1gWghHQWj0B3ZggWUm4qVbPwPFcRG8KyxiU7J2OHFSoEHKS+EZ3fv5l1t9CyCiop6l/ZYeWbrgoQejw==}

  pump@3.0.2:
    resolution: {integrity: sha512-tUPXtzlGM8FE3P0ZL6DVs/3P58k9nk8/jZeQCurTJylQA8qFYzHFfhBJkuqyE0FifOsQ0uKWekiZ5g8wtr28cw==}

  punycode.js@2.3.1:
    resolution: {integrity: sha512-uxFIHU0YlHYhDQtV4R9J6a52SLx28BCjT+4ieh7IGbgwVJWO+km431c4yRlREUAsAmt/uMjQUyQHNEPf0M39CA==}
    engines: {node: '>=6'}

  punycode@2.3.1:
    resolution: {integrity: sha512-vYt7UD1U9Wg6138shLtLOvdAu+8DsC/ilFtEVHcH+wydcSpNE20AfSOduf6MkRFahL5FY7X1oU7nKVZFtfq8Fg==}
    engines: {node: '>=6'}

  pupa@3.1.0:
    resolution: {integrity: sha512-FLpr4flz5xZTSJxSeaheeMKN/EDzMdK7b8PTOC6a5PYFKTucWbdqjgqaEyH0shFiSJrVB1+Qqi4Tk19ccU6Aug==}
    engines: {node: '>=12.20'}

  qs@6.13.0:
    resolution: {integrity: sha512-+38qI9SOr8tfZ4QmJNplMUxqjbe7LKvvZgWdExBOmd+egZTtjLB67Gu0HRX3u/XOq7UU2Nx6nsjvS16Z9uwfpg==}
    engines: {node: '>=0.6'}

  quansync@0.2.10:
    resolution: {integrity: sha512-t41VRkMYbkHyCYmOvx/6URnN80H7k4X0lLdBMGsz+maAwrJQYB1djpV6vHrQIBE0WBSGqhtEHrK9U3DWWH8v7A==}

  query-string@5.1.1:
    resolution: {integrity: sha512-gjWOsm2SoGlgLEdAGt7a6slVOk9mGiXmPFMqrEhLQ68rhQuBnpfs3+EmlvqKyxnCo9/PPlF+9MtY02S1aFg+Jw==}
    engines: {node: '>=0.10.0'}

  query-string@9.1.1:
    resolution: {integrity: sha512-MWkCOVIcJP9QSKU52Ngow6bsAWAPlPK2MludXvcrS2bGZSl+T1qX9MZvRIkqUIkGLJquMJHWfsT6eRqUpp4aWg==}
    engines: {node: '>=18'}

  queue-microtask@1.2.3:
    resolution: {integrity: sha512-NuaNSa6flKT5JaSYQzJok04JzTL1CA6aGhv5rfLW3PgqA+M2ChpZQnAC8h8i4ZFkBS8X5RqkDBHA7r4hej3K9A==}

  quick-lru@5.1.1:
    resolution: {integrity: sha512-WuyALRjWPDGtt/wzJiadO5AXY+8hZ80hVpe6MyivgraREW751X3SbhRvG3eLKOYN+8VEvqLcf3wdnt44Z4S4SA==}
    engines: {node: '>=10'}

  raw-body@2.5.2:
    resolution: {integrity: sha512-8zGqypfENjCIqGhgXToC8aB2r7YrBX+AQAfIPs/Mlk+BtPTztOvTS01NRW/3Eh60J+a48lt8qsCzirQ6loCVfA==}
    engines: {node: '>= 0.8'}

  rc@1.2.8:
    resolution: {integrity: sha512-y3bGgqKj3QBdxLbLkomlohkvsA8gdAiUQlSBJnBhfn+BPxg4bc62d8TcBW15wavDfgexCgccckhcZvywyQYPOw==}
    hasBin: true

  read-binary-file-arch@1.0.6:
    resolution: {integrity: sha512-BNg9EN3DD3GsDXX7Aa8O4p92sryjkmzYYgmgTAc6CA4uGLEDzFfxOxugu21akOxpcXHiEgsYkC6nPsQvLLLmEg==}
    hasBin: true

  read-config-file@6.3.2:
    resolution: {integrity: sha512-M80lpCjnE6Wt6zb98DoW8WHR09nzMSpu8XHtPkiTHrJ5Az9CybfeQhTJ8D7saeBHpGhLPIVyA8lcL6ZmdKwY6Q==}
    engines: {node: '>=12.0.0'}

  readable-stream@2.3.8:
    resolution: {integrity: sha512-8p0AUk4XODgIewSi0l8Epjs+EVnWiK7NoDIEGU0HhE7+ZyY8D1IMY7odu5lRrFXGg71L15KG8QrPmum45RTtdA==}

  readable-stream@3.6.2:
    resolution: {integrity: sha512-9u/sniCrY3D5WdsERHzHE4G2YCXqoG5FTHUiCC4SIbr6XcLZBY05ya9EKjYek9O5xOAwjGq+1JdGBAS7Q9ScoA==}
    engines: {node: '>= 6'}

  readdir-glob@1.1.3:
    resolution: {integrity: sha512-v05I2k7xN8zXvPD9N+z/uhXPaj0sUFCe2rcWZIpBsqxfP7xXFQ0tipAd/wjj1YxWyWtUS5IDJpOG82JKt2EAVA==}

  readdirp@3.6.0:
    resolution: {integrity: sha512-hOS089on8RduqdbhvQ5Z37A0ESjsqz6qnRcffsMU3495FuTdqSm+7bhJ29JvIOsBDEEnan5DPu9t3To9VRlMzA==}
    engines: {node: '>=8.10.0'}

  regenerator-runtime@0.14.1:
    resolution: {integrity: sha512-dYnhHh0nJoMfnkZs6GmmhFknAGRrLznOu5nc9ML+EJxGvrx6H7teuevqVqCuPcPK//3eDrrjQhehXVx9cnkGdw==}

  require-directory@2.1.1:
    resolution: {integrity: sha512-fGxEI7+wsG9xrvdjsrlmL22OMTTiHRwAMroiEeMgq8gzoLC/PQr7RsRDSTLUg/bZAZtF+TVIkHc6/4RIKrui+Q==}
    engines: {node: '>=0.10.0'}

  require-from-string@2.0.2:
    resolution: {integrity: sha512-Xf0nWe6RseziFMu+Ap9biiUbmplq6S9/p+7w7YXP/JBHhrUDDUhwa+vANyubuqfZWTveU//DYVGsDG7RKL/vEw==}
    engines: {node: '>=0.10.0'}

  requizzle@0.2.4:
    resolution: {integrity: sha512-JRrFk1D4OQ4SqovXOgdav+K8EAhSB/LJZqCz8tbX0KObcdeM15Ss59ozWMBWmmINMagCwmqn4ZNryUGpBsl6Jw==}

  resolve-alpn@1.2.1:
    resolution: {integrity: sha512-0a1F4l73/ZFZOakJnQ3FvkJ2+gSTQWz/r2KE5OdDY0TxPm5h4GkqkWWfM47T7HsbnOtcJVEF4epCVy6u7Q3K+g==}

  resolve-from@4.0.0:
    resolution: {integrity: sha512-pb/MYmXstAkysRFx8piNI1tGFNQIFA3vkE3Gq4EuA1dF6gHp/+vgZqsCGJapvy8N3Q+4o7FwvquPJcnZ7RYy4g==}
    engines: {node: '>=4'}

  resolve-pkg-maps@1.0.0:
    resolution: {integrity: sha512-seS2Tj26TBVOC2NIc2rOe2y2ZO7efxITtLZcGSOnHHNOQ7CkiUBfw0Iw2ck6xkIhPwLhKNLS8BO+hEpngQlqzw==}

  resolve@1.22.8:
    resolution: {integrity: sha512-oKWePCxqpd6FlLvGV1VU0x7bkPmmCNolxzjMf4NczoDnQcIWrAF+cPtZn5i6n+RfD2d9i0tzpKnG6Yk168yIyw==}
    hasBin: true

  responselike@1.0.2:
    resolution: {integrity: sha512-/Fpe5guzJk1gPqdJLJR5u7eG/gNY4nImjbRDaVWVMRhne55TCmj2i9Q+54PBRfatRC8v/rIiv9BN0pMd9OV5EQ==}

  responselike@2.0.1:
    resolution: {integrity: sha512-4gl03wn3hj1HP3yzgdI7d3lCkF95F21Pz4BPGvKHinyQzALR5CapwC8yIi0Rh58DEMQ/SguC03wFj2k0M/mHhw==}

  restore-cursor@3.1.0:
    resolution: {integrity: sha512-l+sSefzHpj5qimhFSE5a8nufZYAM3sBSVMAPtYkmC+4EH2anSGaEMXSD0izRQbu9nfyQ9y5JrVmp7E8oZrUjvA==}
    engines: {node: '>=8'}

  retry@0.12.0:
    resolution: {integrity: sha512-9LkiTwjUh6rT555DtE9rTX+BKByPfrMzEAtnlEtdEwr3Nkffwiihqe2bWADg+OQRjt9gl6ICdmB/ZFDCGAtSow==}
    engines: {node: '>= 4'}

  reusify@1.0.4:
    resolution: {integrity: sha512-U9nH88a3fc/ekCF1l0/UP1IosiuIjyTh7hBvXVMHYgVcfGvt897Xguj2UOLDeI5BG2m7/uwyaLVT6fbtCwTyzw==}
    engines: {iojs: '>=1.0.0', node: '>=0.10.0'}

  rfdc@1.4.1:
    resolution: {integrity: sha512-q1b3N5QkRUWUl7iyylaaj3kOpIT0N2i9MqIEQXP73GVsN9cw3fdx8X63cEmWhJGi2PPCF23Ijp7ktmd39rawIA==}

  rimraf@3.0.2:
    resolution: {integrity: sha512-JZkJMZkAGFFPP2YqXZXPbMlMBgsxzE8ILs4lMIX/2o0L9UBw9O/Y3o6wFw/i9YLapcUJWwqbi3kdxIPdC62TIA==}
    deprecated: Rimraf versions prior to v4 are no longer supported
    hasBin: true

  rimraf@5.0.10:
    resolution: {integrity: sha512-l0OE8wL34P4nJH/H2ffoaniAokM2qSmrtXHmlpvYr5AVVX8msAyW0l8NVJFDxlSK4u3Uh/f41cQheDVdnYijwQ==}
    hasBin: true

  rimraf@6.0.1:
    resolution: {integrity: sha512-9dkvaxAsk/xNXSJzMgFqqMCuFgt2+KsOFek3TMLfo8NCPfWpBmqwyNn5Y+NX56QUYfCtsyhF3ayiboEoUmJk/A==}
    engines: {node: 20 || >=22}
    hasBin: true

  roarr@2.15.4:
    resolution: {integrity: sha512-CHhPh+UNHD2GTXNYhPWLnU8ONHdI+5DI+4EYIAOaiD63rHeYlZvyh8P+in5999TTSFgUYuKUAjzRI4mdh/p+2A==}
    engines: {node: '>=8.0'}

  rollup@4.24.4:
    resolution: {integrity: sha512-vGorVWIsWfX3xbcyAS+I047kFKapHYivmkaT63Smj77XwvLSJos6M1xGqZnBPFQFBRZDOcG1QnYEIxAvTr/HjA==}
    engines: {node: '>=18.0.0', npm: '>=8.0.0'}
    hasBin: true

  rollup@4.39.0:
    resolution: {integrity: sha512-thI8kNc02yNvnmJp8dr3fNWJ9tCONDhp6TV35X6HkKGGs9E6q7YWCHbe5vKiTa7TAiNcFEmXKj3X/pG2b3ci0g==}
    engines: {node: '>=18.0.0', npm: '>=8.0.0'}
    hasBin: true

  run-parallel@1.2.0:
    resolution: {integrity: sha512-5l4VyZR86LZ/lDxZTR6jqL8AFE2S0IFLMP26AbjsLVADxHdhB/c0GUsH+y39UfCi3dzz8OlQuPmnaJOMoDHQBA==}

  safe-buffer@5.1.2:
    resolution: {integrity: sha512-Gd2UZBJDkXlY7GbJxfsE8/nvKkUEU1G38c1siN6QP6a9PT9MmHB8GnpscSmMJSoF8LOIrt8ud/wPtojys4G6+g==}

  safe-buffer@5.2.1:
    resolution: {integrity: sha512-rp3So07KcdmmKbGvgaNxQSJr7bGVSVk5S9Eq1F+ppbRo70+YeaDxkw5Dd8NPN+GD6bjnYm2VuPuCXmpuYvmCXQ==}

  safe-eval@0.4.1:
    resolution: {integrity: sha512-wmiu4RSYVZ690RP1+cv/LxfPK1dIlEN35aW7iv4SMYdqDrHbkll4+NJcHmKm7PbCuI1df1otOcPwgcc2iFR85g==}

  safer-buffer@2.1.2:
    resolution: {integrity: sha512-YZo3K82SD7Riyi0E1EQPojLz7kpepnSQI9IyPbHHg1XXXevb5dJI7tpyN2ADxGcQbHG7vcyRHk0cbwqcQriUtg==}

  sanitize-filename@1.6.3:
    resolution: {integrity: sha512-y/52Mcy7aw3gRm7IrcGDFx/bCk4AhRh2eI9luHOQM86nZsqwiRkkq2GekHXBBD+SmPidc8i2PqtYZl+pWJ8Oeg==}

  sax@1.4.1:
    resolution: {integrity: sha512-+aWOz7yVScEGoKNd4PA10LZ8sk0A/z5+nXQG5giUO5rprX9jgYsTdov9qCchZiPIZezbZH+jRut8nPodFAX4Jg==}

  scule@1.3.0:
    resolution: {integrity: sha512-6FtHJEvt+pVMIB9IBY+IcCJ6Z5f1iQnytgyfKMhDKgmzYG+TeH/wx1y3l27rshSbLiSanrR9ffZDrEsmjlQF2g==}

  seek-bzip@1.0.6:
    resolution: {integrity: sha512-e1QtP3YL5tWww8uKaOCQ18UxIT2laNBXHjV/S2WYCiK4udiv8lkG89KRIoCjUagnAmCBurjF4zEVX2ByBbnCjQ==}
    hasBin: true

  seemly@0.3.9:
    resolution: {integrity: sha512-bMLcaEqhIViiPbaumjLN8t1y+JpD/N8SiyYOyp0i0W6RgdyLWboIsUWAbZojF//JyerxPZR5Tgda+x3Pdne75A==}

  semver-compare@1.0.0:
    resolution: {integrity: sha512-YM3/ITh2MJ5MtzaM429anh+x2jiLVjqILF4m4oyQB18W7Ggea7BfqdH/wGMK7dDiMghv/6WG7znWMwUDzJiXow==}

  semver@5.7.2:
    resolution: {integrity: sha512-cBznnQ9KjJqU67B52RMC65CMarK2600WFnbkcaiwWq3xy/5haFJlshgnpjovMVJ+Hff49d8GEn0b87C5pDQ10g==}
    hasBin: true

  semver@6.3.1:
    resolution: {integrity: sha512-BR7VvDCVHO+q2xBEWskxS6DJE1qRnb7DxzUrogb71CWoSficBxYsiAGd+Kl0mmq/MprG9yArRkyrQxTO6XjMzA==}
    hasBin: true

  semver@7.6.3:
    resolution: {integrity: sha512-oVekP1cKtI+CTDvHWYFUcMtsK/00wmAEfyqKfNdARm8u1wNVhSgaX7A8d4UuIlUI5e84iEwOhs7ZPYRmzU9U6A==}
    engines: {node: '>=10'}
    hasBin: true

  serialize-error@7.0.1:
    resolution: {integrity: sha512-8I8TjW5KMOKsZQTvoxjuSIa7foAwPWGOts+6o7sgjz41/qMD9VQHEDxi6PBvK2l0MXUmqZyNpUK+T2tQaaElvw==}
    engines: {node: '>=10'}

  serverchan-sdk@1.0.6:
    resolution: {integrity: sha512-0vSdwwaCYaHsQZloQ2004JeN+ydkwNK/u0tnH5y7pCbavsyX0cQfZyaQfN1AjjemVNK6lZjNifefNUCzoCFnfQ==}

  set-function-length@1.2.2:
    resolution: {integrity: sha512-pgRc4hJ4/sNjWCSS9AmnS40x3bNMDTknHgL5UaMBTMyJnU90EgWh1Rz+MC9eFu4BuN/UwZjKQuY/1v3rM7HMfg==}
    engines: {node: '>= 0.4'}

  setimmediate@1.0.5:
    resolution: {integrity: sha512-MATJdZp8sLqDl/68LfQmbP8zKPLQNV6BIZoIgrscFDQ+RsvK/BxeDQOgyxKKoh0y/8h3BqVFnCqQ/gd+reiIXA==}

  setprototypeof@1.2.0:
    resolution: {integrity: sha512-E5LDX7Wrp85Kil5bhZv46j8jOeboKq5JMmYM3gVGdGH8xFpPWXUMsNrlODCrkoxMEeNi/XZIwuRvY4XNwYMJpw==}

  shebang-command@2.0.0:
    resolution: {integrity: sha512-kHxr2zZpYtdmrN1qDjrrX/Z1rR1kG8Dx+gkpK1G4eXmvXswmcE1hTWBWYUzlraYw1/yZp6YuDY77YtvbN0dmDA==}
    engines: {node: '>=8'}

  shebang-regex@3.0.0:
    resolution: {integrity: sha512-7++dFhtcx3353uBaq8DDR4NuxBetBzC7ZQOhmTQInHEd6bSrXdiEyzCvG07Z44UYdLShWUyXt5M/yhz8ekcb1A==}
    engines: {node: '>=8'}

  side-channel@1.0.6:
    resolution: {integrity: sha512-fDW/EZ6Q9RiO8eFG8Hj+7u/oW+XrPTIChwCOM2+th2A6OblDtYYIpve9m+KvI9Z4C9qSEXlaGR6bTEYHReuglA==}
    engines: {node: '>= 0.4'}

  siginfo@2.0.0:
    resolution: {integrity: sha512-ybx0WO1/8bSBLEWXZvEd7gMW3Sn3JFlW3TvX1nREbDLRNQNaeNN8WK0meBwPdAaOI7TtRRRJn/Es1zhrrCHu7g==}

  signal-exit@3.0.7:
    resolution: {integrity: sha512-wnD2ZE+l+SPC/uoS0vXeE9L1+0wuaMqKlfz9AMUo38JsyLSBWSFcHR1Rri62LZc12vLr1gb3jl7iwQhgwpAbGQ==}

  signal-exit@4.1.0:
    resolution: {integrity: sha512-bzyZ1e88w9O1iNJbKnOlvYTrWPDl46O1bG0D3XInv+9tkPrxrN8jUUTiFlDkkmKWgn1M6CfIA13SuGqOa9Korw==}
    engines: {node: '>=14'}

  simple-concat@1.0.1:
    resolution: {integrity: sha512-cSFtAPtRhljv69IK0hTVZQ+OfE9nePi/rtJmw5UjHeVyVroEqJXP1sFztKUy1qU+xvz3u/sfYJLa947b7nAN2Q==}

  simple-get@4.0.1:
    resolution: {integrity: sha512-brv7p5WgH0jmQJr1ZDDfKDOSeWWg+OVypG99A/5vYGPqJ6pxiaHLy8nxtFjBA7oMa01ebA9gfh1uMCFqOuXxvA==}

  simple-update-notifier@2.0.0:
    resolution: {integrity: sha512-a2B9Y0KlNXl9u/vsW6sTIu9vGEpfKu2wRV6l1H3XEas/0gUIzGzBoP/IouTcUQbm9JWZLH3COxyn03TYlFax6w==}
    engines: {node: '>=10'}

  slash@1.0.0:
    resolution: {integrity: sha512-3TYDR7xWt4dIqV2JauJr+EJeW356RXijHeUlO+8djJ+uBXPn8/2dpzBc8yQhh583sVvc9CvFAeQVgijsH+PNNg==}
    engines: {node: '>=0.10.0'}

  slash@3.0.0:
    resolution: {integrity: sha512-g9Q1haeby36OSStwb4ntCGGGaKsaVSjQ68fBxoQcutl5fS1vuY18H3wSt3jFyFtrkx+Kz0V1G85A4MyAdDMi2Q==}
    engines: {node: '>=8'}

  slash@5.1.0:
    resolution: {integrity: sha512-ZA6oR3T/pEyuqwMgAKT0/hAv8oAXckzbkmR0UkUosQ+Mc4RxGoJkRmwHgHufaenlyAgE1Mxgpdcrf75y6XcnDg==}
    engines: {node: '>=14.16'}

  slice-ansi@3.0.0:
    resolution: {integrity: sha512-pSyv7bSTC7ig9Dcgbw9AuRNUb5k5V6oDudjZoMBSr13qpLBG7tB+zgCkARjq7xIUgdz5P1Qe8u+rSGdouOOIyQ==}
    engines: {node: '>=8'}

  slice-ansi@5.0.0:
    resolution: {integrity: sha512-FC+lgizVPfie0kkhqUScwRu1O/lF6NOgJmlCgK+/LYxDCTk8sGelYaHDhFcDN+Sn3Cv+3VSa4Byeo+IMCzpMgQ==}
    engines: {node: '>=12'}

  sm-crypto@0.3.13:
    resolution: {integrity: sha512-ztNF+pZq6viCPMA1A6KKu3bgpkmYti5avykRHbcFIdSipFdkVmfUw2CnpM2kBJyppIalqvczLNM3wR8OQ0pT5w==}

  smart-buffer@1.1.15:
    resolution: {integrity: sha512-1+8bxygjTsNfvQe0/0pNBesTOlSHtOeG6b6LYbvsZCCHDKYZ40zcQo6YTnZBWrBSLWOCbrHljLdEmGMYebu7aQ==}
    engines: {node: '>= 0.10.15', npm: '>= 1.3.5'}

  smart-buffer@4.2.0:
    resolution: {integrity: sha512-94hK0Hh8rPqQl2xXc3HsaBoOXKV20MToPkcXvwbISWLEs+64sBq5kFgn2kJDHb1Pry9yrP0dxrCI9RRci7RXKg==}
    engines: {node: '>= 6.0.0', npm: '>= 3.0.0'}

  socks-proxy-agent@3.0.1:
    resolution: {integrity: sha512-ZwEDymm204mTzvdqyUqOdovVr2YRd2NYskrYrF2LXyZ9qDiMAoFESGK8CRphiO7rtbo2Y757k2Nia3x2hGtalA==}

  socks-proxy-agent@7.0.0:
    resolution: {integrity: sha512-Fgl0YPZ902wEsAyiQ+idGd1A7rSFx/ayC1CQVMw5P+EQx2V0SgpGtf6OKFhVjPflPUl9YMmEOnmfjCdMUsygww==}
    engines: {node: '>= 10'}

  socks@1.1.10:
    resolution: {integrity: sha512-ArX4vGPULWjKDKgUnW8YzfI2uXW7kzgkJuB0GnFBA/PfT3exrrOk+7Wk2oeb894Qf20u1PWv9LEgrO0Z82qAzA==}
    engines: {node: '>= 0.10.0', npm: '>= 1.3.5'}
    deprecated: If using 2.x branch, please upgrade to at least 2.1.6 to avoid a serious bug with socket data flow and an import issue introduced in 2.1.0

  socks@2.8.3:
    resolution: {integrity: sha512-l5x7VUUWbjVFbafGLxPWkYsHIhEvmF85tbIeFZWc8ZPtoMyybuEhL7Jye/ooC4/d48FgOjSJXgsF/AJPYCW8Zw==}
    engines: {node: '>= 10.0.0', npm: '>= 3.0.0'}

  sort-keys-length@1.0.1:
    resolution: {integrity: sha512-GRbEOUqCxemTAk/b32F2xa8wDTs+Z1QHOkbhJDQTvv/6G3ZkbJ+frYWsTcc7cBB3Fu4wy4XlLCuNtJuMn7Gsvw==}
    engines: {node: '>=0.10.0'}

  sort-keys@1.1.2:
    resolution: {integrity: sha512-vzn8aSqKgytVik0iwdBEi+zevbTYZogewTUM6dtpmGwEcdzbub/TX4bCzRhebDCRC3QzXgJsLRKB2V/Oof7HXg==}
    engines: {node: '>=0.10.0'}

  sort-keys@2.0.0:
    resolution: {integrity: sha512-/dPCrG1s3ePpWm6yBbxZq5Be1dXGLyLn9Z791chDC3NFrpkVbWGzkBwPN1knaciexFXgRJ7hzdnwZ4stHSDmjg==}
    engines: {node: '>=4'}

  sortablejs@1.14.0:
    resolution: {integrity: sha512-pBXvQCs5/33fdN1/39pPL0NZF20LeRbLQ5jtnheIPN9JQAaufGjKdWduZn4U7wCtVuzKhmRkI0DFYHYRbB2H1w==}

  sortablejs@1.15.6:
    resolution: {integrity: sha512-aNfiuwMEpfBM/CN6LY0ibyhxPfPbyFeBTYJKCvzkJ2GkUpazIt3H+QIPAMHwqQ7tMKaHz1Qj+rJJCqljnf4p3A==}

  source-map-js@1.2.1:
    resolution: {integrity: sha512-UXWMKhLOwVKb728IUtQPXxfYU+usdybtUrK/8uGE8CQMvrhOpwvzDBwj0QhSL7MQc7vIsISBG8VQ8+IDQxpfQA==}
    engines: {node: '>=0.10.0'}

  source-map-support@0.5.21:
    resolution: {integrity: sha512-uBHU3L3czsIyYXKX88fdrGovxdSCoTGDRZ6SYXtSRxLZUzHg5P/66Ht6uoUlHu9EZod+inXhKo3qQgwXUT/y1w==}

  source-map@0.6.1:
    resolution: {integrity: sha512-UjgapumWlbMhkBgzT7Ykc5YXUT46F0iKu8SGXq0bcwP5dz/h0Plj6enJqjz1Zbq2l5WaqYnrVbwWOWMyF3F47g==}
    engines: {node: '>=0.10.0'}

  speakingurl@14.0.1:
    resolution: {integrity: sha512-1POYv7uv2gXoyGFpBCmpDVSNV74IfsWlDW216UPjbWufNf+bSU6GdbDsxdcxtfwb4xlI3yxzOTKClUosxARYrQ==}
    engines: {node: '>=0.10.0'}

  split-on-first@3.0.0:
    resolution: {integrity: sha512-qxQJTx2ryR0Dw0ITYyekNQWpz6f8dGd7vffGNflQQ3Iqj9NJ6qiZ7ELpZsJ/QBhIVAiDfXdag3+Gp8RvWa62AA==}
    engines: {node: '>=12'}

  split2@3.2.2:
    resolution: {integrity: sha512-9NThjpgZnifTkJpzTZ7Eue85S49QwpNhZTq6GRJwObb6jnLFNGB7Qm73V5HewTROPyxD0C29xqmaI68bQtV+hg==}

  sprintf-js@1.1.3:
    resolution: {integrity: sha512-Oo+0REFV59/rz3gfJNKQiBlwfHaSESl1pcGyABQsnnIfWOFt6JNj5gCog2U6MLZ//IGYD+nA8nI+mTShREReaA==}

  ssri@9.0.1:
    resolution: {integrity: sha512-o57Wcn66jMQvfHG1FlYbWeZWW/dHZhJXjpIcTfXldXEk5nz5lStPo3mK0OJQfGR3RbZUlbISexbljkJzuEj/8Q==}
    engines: {node: ^12.13.0 || ^14.15.0 || >=16.0.0}

  stackback@0.0.2:
    resolution: {integrity: sha512-1XMJE5fQo1jGH6Y/7ebnwPOBEkIEnT4QF32d5R1+VXdXveM0IBMJt8zfaxX1P3QhVwrYe+576+jkANtSS2mBbw==}

  stat-mode@1.0.0:
    resolution: {integrity: sha512-jH9EhtKIjuXZ2cWxmXS8ZP80XyC3iasQxMDV8jzhNJpfDb7VbQLVW4Wvsxz9QZvzV+G4YoSfBUVKDOyxLzi/sg==}
    engines: {node: '>= 6'}

  statuses@1.5.0:
    resolution: {integrity: sha512-OpZ3zP+jT1PI7I8nemJX4AKmAX070ZkYPVWV/AaKTJl+tXCTGyVdC1a4SL8RUQYEwk/f34ZX8UTykN68FwrqAA==}
    engines: {node: '>= 0.6'}

  statuses@2.0.1:
    resolution: {integrity: sha512-RwNA9Z/7PrK06rYLIzFMlaF+l73iwpzsqRIFgbMLbTcLD6cOao82TaWefPXQvB2fOC4AjuYSEndS7N/mTCbkdQ==}
    engines: {node: '>= 0.8'}

  std-env@3.9.0:
    resolution: {integrity: sha512-UGvjygr6F6tpH7o2qyqR6QYpwraIjKSdtzyBdyytFOHmPZY917kwdwLG0RbOjWOnKmnm3PeHjaoLLMie7kPLQw==}

  stream-meter@1.0.4:
    resolution: {integrity: sha512-4sOEtrbgFotXwnEuzzsQBYEV1elAeFSO8rSGeTwabuX1RRn/kEq9JVH7I0MRBhKVRR0sJkr0M0QCH7yOLf9fhQ==}

  stream-parser@0.3.1:
    resolution: {integrity: sha512-bJ/HgKq41nlKvlhccD5kaCr/P+Hu0wPNKPJOH7en+YrJu/9EgqUF+88w5Jb6KNcjOFMhfX4B2asfeAtIGuHObQ==}

  stream@0.0.2:
    resolution: {integrity: sha512-gCq3NDI2P35B2n6t76YJuOp7d6cN/C7Rt0577l91wllh0sY9ZBuw9KaSGqH/b0hzn3CWWJbpbW0W0WvQ1H/Q7g==}

  streamsearch@1.1.0:
    resolution: {integrity: sha512-Mcc5wHehp9aXz1ax6bZUyY5afg9u2rv5cqQI3mRrYkGC8rW2hM02jWuwjtL++LS5qinSyhj2QfLyNsuc+VsExg==}
    engines: {node: '>=10.0.0'}

  strict-uri-encode@1.1.0:
    resolution: {integrity: sha512-R3f198pcvnB+5IpnBlRkphuE9n46WyVl8I39W/ZUTZLz4nqSP/oLYUrcnJrw462Ds8he4YKMov2efsTIw1BDGQ==}
    engines: {node: '>=0.10.0'}

  string-argv@0.3.2:
    resolution: {integrity: sha512-aqD2Q0144Z+/RqG52NeHEkZauTAUWJO8c6yTftGJKO3Tja5tUgIfmIl6kExvhtxSDP7fXB6DvzkfMpCd/F3G+Q==}
    engines: {node: '>=0.6.19'}

  string-width@4.2.3:
    resolution: {integrity: sha512-wKyQRQpjJ0sIp62ErSZdGsjMJWsap5oRNihHhu6G7JVO/9jIB6UyevL+tXuOqrng8j/cxKTWyWUwvSTriiZz/g==}
    engines: {node: '>=8'}

  string-width@5.1.2:
    resolution: {integrity: sha512-HnLOCR3vjcY8beoNLtcjZ5/nxn2afmME6lhrDrebokqMap+XbeW8n9TXpPDOqdGK5qcI3oT0GKTW6wC7EMiVqA==}
    engines: {node: '>=12'}

  string-width@7.2.0:
    resolution: {integrity: sha512-tsaTIkKW9b4N+AEj+SVA+WhJzV7/zMhcSu78mLKWSk7cXMOSHsBKFWUs0fWwq8QyK3MgJBQRX6Gbi4kYbdvGkQ==}
    engines: {node: '>=18'}

  string_decoder@1.1.1:
    resolution: {integrity: sha512-n/ShnvDi6FHbbVfviro+WojiFzv+s8MPMHBczVePfUpDJLwoLT0ht1l4YwBCbi8pJAveEEdnkHyPyTP/mzRfwg==}

  string_decoder@1.3.0:
    resolution: {integrity: sha512-hkRX8U1WjJFd8LsDJ2yQ/wWWxaopEsABU1XfkM8A+j0+85JAGppt16cr1Whg6KIbb4okU6Mql6BOj+uup/wKeA==}

  strip-ansi@6.0.1:
    resolution: {integrity: sha512-Y38VPSHcqkFrCpFnQ9vuSXmquuv5oXOKpGeT6aGrr3o3Gc9AlVa6JBfUSOCnbxGGZF+/0ooI7KrPuUSztUdU5A==}
    engines: {node: '>=8'}

  strip-ansi@7.1.0:
    resolution: {integrity: sha512-iq6eVVI64nQQTRYq2KtEg2d2uU7LElhTJwsH4YzIHZshxlgZms/wIc4VoDQTlG/IvVIrBKG06CrZnp0qv7hkcQ==}
    engines: {node: '>=12'}

  strip-bom@4.0.0:
    resolution: {integrity: sha512-3xurFv5tEgii33Zi8Jtp55wEIILR9eh34FAW00PZf+JnSsTmV/ioewSgQl97JHvgjoRGwPShsWm+IdrxB35d0w==}
    engines: {node: '>=8'}

  strip-dirs@2.1.0:
    resolution: {integrity: sha512-JOCxOeKLm2CAS73y/U4ZeZPTkE+gNVCzKt7Eox84Iej1LT/2pTWYpZKJuxwQpvX1LiZb1xokNR7RLfuBAa7T3g==}

  strip-final-newline@2.0.0:
    resolution: {integrity: sha512-BrpvfNAE3dcvq7ll3xVumzjKjZQ5tI1sEUIKr3Uoks0XUl45St3FlatVqef9prk4jRDzhW6WZg+3bk93y6pLjA==}
    engines: {node: '>=6'}

  strip-json-comments@2.0.1:
    resolution: {integrity: sha512-4gB8na07fecVVkOI6Rs4e7T6NOTki5EmL7TUduTs6bu3EdnSycntVJ4re8kgZA+wx9IueI2Y11bfbgwtzuE0KQ==}
    engines: {node: '>=0.10.0'}

  strip-json-comments@3.1.1:
    resolution: {integrity: sha512-6fPc+R4ihwqP6N/aIv2f1gMH8lOVtWQHoqC4yK6oSDVVocumAsfCqjkXnqiYMhmMwS/mEHLp7Vehlt3ql6lEig==}
    engines: {node: '>=8'}

  strip-literal@3.0.0:
    resolution: {integrity: sha512-TcccoMhJOM3OebGhSBEmp3UZ2SfDMZUEBdRA/9ynfLi8yYajyWX3JiXArcJt4Umh4vISpspkQIY8ZZoCqjbviA==}

  strip-outer@1.0.1:
    resolution: {integrity: sha512-k55yxKHwaXnpYGsOzg4Vl8+tDrWylxDEpknGjhTiZB8dFRU5rTo9CAzeycivxV3s+zlTKwrs6WxMxR95n26kwg==}
    engines: {node: '>=0.10.0'}

  strnum@1.0.5:
    resolution: {integrity: sha512-J8bbNyKKXl5qYcR36TIO8W3mVGVHrmmxsd5PAItGkmyzwJvybiw2IVq5nqd0i4LSNSkB/sx9VHllbfFdr9k1JA==}

  stubborn-fs@1.2.5:
    resolution: {integrity: sha512-H2N9c26eXjzL/S/K+i/RHHcFanE74dptvvjM8iwzwbVcWY/zjBbgRqF3K0DY4+OD+uTTASTBvDoxPDaPN02D7g==}

  subtitle@4.2.1:
    resolution: {integrity: sha512-ohV7DcQAYjoO8SDTZHaD912g6K+JktbLERlkZyuoNWSXboOOdIvuriF4fZC0T6lbVeiqLfR8mmw3CxIJ5+UTuw==}
    engines: {node: '>=10'}

  sumchecker@3.0.1:
    resolution: {integrity: sha512-MvjXzkz/BOfyVDkG0oFOtBxHX2u3gKbMHIF/dXblZsgD3BWOFLmHovIpZY7BykJdAjcqRCBi1WYBNdEC9yI7vg==}
    engines: {node: '>= 8.0'}

  superjson@2.2.2:
    resolution: {integrity: sha512-5JRxVqC8I8NuOUjzBbvVJAKNM8qoVuH0O77h4WInc/qC2q5IreqKxYwgkga3PfA22OayK2ikceb/B26dztPl+Q==}
    engines: {node: '>=16'}

  supports-color@7.2.0:
    resolution: {integrity: sha512-qpCAvRl9stuOHveKsn7HncJRvv501qIacKzQlO/+Lwxc9+0q2wLyv4Dfvt80/DPn2pqOBsJdDiogXGR9+OvwRw==}
    engines: {node: '>=8'}

  supports-preserve-symlinks-flag@1.0.0:
    resolution: {integrity: sha512-ot0WnXS9fgdkgIcePe6RHNk1WA8+muPa6cSjeR3V8K27q9BB1rTE3R1p7Hv0z1ZyAc8s6Vvv8DIyWf681MAt0w==}
    engines: {node: '>= 0.4'}

  synckit@0.9.2:
    resolution: {integrity: sha512-vrozgXDQwYO72vHjUb/HnFbQx1exDjoKzqx23aXEg2a9VIg2TSFZ8FmeZpTjUCFMYw7mpX4BE2SFu8wI7asYsw==}
    engines: {node: ^14.18.0 || >=16.0.0}

  tar-fs@2.1.1:
    resolution: {integrity: sha512-V0r2Y9scmbDRLCNex/+hYzvp/zyYjvFbHPNgVTKfQvVrb6guiE/fxP+XblDNR011utopbkex2nM4dHNV6GDsng==}

  tar-stream@1.6.2:
    resolution: {integrity: sha512-rzS0heiNf8Xn7/mpdSVVSMAWAoy9bfb1WOTYC78Z0UQKeKa/CWS8FOq0lKGNa8DWKAn9gxjCvMLYc5PGXYlK2A==}
    engines: {node: '>= 0.8.0'}

  tar-stream@2.2.0:
    resolution: {integrity: sha512-ujeqbceABgwMZxEJnk2HDY2DlnUZ+9oEcb1KzTVfYHio0UE6dG71n60d8D2I4qNvleWrrXpmjpt7vZeF1LnMZQ==}
    engines: {node: '>=6'}

  tar@6.2.1:
    resolution: {integrity: sha512-DZ4yORTwrbTj/7MZYq2w+/ZFdI6OZ/f9SFHR+71gIVUZhOQPHzVCLpvRnPgyaMpfWxxk/4ONva3GQSyNIKRv6A==}
    engines: {node: '>=10'}

  tar@7.4.3:
    resolution: {integrity: sha512-5S7Va8hKfV7W5U6g3aYxXmlPoZVAwUMy9AOKyF2fVuZa2UD3qZjg578OrLRt8PcNN1PleVaL/5/yYATNL0ICUw==}
    engines: {node: '>=18'}

  temp-file@3.4.0:
    resolution: {integrity: sha512-C5tjlC/HCtVUOi3KWVokd4vHVViOmGjtLwIh4MuzPo/nMYTV/p1urt3RnMz2IWXDdKEGJH3k5+KPxtqRsUYGtg==}

  test-exclude@7.0.1:
    resolution: {integrity: sha512-pFYqmTw68LXVjeWJMST4+borgQP2AyMNbg1BpZh9LbyhUeNkeaPF9gzfPGUAnSMV3qPYdWUwDIjjCLiSDOl7vg==}
    engines: {node: '>=18'}

  text-table@0.2.0:
    resolution: {integrity: sha512-N+8UisAXDGk8PFXP4HAzVR9nbfmVJ3zYLAWiTIoqC5v5isinhr+r5uaO8+7r3BMfuNIufIsA7RdpVgacC2cSpw==}

  through@2.3.8:
    resolution: {integrity: sha512-w89qg7PI8wAdvX60bMDP+bFoD5Dvhm9oLheFp5O4a2QF0cSBGsBX4qZmadPMvVqlLJBBci+WqGGOAPvcDeNSVg==}

  timed-out@4.0.1:
    resolution: {integrity: sha512-G7r3AhovYtr5YKOWQkta8RKAPb+J9IsO4uVmzjl8AZwfhs8UcUwTiD6gcJYSgOtzyjvQKrKYn41syHbUWMkafA==}
    engines: {node: '>=0.10.0'}

  tiny-bilibili-ws@1.0.2:
    resolution: {integrity: sha512-s3AuofXxOJU3RBRxQhQOI2nqqsu7WJcbGsNI8WyH+5JUYDGl/1tmKpfuk+Ig65u9nHZXuz1v2uUkvByO62oH9Q==}

  tiny-typed-emitter@2.1.0:
    resolution: {integrity: sha512-qVtvMxeXbVej0cQWKqVSSAHmKZEHAvxdF8HEUBFWts8h+xEo5m/lEiPakuyZ3BnCBjOD8i24kzNOiOLLgsSxhA==}

  tinybench@2.9.0:
    resolution: {integrity: sha512-0+DUvqWMValLmha6lr4kD8iAMK1HzV0/aKnCtWb9v9641TnP/MFb7Pc2bxoxQjTXAErryXVgUOfv2YqNllqGeg==}

  tinyexec@0.3.2:
    resolution: {integrity: sha512-KQQR9yN7R5+OSwaK0XQoj22pwHoTlgYqmUscPYoknOoWCWfj/5/ABTMRi69FrKU5ffPVh5QcFikpWJI/P1ocHA==}

  tinyglobby@0.2.10:
    resolution: {integrity: sha512-Zc+8eJlFMvgatPZTl6A9L/yht8QqdmUNtURHaKZLmKBE12hNPSrqNkUp2cs3M/UKmNVVAMFQYSjYIVHDjW5zew==}
    engines: {node: '>=12.0.0'}

  tinyglobby@0.2.12:
    resolution: {integrity: sha512-qkf4trmKSIiMTs/E63cxH+ojC2unam7rJ0WrauAzpT3ECNTxGRMlaXxVbfxMUC/w0LaYk6jQ4y/nGR9uBO3tww==}
    engines: {node: '>=12.0.0'}

  tinypool@1.0.2:
    resolution: {integrity: sha512-al6n+QEANGFOMf/dmUMsuS5/r9B06uwlyNjZZql/zv8J7ybHCgoihBNORZCY2mzUuAnomQa2JdhyHKzZxPCrFA==}
    engines: {node: ^18.0.0 || >=20.0.0}

  tinyrainbow@1.2.0:
    resolution: {integrity: sha512-weEDEq7Z5eTHPDh4xjX789+fHfF+P8boiFB+0vbWzpbnbsEr/GRaohi/uMKxg8RZMXnl1ItAi/IUHWMsjDV7kQ==}
    engines: {node: '>=14.0.0'}

  tinyrainbow@2.0.0:
    resolution: {integrity: sha512-op4nsTR47R6p0vMUUoYl/a+ljLFVtlfaXkLQmqfLR1qHma1h/ysYk4hEXZ880bf2CYgTskvTa/e196Vd5dDQXw==}
    engines: {node: '>=14.0.0'}

  tinyspy@3.0.2:
    resolution: {integrity: sha512-n1cw8k1k0x4pgA2+9XrOkFydTerNcJ1zWCO5Nn9scWHTD+5tp8dghT2x1uduQePZTZgd3Tupf+x9BxJjeJi77Q==}
    engines: {node: '>=14.0.0'}

  tmp-promise@3.0.3:
    resolution: {integrity: sha512-RwM7MoPojPxsOBYnyd2hy0bxtIlVrihNs9pj5SUvY8Zz1sQcQG2tG1hSr8PDxfgEB8RNKDhqbIlroIarSNDNsQ==}

  tmp@0.2.3:
    resolution: {integrity: sha512-nZD7m9iCPC5g0pYmcaxogYKggSfLsdxl8of3Q/oIbqCqLLIO9IAF0GWjX1z9NZRHPiXv8Wex4yDCaZsgEw0Y8w==}
    engines: {node: '>=14.14'}

  to-arraybuffer@1.0.1:
    resolution: {integrity: sha512-okFlQcoGTi4LQBG/PgSYblw9VOyptsz2KJZqc6qtgGdes8VktzUQkj4BI2blit072iS8VODNcMA+tvnS9dnuMA==}

  to-buffer@1.1.1:
    resolution: {integrity: sha512-lx9B5iv7msuFYE3dytT+KE5tap+rNYw+K4jVkb9R/asAb+pbBSM17jtunHplhBe6RRJdZx3Pn2Jph24O32mOVg==}

  to-regex-range@5.0.1:
    resolution: {integrity: sha512-65P7iz6X5yEr1cwcgvQxbbIw7Uk3gOy5dIdtZ4rDveLqhrdJP+Li/Hx6tyK0NEb+2GCyneCMJiGqrADCSNk8sQ==}
    engines: {node: '>=8.0'}

  toidentifier@1.0.1:
    resolution: {integrity: sha512-o5sSPKEkg/DIQNmH43V0/uerLrpzVedkUh8tGNvaeXpfpuwjKenlSox/2O/BTlZUtEe+JG7s5YhEz608PlAHRA==}
    engines: {node: '>=0.6'}

  tr46@0.0.3:
    resolution: {integrity: sha512-N3WMsuqV66lT30CrXNbEjx4GEwlow3v6rr4mCcv6prnfwhS01rkgyFdjPNBYd9br7LpXV1+Emh01fHnq2Gdgrw==}

  trash@9.0.0:
    resolution: {integrity: sha512-6U3A0olN4C16iiPZvoF93AcZDNZtv/nI2bHb2m/sO3h/m8VPzg9tPdd3n3LVcYLWz7ui0AHaXYhIuRjzGW9ptg==}
    engines: {node: '>=18'}

  tree-kill@1.2.2:
    resolution: {integrity: sha512-L0Orpi8qGpRG//Nd+H90vFB+3iHnue1zSSGmNOOCh1GLJ7rUKVwV2HvijphGQS2UmhUZewS9VgvxYIdgr+fG1A==}
    hasBin: true

  treemate@0.3.11:
    resolution: {integrity: sha512-M8RGFoKtZ8dF+iwJfAJTOH/SM4KluKOKRJpjCMhI8bG3qB74zrFoArKZ62ll0Fr3mqkMJiQOmWYkdYgDeITYQg==}

  trim-repeated@1.0.0:
    resolution: {integrity: sha512-pkonvlKk8/ZuR0D5tLW8ljt5I8kmxp2XKymhepUeOdCEfKpZaktSArkLHZt76OB1ZvO9bssUsDty4SWhLvZpLg==}
    engines: {node: '>=0.10.0'}

  truncate-utf8-bytes@1.0.2:
    resolution: {integrity: sha512-95Pu1QXQvruGEhv62XCMO3Mm90GscOCClvrIUwCM0PYOXK3kaF3l3sIHxx71ThJfcbM2O5Au6SO3AWCSEfW4mQ==}

  ts-api-utils@1.4.0:
    resolution: {integrity: sha512-032cPxaEKwM+GT3vA5JXNzIaizx388rhsSW79vGRNGXfRRAdEAn2mvk36PvK5HnOchyWZ7afLEXqYCvPCrzuzQ==}
    engines: {node: '>=16'}
    peerDependencies:
      typescript: '>=4.2.0'

  tslib@2.8.1:
    resolution: {integrity: sha512-oJFu94HQb+KVduSUQL7wnpmqnfmLsOA/nAh6b6EH0wCEoK0/mPeXU6c3wKDV83MkOuHPRHtSXKKU99IBazS/2w==}

  tsscmp@1.0.6:
    resolution: {integrity: sha512-LxhtAkPDTkVCMQjt2h6eBVY28KCjikZqZfMcC15YBeNjkgUpdCfBu5HoiOTDu86v6smE8yOjyEktJ8hlbANHQA==}
    engines: {node: '>=0.6.x'}

  tsx@4.19.2:
    resolution: {integrity: sha512-pOUl6Vo2LUq/bSa8S5q7b91cgNSjctn9ugq/+Mvow99qW6x/UZYwzxy/3NmqoT66eHYfCVvFvACC58UBPFf28g==}
    engines: {node: '>=18.0.0'}
    hasBin: true

  tunnel-agent@0.6.0:
    resolution: {integrity: sha512-McnNiV1l8RYeY8tBgEpuodCC1mLUdbSN+CYBL7kJsJNInOP8UjDDEwdk6Mw60vdLLrr5NHKZhMAOSrR2NZuQ+w==}

  type-check@0.3.2:
    resolution: {integrity: sha512-ZCmOJdvOWDBYJlzAoFkC+Q0+bUyEOS1ltgp1MGU03fqHG+dbi9tBFU2Rd9QKiDZFAYrhPh2JUf7rZRIuHRKtOg==}
    engines: {node: '>= 0.8.0'}

  type-check@0.4.0:
    resolution: {integrity: sha512-XleUoc9uwGXqjWwXaUTZAmzMcFZ5858QA2vvx1Ur5xIcixXIP+8LnFDgRplU30us6teqdlskFfu+ae4K79Ooew==}
    engines: {node: '>= 0.8.0'}

  type-fest@0.13.1:
    resolution: {integrity: sha512-34R7HTnG0XIJcBSn5XhDd7nNFPRcXYRZrBB2O2jdKqYODldSzBAqzsWoZYYvduky73toYS/ESqxPvkDf/F0XMg==}
    engines: {node: '>=10'}

  type-fest@0.20.2:
    resolution: {integrity: sha512-Ne+eE4r0/iWnpAxD852z3A+N0Bt5RN//NjJwRd2VFHEmrywxf5vsZlh4R6lixl6B+wz/8d+maTSAkN1FIkI3LQ==}
    engines: {node: '>=10'}

  type-fest@4.26.1:
    resolution: {integrity: sha512-yOGpmOAL7CkKe/91I5O3gPICmJNLJ1G4zFYVAsRHg7M64biSnPtRj0WNQt++bRkjYOqjWXrhnUw1utzmVErAdg==}
    engines: {node: '>=16'}

  type-is@1.6.18:
    resolution: {integrity: sha512-TkRKr9sUTxEH8MdfuCSP7VizJyzRNMjj2J2do2Jr3Kym598JVdEksuzPQCnlFPW4ky9Q+iA+ma9BGm06XQBy8g==}
    engines: {node: '>= 0.6'}

  typedarray@0.0.6:
    resolution: {integrity: sha512-/aCDEGatGvZ2BIk+HmLf4ifCJFwvKFNb9/JeZPMulfgFracn9QFcAf5GO8B/mweUjSoblS5In0cWhqpfs/5PQA==}

  typescript-eslint@8.17.0:
    resolution: {integrity: sha512-409VXvFd/f1br1DCbuKNFqQpXICoTB+V51afcwG1pn1a3Cp92MqAUges3YjwEdQ0cMUoCIodjVDAYzyD8h3SYA==}
    engines: {node: ^18.18.0 || ^20.9.0 || >=21.1.0}
    peerDependencies:
      eslint: ^8.57.0 || ^9.0.0
      typescript: '*'
    peerDependenciesMeta:
      typescript:
        optional: true

  typescript@5.6.3:
    resolution: {integrity: sha512-hjcS1mhfuyi4WW8IWtjP7brDrG2cuDZukyrYrSauoXGNgx0S7zceP07adYkJycEr56BOUTNPzbInooiN3fn1qw==}
    engines: {node: '>=14.17'}
    hasBin: true

  uc.micro@2.1.0:
    resolution: {integrity: sha512-ARDJmphmdvUk6Glw7y9DQ2bFkKBHwQHLi2lsaH6PPmz/Ka9sFOBsBluozhDltWmnv9u/cF6Rt87znRTPV+yp/A==}

  ufo@1.5.4:
    resolution: {integrity: sha512-UsUk3byDzKd04EyoZ7U4DOlxQaD14JUKQl6/P7wiX4FNvUfm3XL246n9W5AmqwW5RSFJ27NAuM0iLscAOYUiGQ==}

  uglify-js@3.19.3:
    resolution: {integrity: sha512-v3Xu+yuwBXisp6QYTcH4UbH+xYJXqnq2m/LtQVWKWzYc1iehYnLixoQDN9FH6/j9/oybfd6W9Ghwkl8+UMKTKQ==}
    engines: {node: '>=0.8.0'}
    hasBin: true

  uint8array-extras@1.4.0:
    resolution: {integrity: sha512-ZPtzy0hu4cZjv3z5NW9gfKnNLjoz4y6uv4HlelAjDK7sY/xOkKZv9xK/WQpcsBB3jEybChz9DPC2U/+cusjJVQ==}
    engines: {node: '>=18'}

  unbzip2-stream@1.4.3:
    resolution: {integrity: sha512-mlExGW4w71ebDJviH16lQLtZS32VKqsSfk80GCfUlwT/4/hNRFsoscrF/c++9xinkMzECL1uL9DDwXqFWkruPg==}

  underscore@1.13.7:
    resolution: {integrity: sha512-GMXzWtsc57XAtguZgaQViUOzs0KTkk8ojr3/xAxXLITqf/3EMwxC0inyETfDFjH/Krbhuep0HNbbjI9i/q3F3g==}

  undici-types@6.19.8:
    resolution: {integrity: sha512-ve2KP6f/JnbPBFyobGHuerC9g1FYGn/F8n1LWTwNxCEzd6IfqTwUQcNXgEtmmQ6DlRrC1hrSrBnCZPokRrDHjw==}

  unicorn-magic@0.1.0:
    resolution: {integrity: sha512-lRfVq8fE8gz6QMBuDM6a+LO3IAzTi05H6gCVaUpir2E1Rwpo4ZUog45KpNXKC/Mn3Yb9UDuHumeFTo9iV/D9FQ==}
    engines: {node: '>=18'}

  unimport@4.1.3:
    resolution: {integrity: sha512-H+IVJ7rAkE3b+oC8rSJ2FsPaVsweeMC8eKZc+C6Mz7+hxDF45AnrY/tVCNRBvzMwWNcJEV67WdAVcal27iMjOw==}
    engines: {node: '>=18.12.0'}

  unique-filename@2.0.1:
    resolution: {integrity: sha512-ODWHtkkdx3IAR+veKxFV+VBkUMcN+FaqzUUd7IZzt+0zhDZFPFxhlqwPF3YQvMHx1TD0tdgYl+kuPnJ8E6ql7A==}
    engines: {node: ^12.13.0 || ^14.15.0 || >=16.0.0}

  unique-slug@3.0.0:
    resolution: {integrity: sha512-8EyMynh679x/0gqE9fT9oilG+qEt+ibFyqjuVTsZn1+CMxH+XLlpvr2UZx4nVcCwTpx81nICr2JQFkM+HPLq4w==}
    engines: {node: ^12.13.0 || ^14.15.0 || >=16.0.0}

  universalify@0.1.2:
    resolution: {integrity: sha512-rBJeI5CXAlmy1pV+617WB9J63U6XcazHHF2f2dbJix4XzpUF0RS3Zbj0FGIOCAva5P/d/GBOYaACQ1w+0azUkg==}
    engines: {node: '>= 4.0.0'}

  universalify@2.0.1:
    resolution: {integrity: sha512-gptHNQghINnc/vTGIk0SOFGFNXw7JVrlRUtConJRlvaw6DuX0wO5Jeko9sWrMBhh+PsYAZ7oXAiOnf/UKogyiw==}
    engines: {node: '>= 10.0.0'}

  unpipe@1.0.0:
    resolution: {integrity: sha512-pjy2bYhSsufwWlKwPc+l3cN7+wuJlK6uz0YdJEOlQDbl6jo/YlPi4mb8agUkVC8BF7V8NuzeyPNqRksA3hztKQ==}
    engines: {node: '>= 0.8'}

  unplugin-auto-import@19.1.2:
    resolution: {integrity: sha512-EkxNIJm4ZPYtV7rRaPBKnsscgTaifIZNrJF5DkMffTxkUOJOlJuKVypA6YBSBOjzPJDTFPjfVmCQPoBuOO+YYQ==}
    engines: {node: '>=14'}
    peerDependencies:
      '@nuxt/kit': ^3.2.2
      '@vueuse/core': '*'
    peerDependenciesMeta:
      '@nuxt/kit':
        optional: true
      '@vueuse/core':
        optional: true

  unplugin-utils@0.2.4:
    resolution: {integrity: sha512-8U/MtpkPkkk3Atewj1+RcKIjb5WBimZ/WSLhhR3w6SsIj8XJuKTacSP8g+2JhfSGw0Cb125Y+2zA/IzJZDVbhA==}
    engines: {node: '>=18.12.0'}

  unplugin-vue-components@28.4.1:
    resolution: {integrity: sha512-niGSc0vJD9ueAnsqcfAldmtpkppZ09B6p2G1dL7X5S8KPdgbk1P+txPwaaDCe7N+eZh2VG1aAypLXkuJs3OSUg==}
    engines: {node: '>=14'}
    peerDependencies:
      '@babel/parser': ^7.15.8
      '@nuxt/kit': ^3.2.2
      vue: 2 || 3
    peerDependenciesMeta:
      '@babel/parser':
        optional: true
      '@nuxt/kit':
        optional: true

  unplugin@2.2.2:
    resolution: {integrity: sha512-Qp+iiD+qCRnUek+nDoYvtWX7tfnYyXsrOnJ452FRTgOyKmTM7TUJ3l+PLPJOOWPTUyKISKp4isC5JJPSXUjGgw==}
    engines: {node: '>=18.12.0'}

  unused-filename@4.0.1:
    resolution: {integrity: sha512-ZX6U1J04K1FoSUeoX1OicAhw4d0aro2qo+L8RhJkiGTNtBNkd/Fi1Wxoc9HzcVu6HfOzm0si/N15JjxFmD1z6A==}
    engines: {node: ^12.20.0 || ^14.13.1 || >=16.0.0}

  unzip-crx-3@0.2.0:
    resolution: {integrity: sha512-0+JiUq/z7faJ6oifVB5nSwt589v1KCduqIJupNVDoWSXZtWDmjDGO3RAEOvwJ07w90aoXoP4enKsR7ecMrJtWQ==}

  unzipper@0.12.3:
    resolution: {integrity: sha512-PZ8hTS+AqcGxsaQntl3IRBw65QrBI6lxzqDEL7IAo/XCEqRTKGfOX56Vea5TH9SZczRVxuzk1re04z/YjuYCJA==}

  update-browserslist-db@1.1.1:
    resolution: {integrity: sha512-R8UzCaa9Az+38REPiJ1tXlImTJXlVfgHZsglwBD/k6nj76ctsH1E3q4doGrukiLQd3sGQYu56r5+lo5r94l29A==}
    hasBin: true
    peerDependencies:
      browserslist: '>= 4.21.0'

  uri-js@4.4.1:
    resolution: {integrity: sha512-7rKUyy33Q1yc98pQ1DAmLtwX109F7TIfWlW1Ydo8Wl1ii1SeHieeh0HHfPeL2fMXK6z0s8ecKs9frCuLJvndBg==}

  url-parse-lax@3.0.0:
    resolution: {integrity: sha512-NjFKA0DidqPa5ciFcSrXnAltTtzz84ogy+NebPvfEgAck0+TNg4UJ4IN+fB7zRZfbgUf0syOo9MDxFkDSMuFaQ==}
    engines: {node: '>=4'}

  url-to-options@1.0.1:
    resolution: {integrity: sha512-0kQLIzG4fdk/G5NONku64rSH/x32NOA39LVQqlK8Le6lvTF6GGRJpqaQFGgU+CLwySIqBSMdwYM0sYcW9f6P4A==}
    engines: {node: '>= 4'}

  user-home@2.0.0:
    resolution: {integrity: sha512-KMWqdlOcjCYdtIJpicDSFBQ8nFwS2i9sslAd6f4+CBGcU4gist2REnr2fxj2YocvJFxSF3ZOHLYLVZnUxv4BZQ==}
    engines: {node: '>=0.10.0'}

  utf-8-validate@6.0.5:
    resolution: {integrity: sha512-EYZR+OpIXp9Y1eG1iueg8KRsY8TuT8VNgnanZ0uA3STqhHQTLwbl+WX76/9X5OY12yQubymBpaBSmMPkSTQcKA==}
    engines: {node: '>=6.14.2'}

  utf8-byte-length@1.0.5:
    resolution: {integrity: sha512-Xn0w3MtiQ6zoz2vFyUVruaCL53O/DwUvkEeOvj+uulMm0BkUGYWmBYVyElqZaSLhY6ZD0ulfU3aBra2aVT4xfA==}

  util-deprecate@1.0.2:
    resolution: {integrity: sha512-EPD5q1uXyFxJpCrLnCc1nHnq3gOa6DZBocAIiI2TaSCA7VCJ1UJDMagCzIkXNsUYfD1daK//LTEQ8xiIbrHtcw==}

  uuid@10.0.0:
    resolution: {integrity: sha512-8XkAphELsDnEGrDxUOHB3RGvXz6TeuYSGEZBOjtTtPm2lwhGBjLgOzLHB63IUWfBpNucQjND6d3AOudO+H3RWQ==}
    hasBin: true

  vary@1.1.2:
    resolution: {integrity: sha512-BNGbWLfd0eUPabhkXUVm0j8uuvREyTh5ovRa/dyow/BqAbZJyC+5fU+IzQOzmAKzYqYRAISoRhdQr3eIZ/PXqg==}
    engines: {node: '>= 0.8'}

  vdirs@0.1.8:
    resolution: {integrity: sha512-H9V1zGRLQZg9b+GdMk8MXDN2Lva0zx72MPahDKc30v+DtwKjfyOSXWRIX4t2mhDubM1H09gPhWeth/BJWPHGUw==}
    peerDependencies:
      vue: ^3.0.11

  verror@1.10.1:
    resolution: {integrity: sha512-veufcmxri4e3XSrT0xwfUR7kguIkaxBeosDg00yDWhk49wdwkSUrvvsm7nc75e1PUyvIeZj6nS8VQRYz2/S4Xg==}
    engines: {node: '>=0.6.0'}

  vite-node@3.1.1:
    resolution: {integrity: sha512-V+IxPAE2FvXpTCHXyNem0M+gWm6J7eRyWPR6vYoG/Gl+IscNOjXzztUhimQgTxaAoUoj40Qqimaa0NLIOOAH4w==}
    engines: {node: ^18.0.0 || ^20.0.0 || >=22.0.0}
    hasBin: true

  vite@6.2.5:
    resolution: {integrity: sha512-j023J/hCAa4pRIUH6J9HemwYfjB5llR2Ps0CWeikOtdR8+pAURAk0DoJC5/mm9kd+UgdnIy7d6HE4EAvlYhPhA==}
    engines: {node: ^18.0.0 || ^20.0.0 || >=22.0.0}
    hasBin: true
    peerDependencies:
      '@types/node': ^18.0.0 || ^20.0.0 || >=22.0.0
      jiti: '>=1.21.0'
      less: '*'
      lightningcss: ^1.21.0
      sass: '*'
      sass-embedded: '*'
      stylus: '*'
      sugarss: '*'
      terser: ^5.16.0
      tsx: ^4.8.1
      yaml: ^2.4.2
    peerDependenciesMeta:
      '@types/node':
        optional: true
      jiti:
        optional: true
      less:
        optional: true
      lightningcss:
        optional: true
      sass:
        optional: true
      sass-embedded:
        optional: true
      stylus:
        optional: true
      sugarss:
        optional: true
      terser:
        optional: true
      tsx:
        optional: true
      yaml:
        optional: true

  vitest@3.1.1:
    resolution: {integrity: sha512-kiZc/IYmKICeBAZr9DQ5rT7/6bD9G7uqQEki4fxazi1jdVl2mWGzedtBs5s6llz59yQhVb7FFY2MbHzHCnT79Q==}
    engines: {node: ^18.0.0 || ^20.0.0 || >=22.0.0}
    hasBin: true
    peerDependencies:
      '@edge-runtime/vm': '*'
      '@types/debug': ^4.1.12
      '@types/node': ^18.0.0 || ^20.0.0 || >=22.0.0
      '@vitest/browser': 3.1.1
      '@vitest/ui': 3.1.1
      happy-dom: '*'
      jsdom: '*'
    peerDependenciesMeta:
      '@edge-runtime/vm':
        optional: true
      '@types/debug':
        optional: true
      '@types/node':
        optional: true
      '@vitest/browser':
        optional: true
      '@vitest/ui':
        optional: true
      happy-dom:
        optional: true
      jsdom:
        optional: true

  vooks@0.2.12:
    resolution: {integrity: sha512-iox0I3RZzxtKlcgYaStQYKEzWWGAduMmq+jS7OrNdQo1FgGfPMubGL3uGHOU9n97NIvfFDBGnpSvkWyb/NSn/Q==}
    peerDependencies:
      vue: ^3.0.0

  vscode-uri@3.0.8:
    resolution: {integrity: sha512-AyFQ0EVmsOZOlAnxoFOGOq1SQDWAB7C6aqMGS23svWAllfOaxbuFvcT8D1i8z3Gyn8fraVeZNNmN6e9bxxXkKw==}

  vue-eslint-parser@9.4.3:
    resolution: {integrity: sha512-2rYRLWlIpaiN8xbPiDyXZXRgLGOtWxERV7ND5fFAv5qo1D2N9Fu9MNajBNc6o13lZ+24DAWCkQCvj4klgmcITg==}
    engines: {node: ^14.17.0 || >=16.0.0}
    peerDependencies:
      eslint: '>=6.0.0'

  vue-router@4.5.0:
    resolution: {integrity: sha512-HDuk+PuH5monfNuY+ct49mNmkCRK4xJAV9Ts4z9UFc4rzdDnxQLyCMGGc8pKhZhHTVzfanpNwB/lwqevcBwI4w==}
    peerDependencies:
      vue: ^3.2.0

  vue-tsc@2.1.10:
    resolution: {integrity: sha512-RBNSfaaRHcN5uqVqJSZh++Gy/YUzryuv9u1aFWhsammDJXNtUiJMNoJ747lZcQ68wUQFx6E73y4FY3D8E7FGMA==}
    hasBin: true
    peerDependencies:
      typescript: '>=5.0.0'

  vue@3.5.13:
    resolution: {integrity: sha512-wmeiSMxkZCSc+PM2w2VRsOYAZC8GdipNFRTsLSfodVqI9mbejKeXEGr8SckuLnrQPGe3oJN5c3K0vpoU9q/wCQ==}
    peerDependencies:
      typescript: '*'
    peerDependenciesMeta:
      typescript:
        optional: true

  vuedraggable@4.1.0:
    resolution: {integrity: sha512-FU5HCWBmsf20GpP3eudURW3WdWTKIbEIQxh9/8GE806hydR9qZqRRxRE3RjqX7PkuLuMQG/A7n3cfj9rCEchww==}
    peerDependencies:
      vue: ^3.0.1

  vueuc@0.4.64:
    resolution: {integrity: sha512-wlJQj7fIwKK2pOEoOq4Aro8JdPOGpX8aWQhV8YkTW9OgWD2uj2O8ANzvSsIGjx7LTOc7QbS7sXdxHi6XvRnHPA==}
    peerDependencies:
      vue: ^3.0.11

  wcwidth@1.0.1:
    resolution: {integrity: sha512-XHPEwS0q6TaxcvG85+8EYkbiCux2XtWG2mkc47Ng2A77BQu9+DqIOJldST4HgPkuea7dvKSj5VgX3P1d4rW8Tg==}

  webidl-conversions@3.0.1:
    resolution: {integrity: sha512-2JAn3z8AR6rjK8Sm8orRC0h/bcl/DqL7tRPdGZ4I1CjdF+EaMLmYxBHyXuKL849eucPFhvBoxMsflfOb8kxaeQ==}

  webpack-virtual-modules@0.6.2:
    resolution: {integrity: sha512-66/V2i5hQanC51vBQKPH4aI8NMAcBW59FVBs+rC7eGHupMyfn34q7rZIE+ETlJ+XTevqfUhVVBgSUNSW2flEUQ==}

  webworkify-webpack@2.1.5:
    resolution: {integrity: sha512-2akF8FIyUvbiBBdD+RoHpoTbHMQF2HwjcxfDvgztAX5YwbZNyrtfUMgvfgFVsgDhDPVTlkbb5vyasqDHfIDPQw==}

  webworkify-webpack@https://codeload.github.com/xqq/webworkify-webpack/tar.gz/24d1e719b4a6cac37a518b2bb10fe124527ef4ef:
    resolution: {tarball: https://codeload.github.com/xqq/webworkify-webpack/tar.gz/24d1e719b4a6cac37a518b2bb10fe124527ef4ef}
    version: 2.1.5

  whatwg-fetch@3.6.20:
    resolution: {integrity: sha512-EqhiFU6daOA8kpjOWTL0olhVOF3i7OrFzSYiGsEMB8GcXS+RrzauAERX65xMeNWVqxA6HXH2m69Z9LaKKdisfg==}

  whatwg-url@5.0.0:
    resolution: {integrity: sha512-saE57nupxk6v3HY35+jzBwYa0rKSy0XR8JSxZPwgLr7ys0IBzhGviA1/TUGJLmSVqs8pb9AnvICXEuOHLprYTw==}

  when-exit@2.1.3:
    resolution: {integrity: sha512-uVieSTccFIr/SFQdFWN/fFaQYmV37OKtuaGphMAzi4DmmUlrvRBJW5WSLkHyjNQY/ePJMz3LoiX9R3yy1Su6Hw==}

  which@1.3.1:
    resolution: {integrity: sha512-HxJdYWq1MTIQbJ3nw0cqssHoTNU267KlrDuGZ1WYlxDStUtKUhOaJmh112/TZmHxxUfuJqPXSOm7tDyas0OSIQ==}
    hasBin: true

  which@2.0.2:
    resolution: {integrity: sha512-BLI3Tl1TW3Pvl70l3yq3Y64i+awpwXqsGBYWkkqMtnbXgrMD+yj7rhW0kuEDxzJaYXGjEW5ogapKNMEKNMjibA==}
    engines: {node: '>= 8'}
    hasBin: true

  why-is-node-running@2.3.0:
    resolution: {integrity: sha512-hUrmaWBdVDcxvYqnyh09zunKzROWjbZTiNy8dBEjkS7ehEDQibXJ7XvlmtbwuTclUiIyN+CyXQD4Vmko8fNm8w==}
    engines: {node: '>=8'}
    hasBin: true

  word-wrap@1.2.5:
    resolution: {integrity: sha512-BN22B5eaMMI9UMtjrGd5g5eCYPpCPDUy0FJXbYsaT5zYxjFOckS53SQDE3pWkVoWpHXVb3BrYcEN4Twa55B5cA==}
    engines: {node: '>=0.10.0'}

  wrap-ansi@7.0.0:
    resolution: {integrity: sha512-YVGIj2kamLSTxw6NsZjoBxfSwsn0ycdesmc4p+Q21c5zPuZ1pl+NfxVdxPtdHvmNVOQ6XSYG4AUtyt/Fi7D16Q==}
    engines: {node: '>=10'}

  wrap-ansi@8.1.0:
    resolution: {integrity: sha512-si7QWI6zUMq56bESFvagtmzMdGOtoxfR+Sez11Mobfc7tm+VkUckk9bW2UeffTGVUbOksxmSw0AA2gs8g71NCQ==}
    engines: {node: '>=12'}

  wrappy@1.0.2:
    resolution: {integrity: sha512-l4Sp/DRseor9wL6EvV2+TuQn63dMkPjZ/sp9XkghTEbV9KlPS1xUsZ3u7/IQO4wxtcFB4bgpQPRcR3QCvezPcQ==}

  ws@4.1.0:
    resolution: {integrity: sha512-ZGh/8kF9rrRNffkLFV4AzhvooEclrOH0xaugmqGsIfFgOE/pIz4fMc4Ef+5HSQqTEug2S9JZIWDR47duDSLfaA==}
    peerDependencies:
      bufferutil: ^4.0.1
      utf-8-validate: ^5.0.2
    peerDependenciesMeta:
      bufferutil:
        optional: true
      utf-8-validate:
        optional: true

  ws@8.18.0:
    resolution: {integrity: sha512-8VbfWfHLbbwu3+N6OKsOMpBdT4kXPDDB9cJk2bJ6mh9ucxdlnNvH1e+roYkKmN9Nxw2yjz7VzeO9oOz2zJ04Pw==}
    engines: {node: '>=10.0.0'}
    peerDependencies:
      bufferutil: ^4.0.1
      utf-8-validate: '>=5.0.2'
    peerDependenciesMeta:
      bufferutil:
        optional: true
      utf-8-validate:
        optional: true

  xdg-basedir@4.0.0:
    resolution: {integrity: sha512-PSNhEJDejZYV7h50BohL09Er9VaIefr2LMAf3OEmpCkjOi34eYyQYAXUTjEQtZJTKcF0E2UKTh+osDLsgNim9Q==}
    engines: {node: '>=8'}

  xdg-trashdir@3.1.0:
    resolution: {integrity: sha512-N1XQngeqMBoj9wM4ZFadVV2MymImeiFfYD+fJrNlcVcOHsJFFQe7n3b+aBoTPwARuq2HQxukfzVpQmAk1gN4sQ==}
    engines: {node: '>=10'}

  xml-name-validator@4.0.0:
    resolution: {integrity: sha512-ICP2e+jsHvAj2E2lIHxa5tjXRlKDJo4IdvPvCXbXQGdzSfmSpNVyIKMvoZHjDY9DP0zV17iI85o90vRFXNccRw==}
    engines: {node: '>=12'}

  xmlbuilder@15.1.1:
    resolution: {integrity: sha512-yMqGBqtXyeN1e3TGYvgNgDVZ3j84W4cwkOXQswghol6APgZWaff9lnbvN7MHYJOiXsvGPXtjTYJEiC9J2wv9Eg==}
    engines: {node: '>=8.0'}

  xmlcreate@2.0.4:
    resolution: {integrity: sha512-nquOebG4sngPmGPICTS5EnxqhKbCmz5Ox5hsszI2T6U5qdrJizBc+0ilYSEjTSzU0yZcmvppztXe/5Al5fUwdg==}

  xtend@4.0.2:
    resolution: {integrity: sha512-LKYU1iAXJXUgAXn9URjiu+MWhyUXHsvfp7mcuYm9dSUKK0/CjtrUwFAxD82/mCWbtLsGjFIad0wIsod4zrTAEQ==}
    engines: {node: '>=0.4'}

  y18n@5.0.8:
    resolution: {integrity: sha512-0pfFzegeDWJHJIAmTLRP2DwHjdF5s7jo9tuztdQxAhINCdvS+3nGINqPd00AphqJR/0LhANUS6/+7SCb98YOfA==}
    engines: {node: '>=10'}

  yaku@0.16.7:
    resolution: {integrity: sha512-Syu3IB3rZvKvYk7yTiyl1bo/jiEFaaStrgv1V2TIJTqYPStSMQVO8EQjg/z+DRzLq/4LIIharNT3iH1hylEIRw==}

  yallist@3.1.1:
    resolution: {integrity: sha512-a4UGQaWPH59mOXUYnAG2ewncQS4i4F43Tv3JoAM+s2VDAmS9NsK8GpDMLrCHPksFT7h3K6TOoUNn2pb7RoXx4g==}

  yallist@4.0.0:
    resolution: {integrity: sha512-3wdGidZyq5PB084XLES5TpOSRA3wjXAlIWMhum2kRcv/41Sn2emQ0dycQW4uZXLejwKvg6EsvbdlVL+FYEct7A==}

  yallist@5.0.0:
    resolution: {integrity: sha512-YgvUTfwqyc7UXVMrB+SImsVYSmTS8X/tSrtdNZMImM+n7+QTriRXyXim0mBrTXNeqzVF0KWGgHPeiyViFFrNDw==}
    engines: {node: '>=18'}

  yargs-parser@20.2.9:
    resolution: {integrity: sha512-y11nGElTIV+CT3Zv9t7VKl+Q3hTQoT9a1Qzezhhl6Rp21gJ/IVTW7Z3y9EWXhuUBC2Shnf+DX0antecpAwSP8w==}
    engines: {node: '>=10'}

  yargs-parser@21.1.1:
    resolution: {integrity: sha512-tVpsJW7DdjecAiFpbIB1e3qxIQsE6NoPc5/eTdrbbIC4h0LVsWhnoa3g+m2HclBIujHzsxZ4VJVA+GUuc2/LBw==}
    engines: {node: '>=12'}

  yargs@16.2.0:
    resolution: {integrity: sha512-D1mvvtDG0L5ft/jGWkLpG1+m0eQxOfaBvTNELraWj22wSVUMWxZUvYgJYcKh6jGGIkJFhH4IZPQhR4TKpc8mBw==}
    engines: {node: '>=10'}

  yargs@17.7.2:
    resolution: {integrity: sha512-7dSzzRQ++CKnNI/krKnYRV7JKKPUXMEh61soaHKg9mrWEhzFWhFnxPxGl+69cD1Ou63C13NUPCnmIcrvqCuM6w==}
    engines: {node: '>=12'}

  yauzl@2.10.0:
    resolution: {integrity: sha512-p4a9I6X6nu6IhoGmBqAcbJy1mlC4j27vEPZX9F4L4/vZT3Lyq1VkFHw/V/PUcB9Buo+DG3iHkT0x3Qya58zc3g==}

  ylru@1.4.0:
    resolution: {integrity: sha512-2OQsPNEmBCvXuFlIni/a+Rn+R2pHW9INm0BxXJ4hVDA8TirqMj+J/Rp9ItLatT/5pZqWwefVrTQcHpixsxnVlA==}
    engines: {node: '>= 4.0.0'}

  yocto-queue@0.1.0:
    resolution: {integrity: sha512-rVksvsnNCdJ/ohGc6xgPwyN8eheCxsiLM8mxuE/t/mOVqJewPuO1miLpTHQiRgTKCLexL4MeAFVagts7HmNZ2Q==}
    engines: {node: '>=10'}

  yocto-queue@1.1.1:
    resolution: {integrity: sha512-b4JR1PFR10y1mKjhHY9LaGo6tmrgjit7hxVIeAmyMw3jegXR4dhYqLaQF5zMXZxY7tLpMyJeLjr1C4rLmkVe8g==}
    engines: {node: '>=12.20'}

  zip-stream@4.1.1:
    resolution: {integrity: sha512-9qv4rlDiopXg4E69k+vMHjNN63YFMe9sZMrdlvKnCjlCRWeCBswPPMPUfx+ipsAWq1LXHe70RcbaHdJJpS6hyQ==}
    engines: {node: '>= 10'}

  zod@3.23.8:
    resolution: {integrity: sha512-XBx9AXhXktjUqnepgTiE5flcKIYWi/rme0Eaj+5Y0lftuGBq+jyRu/md4WnuxqgP1ubdpNCsYEYPxrzVHD8d6g==}

snapshots:

  7zip-bin@5.2.0: {}

  '@ampproject/remapping@2.3.0':
    dependencies:
      '@jridgewell/gen-mapping': 0.3.5
      '@jridgewell/trace-mapping': 0.3.25

  '@ark/schema@0.43.1':
    dependencies:
      '@ark/util': 0.43.1

  '@ark/util@0.43.1': {}

  '@babel/code-frame@7.26.2':
    dependencies:
      '@babel/helper-validator-identifier': 7.25.9
      js-tokens: 4.0.0
      picocolors: 1.1.1

  '@babel/compat-data@7.26.2': {}

  '@babel/compat-data@7.26.8': {}

  '@babel/core@7.26.0':
    dependencies:
      '@ampproject/remapping': 2.3.0
      '@babel/code-frame': 7.26.2
      '@babel/generator': 7.26.2
      '@babel/helper-compilation-targets': 7.25.9
      '@babel/helper-module-transforms': 7.26.0(@babel/core@7.26.0)
      '@babel/helpers': 7.26.0
      '@babel/parser': 7.26.2
      '@babel/template': 7.25.9
      '@babel/traverse': 7.25.9
      '@babel/types': 7.26.0
      convert-source-map: 2.0.0
      debug: 4.3.7
      gensync: 1.0.0-beta.2
      json5: 2.2.3
      semver: 6.3.1
    transitivePeerDependencies:
      - supports-color

  '@babel/core@7.26.10':
    dependencies:
      '@ampproject/remapping': 2.3.0
      '@babel/code-frame': 7.26.2
      '@babel/generator': 7.27.0
      '@babel/helper-compilation-targets': 7.27.0
      '@babel/helper-module-transforms': 7.26.0(@babel/core@7.26.10)
      '@babel/helpers': 7.27.0
      '@babel/parser': 7.27.0
      '@babel/template': 7.27.0
      '@babel/traverse': 7.27.0
      '@babel/types': 7.27.0
      convert-source-map: 2.0.0
      debug: 4.3.7
      gensync: 1.0.0-beta.2
      json5: 2.2.3
      semver: 6.3.1
    transitivePeerDependencies:
      - supports-color

  '@babel/generator@7.26.2':
    dependencies:
      '@babel/parser': 7.26.2
      '@babel/types': 7.26.0
      '@jridgewell/gen-mapping': 0.3.5
      '@jridgewell/trace-mapping': 0.3.25
      jsesc: 3.0.2

  '@babel/generator@7.27.0':
    dependencies:
      '@babel/parser': 7.27.0
      '@babel/types': 7.27.0
      '@jridgewell/gen-mapping': 0.3.5
      '@jridgewell/trace-mapping': 0.3.25
      jsesc: 3.0.2

  '@babel/helper-compilation-targets@7.25.9':
    dependencies:
      '@babel/compat-data': 7.26.2
      '@babel/helper-validator-option': 7.25.9
      browserslist: 4.24.2
      lru-cache: 5.1.1
      semver: 6.3.1

  '@babel/helper-compilation-targets@7.27.0':
    dependencies:
      '@babel/compat-data': 7.26.8
      '@babel/helper-validator-option': 7.25.9
      browserslist: 4.24.2
      lru-cache: 5.1.1
      semver: 6.3.1

  '@babel/helper-module-imports@7.25.9':
    dependencies:
      '@babel/traverse': 7.27.0
      '@babel/types': 7.27.0
    transitivePeerDependencies:
      - supports-color

  '@babel/helper-module-transforms@7.26.0(@babel/core@7.26.0)':
    dependencies:
      '@babel/core': 7.26.0
      '@babel/helper-module-imports': 7.25.9
      '@babel/helper-validator-identifier': 7.25.9
      '@babel/traverse': 7.27.0
    transitivePeerDependencies:
      - supports-color

  '@babel/helper-module-transforms@7.26.0(@babel/core@7.26.10)':
    dependencies:
      '@babel/core': 7.26.10
      '@babel/helper-module-imports': 7.25.9
      '@babel/helper-validator-identifier': 7.25.9
      '@babel/traverse': 7.27.0
    transitivePeerDependencies:
      - supports-color

  '@babel/helper-plugin-utils@7.25.9': {}

  '@babel/helper-string-parser@7.25.9': {}

  '@babel/helper-validator-identifier@7.25.9': {}

  '@babel/helper-validator-option@7.25.9': {}

  '@babel/helpers@7.26.0':
    dependencies:
      '@babel/template': 7.25.9
      '@babel/types': 7.26.0

  '@babel/helpers@7.27.0':
    dependencies:
      '@babel/template': 7.27.0
      '@babel/types': 7.27.0

  '@babel/parser@7.26.2':
    dependencies:
      '@babel/types': 7.26.0

  '@babel/parser@7.27.0':
    dependencies:
      '@babel/types': 7.27.0

  '@babel/plugin-transform-arrow-functions@7.25.9(@babel/core@7.26.10)':
    dependencies:
      '@babel/core': 7.26.10
      '@babel/helper-plugin-utils': 7.25.9

  '@babel/runtime@7.26.0':
    dependencies:
      regenerator-runtime: 0.14.1

  '@babel/template@7.25.9':
    dependencies:
      '@babel/code-frame': 7.26.2
      '@babel/parser': 7.26.2
      '@babel/types': 7.26.0

  '@babel/template@7.27.0':
    dependencies:
      '@babel/code-frame': 7.26.2
      '@babel/parser': 7.27.0
      '@babel/types': 7.27.0

  '@babel/traverse@7.25.9':
    dependencies:
      '@babel/code-frame': 7.26.2
      '@babel/generator': 7.26.2
      '@babel/parser': 7.26.2
      '@babel/template': 7.25.9
      '@babel/types': 7.26.0
      debug: 4.4.0
      globals: 11.12.0
    transitivePeerDependencies:
      - supports-color

  '@babel/traverse@7.27.0':
    dependencies:
      '@babel/code-frame': 7.26.2
      '@babel/generator': 7.27.0
      '@babel/parser': 7.27.0
      '@babel/template': 7.27.0
      '@babel/types': 7.27.0
      debug: 4.3.7
      globals: 11.12.0
    transitivePeerDependencies:
      - supports-color

  '@babel/types@7.26.0':
    dependencies:
      '@babel/helper-string-parser': 7.25.9
      '@babel/helper-validator-identifier': 7.25.9

  '@babel/types@7.27.0':
    dependencies:
      '@babel/helper-string-parser': 7.25.9
      '@babel/helper-validator-identifier': 7.25.9

  '@bufbuild/protobuf@2.2.3': {}

  '@css-render/plugin-bem@0.15.14(css-render@0.15.14)':
    dependencies:
      css-render: 0.15.14

  '@css-render/vue3-ssr@0.15.14(vue@3.5.13(typescript@5.6.3))':
    dependencies:
      vue: 3.5.13(typescript@5.6.3)

  '@develar/schema-utils@2.6.5':
    dependencies:
      ajv: 6.12.6
      ajv-keywords: 3.5.2(ajv@6.12.6)

  '@electron-toolkit/eslint-config-ts@2.0.0(eslint@8.57.1)(typescript@5.6.3)':
    dependencies:
      '@typescript-eslint/eslint-plugin': 7.18.0(@typescript-eslint/parser@7.18.0(eslint@8.57.1)(typescript@5.6.3))(eslint@8.57.1)(typescript@5.6.3)
      '@typescript-eslint/parser': 7.18.0(eslint@8.57.1)(typescript@5.6.3)
      eslint: 8.57.1
    optionalDependencies:
      typescript: 5.6.3
    transitivePeerDependencies:
      - supports-color

  '@electron-toolkit/eslint-config@1.0.2(eslint@8.57.1)':
    dependencies:
      eslint: 8.57.1

  '@electron-toolkit/preload@3.0.1(electron@37.2.6)':
    dependencies:
      electron: 37.2.6

  '@electron-toolkit/tsconfig@1.0.1(@types/node@22.9.0)':
    dependencies:
      '@types/node': 22.9.0

  '@electron-toolkit/utils@4.0.0(electron@37.2.6)':
    dependencies:
      electron: 37.2.6

  '@electron/asar@3.2.17':
    dependencies:
      commander: 5.1.0
      glob: 7.2.3
      minimatch: 3.1.2

  '@electron/get@2.0.3':
    dependencies:
      debug: 4.4.0
      env-paths: 2.2.1
      fs-extra: 8.1.0
      got: 11.8.6
      progress: 2.0.3
      semver: 6.3.1
      sumchecker: 3.0.1
    optionalDependencies:
      global-agent: 3.0.0
    transitivePeerDependencies:
      - supports-color

  '@electron/node-gyp@https://codeload.github.com/electron/node-gyp/tar.gz/06b29aafb7708acef8b3669835c8a7857ebc92d2':
    dependencies:
      env-paths: 2.2.1
      exponential-backoff: 3.1.1
      glob: 8.1.0
      graceful-fs: 4.2.11
      make-fetch-happen: 10.2.1
      nopt: 6.0.0
      proc-log: 2.0.1
      semver: 7.6.3
      tar: 6.2.1
      which: 2.0.2
    transitivePeerDependencies:
      - bluebird
      - supports-color

  '@electron/notarize@2.2.1':
    dependencies:
      debug: 4.3.7
      fs-extra: 9.1.0
      promise-retry: 2.0.1
    transitivePeerDependencies:
      - supports-color

  '@electron/osx-sign@1.0.5':
    dependencies:
      compare-version: 0.1.2
      debug: 4.3.7
      fs-extra: 10.1.0
      isbinaryfile: 4.0.10
      minimist: 1.2.8
      plist: 3.1.0
    transitivePeerDependencies:
      - supports-color

  '@electron/rebuild@3.7.1':
    dependencies:
      '@electron/node-gyp': https://codeload.github.com/electron/node-gyp/tar.gz/06b29aafb7708acef8b3669835c8a7857ebc92d2
      '@malept/cross-spawn-promise': 2.0.0
      chalk: 4.1.2
      debug: 4.3.7
      detect-libc: 2.0.3
      fs-extra: 10.1.0
      got: 11.8.6
      node-abi: 3.78.0
      node-api-version: 0.2.0
      ora: 5.4.1
      read-binary-file-arch: 1.0.6
      semver: 7.6.3
      tar: 6.2.1
      yargs: 17.7.2
    transitivePeerDependencies:
      - bluebird
      - supports-color

  '@electron/universal@1.5.1':
    dependencies:
      '@electron/asar': 3.2.17
      '@malept/cross-spawn-promise': 1.1.1
      debug: 4.3.7
      dir-compare: 3.3.0
      fs-extra: 9.1.0
      minimatch: 3.1.2
      plist: 3.1.0
    transitivePeerDependencies:
      - supports-color

  '@emotion/hash@0.8.0': {}

  '@esbuild/aix-ppc64@0.23.1':
    optional: true

  '@esbuild/aix-ppc64@0.25.2':
    optional: true

  '@esbuild/android-arm64@0.23.1':
    optional: true

  '@esbuild/android-arm64@0.25.2':
    optional: true

  '@esbuild/android-arm@0.23.1':
    optional: true

  '@esbuild/android-arm@0.25.2':
    optional: true

  '@esbuild/android-x64@0.23.1':
    optional: true

  '@esbuild/android-x64@0.25.2':
    optional: true

  '@esbuild/darwin-arm64@0.23.1':
    optional: true

  '@esbuild/darwin-arm64@0.25.2':
    optional: true

  '@esbuild/darwin-x64@0.23.1':
    optional: true

  '@esbuild/darwin-x64@0.25.2':
    optional: true

  '@esbuild/freebsd-arm64@0.23.1':
    optional: true

  '@esbuild/freebsd-arm64@0.25.2':
    optional: true

  '@esbuild/freebsd-x64@0.23.1':
    optional: true

  '@esbuild/freebsd-x64@0.25.2':
    optional: true

  '@esbuild/linux-arm64@0.23.1':
    optional: true

  '@esbuild/linux-arm64@0.25.2':
    optional: true

  '@esbuild/linux-arm@0.23.1':
    optional: true

  '@esbuild/linux-arm@0.25.2':
    optional: true

  '@esbuild/linux-ia32@0.23.1':
    optional: true

  '@esbuild/linux-ia32@0.25.2':
    optional: true

  '@esbuild/linux-loong64@0.23.1':
    optional: true

  '@esbuild/linux-loong64@0.25.2':
    optional: true

  '@esbuild/linux-mips64el@0.23.1':
    optional: true

  '@esbuild/linux-mips64el@0.25.2':
    optional: true

  '@esbuild/linux-ppc64@0.23.1':
    optional: true

  '@esbuild/linux-ppc64@0.25.2':
    optional: true

  '@esbuild/linux-riscv64@0.23.1':
    optional: true

  '@esbuild/linux-riscv64@0.25.2':
    optional: true

  '@esbuild/linux-s390x@0.23.1':
    optional: true

  '@esbuild/linux-s390x@0.25.2':
    optional: true

  '@esbuild/linux-x64@0.23.1':
    optional: true

  '@esbuild/linux-x64@0.25.2':
    optional: true

  '@esbuild/netbsd-arm64@0.25.2':
    optional: true

  '@esbuild/netbsd-x64@0.23.1':
    optional: true

  '@esbuild/netbsd-x64@0.25.2':
    optional: true

  '@esbuild/openbsd-arm64@0.23.1':
    optional: true

  '@esbuild/openbsd-arm64@0.25.2':
    optional: true

  '@esbuild/openbsd-x64@0.23.1':
    optional: true

  '@esbuild/openbsd-x64@0.25.2':
    optional: true

  '@esbuild/sunos-x64@0.23.1':
    optional: true

  '@esbuild/sunos-x64@0.25.2':
    optional: true

  '@esbuild/win32-arm64@0.23.1':
    optional: true

  '@esbuild/win32-arm64@0.25.2':
    optional: true

  '@esbuild/win32-ia32@0.23.1':
    optional: true

  '@esbuild/win32-ia32@0.25.2':
    optional: true

  '@esbuild/win32-x64@0.23.1':
    optional: true

  '@esbuild/win32-x64@0.25.2':
    optional: true

  '@eslint-community/eslint-utils@4.4.1(eslint@8.57.1)':
    dependencies:
      eslint: 8.57.1
      eslint-visitor-keys: 3.4.3

  '@eslint-community/regexpp@4.12.1': {}

  '@eslint/eslintrc@2.1.4':
    dependencies:
      ajv: 6.12.6
      debug: 4.3.7
      espree: 9.6.1
      globals: 13.24.0
      ignore: 5.3.2
      import-fresh: 3.3.0
      js-yaml: 4.1.0
      minimatch: 3.1.2
      strip-json-comments: 3.1.1
    transitivePeerDependencies:
      - supports-color

  '@eslint/js@8.57.1': {}

  '@gar/promisify@1.1.3': {}

  '@hapi/bourne@3.0.0': {}

  '@humanwhocodes/config-array@0.13.0':
    dependencies:
      '@humanwhocodes/object-schema': 2.0.3
      debug: 4.3.7
      minimatch: 3.1.2
    transitivePeerDependencies:
      - supports-color

  '@humanwhocodes/module-importer@1.0.1': {}

  '@humanwhocodes/object-schema@2.0.3': {}

  '@isaacs/cliui@8.0.2':
    dependencies:
      string-width: 5.1.2
      string-width-cjs: string-width@4.2.3
      strip-ansi: 7.1.0
      strip-ansi-cjs: strip-ansi@6.0.1
      wrap-ansi: 8.1.0
      wrap-ansi-cjs: wrap-ansi@7.0.0

  '@isaacs/fs-minipass@4.0.1':
    dependencies:
      minipass: 7.1.2

  '@istanbuljs/schema@0.1.3': {}

  '@jridgewell/gen-mapping@0.3.5':
    dependencies:
      '@jridgewell/set-array': 1.2.1
      '@jridgewell/sourcemap-codec': 1.5.0
      '@jridgewell/trace-mapping': 0.3.25

  '@jridgewell/resolve-uri@3.1.2': {}

  '@jridgewell/set-array@1.2.1': {}

  '@jridgewell/sourcemap-codec@1.5.0': {}

  '@jridgewell/trace-mapping@0.3.25':
    dependencies:
      '@jridgewell/resolve-uri': 3.1.2
      '@jridgewell/sourcemap-codec': 1.5.0

  '@jsdoc/salty@0.2.9':
    dependencies:
      lodash: 4.17.21

  '@juggle/resize-observer@3.4.0': {}

  '@kineticcafe/rollup-plugin-delete@3.0.1(rollup@4.24.4)':
    dependencies:
      globby: 14.0.2
      is-glob: 4.0.3
      is-path-cwd: 3.0.0
      is-path-inside: 4.0.0
      p-map: 7.0.2
      rimraf: 6.0.1
      rollup: 4.24.4
      slash: 5.1.0

  '@koa/bodyparser@5.1.1(koa@2.15.3)':
    dependencies:
      co-body: 6.2.0
      koa: 2.15.3
      lodash.merge: 4.6.2
      type-is: 1.6.18

  '@koa/cors@5.0.0':
    dependencies:
      vary: 1.1.2

  '@malept/cross-spawn-promise@1.1.1':
    dependencies:
      cross-spawn: 7.0.5

  '@malept/cross-spawn-promise@2.0.0':
    dependencies:
      cross-spawn: 7.0.5

  '@malept/flatpak-bundler@0.4.0':
    dependencies:
      debug: 4.3.7
      fs-extra: 9.1.0
      lodash: 4.17.21
      tmp-promise: 3.0.3
    transitivePeerDependencies:
      - supports-color

  '@napi-rs/canvas-android-arm64@0.1.60':
    optional: true

  '@napi-rs/canvas-darwin-arm64@0.1.60':
    optional: true

  '@napi-rs/canvas-darwin-x64@0.1.60':
    optional: true

  '@napi-rs/canvas-linux-arm-gnueabihf@0.1.60':
    optional: true

  '@napi-rs/canvas-linux-arm64-gnu@0.1.60':
    optional: true

  '@napi-rs/canvas-linux-arm64-musl@0.1.60':
    optional: true

  '@napi-rs/canvas-linux-x64-gnu@0.1.60':
    optional: true

  '@napi-rs/canvas-linux-x64-musl@0.1.60':
    optional: true

  '@napi-rs/canvas-win32-x64-msvc@0.1.60':
    optional: true

  '@napi-rs/canvas@0.1.60':
    optionalDependencies:
      '@napi-rs/canvas-android-arm64': 0.1.60
      '@napi-rs/canvas-darwin-arm64': 0.1.60
      '@napi-rs/canvas-darwin-x64': 0.1.60
      '@napi-rs/canvas-linux-arm-gnueabihf': 0.1.60
      '@napi-rs/canvas-linux-arm64-gnu': 0.1.60
      '@napi-rs/canvas-linux-arm64-musl': 0.1.60
      '@napi-rs/canvas-linux-x64-gnu': 0.1.60
      '@napi-rs/canvas-linux-x64-musl': 0.1.60
      '@napi-rs/canvas-win32-x64-msvc': 0.1.60

  '@nodelib/fs.scandir@2.1.5':
    dependencies:
      '@nodelib/fs.stat': 2.0.5
      run-parallel: 1.2.0

  '@nodelib/fs.stat@2.0.5': {}

  '@nodelib/fs.walk@1.2.8':
    dependencies:
      '@nodelib/fs.scandir': 2.1.5
      fastq: 1.17.1

  '@npmcli/fs@2.1.2':
    dependencies:
      '@gar/promisify': 1.1.3
      semver: 7.6.3

  '@npmcli/move-file@2.0.1':
    dependencies:
      mkdirp: 1.0.4
      rimraf: 3.0.2

  '@pkgjs/parseargs@0.11.0':
    optional: true

  '@pkgr/core@0.1.1': {}

  '@protobufjs/aspromise@1.1.2': {}

  '@protobufjs/base64@1.1.2': {}

  '@protobufjs/codegen@2.0.4': {}

  '@protobufjs/eventemitter@1.1.0': {}

  '@protobufjs/fetch@1.1.0':
    dependencies:
      '@protobufjs/aspromise': 1.1.2
      '@protobufjs/inquire': 1.1.0

  '@protobufjs/float@1.0.2': {}

  '@protobufjs/inquire@1.1.0': {}

  '@protobufjs/path@1.1.2': {}

  '@protobufjs/pool@1.1.0': {}

  '@protobufjs/utf8@1.1.0': {}

  '@renmu/bili-api@2.10.0':
    dependencies:
      '@bufbuild/protobuf': 2.2.3
      '@renmu/throttle': 1.0.3
      axios: 1.7.8
      axios-retry: 4.5.0(axios@1.7.8)
      fast-xml-parser: 4.5.0
      p-queue: 8.1.0
      tiny-typed-emitter: 2.1.0
    transitivePeerDependencies:
      - debug
      - supports-color

  '@renmu/fluent-ffmpeg@2.3.3':
    dependencies:
      async: 0.2.10
      which: 1.3.1

  '@renmu/m3u8-downloader@0.4.0':
    dependencies:
      axios: 1.7.8
      axios-retry: 4.5.0(axios@1.7.8)
      fs-extra: 11.2.0
      m3u8-parser: 7.2.0
      p-queue: 8.0.1
      tiny-typed-emitter: 2.1.0
    transitivePeerDependencies:
      - debug

  '@renmu/throttle@1.0.3':
    dependencies:
      stream-parser: 0.3.1
    transitivePeerDependencies:
      - supports-color

  '@rollup/plugin-commonjs@26.0.3(rollup@4.24.4)':
    dependencies:
      '@rollup/pluginutils': 5.1.3(rollup@4.24.4)
      commondir: 1.0.1
      estree-walker: 2.0.2
      glob: 10.4.5
      is-reference: 1.2.1
      magic-string: 0.30.12
    optionalDependencies:
      rollup: 4.24.4

  '@rollup/plugin-json@6.1.0(rollup@4.24.4)':
    dependencies:
      '@rollup/pluginutils': 5.1.3(rollup@4.24.4)
    optionalDependencies:
      rollup: 4.24.4

  '@rollup/plugin-node-resolve@15.3.0(rollup@4.24.4)':
    dependencies:
      '@rollup/pluginutils': 5.1.3(rollup@4.24.4)
      '@types/resolve': 1.20.2
      deepmerge: 4.3.1
      is-module: 1.0.0
      resolve: 1.22.8
    optionalDependencies:
      rollup: 4.24.4

  '@rollup/plugin-typescript@11.1.6(rollup@4.24.4)(tslib@2.8.1)(typescript@5.6.3)':
    dependencies:
      '@rollup/pluginutils': 5.1.3(rollup@4.24.4)
      resolve: 1.22.8
      typescript: 5.6.3
    optionalDependencies:
      rollup: 4.24.4
      tslib: 2.8.1

  '@rollup/pluginutils@5.1.3(rollup@4.24.4)':
    dependencies:
      '@types/estree': 1.0.6
      estree-walker: 2.0.2
      picomatch: 4.0.2
    optionalDependencies:
      rollup: 4.24.4

  '@rollup/rollup-android-arm-eabi@4.24.4':
    optional: true

  '@rollup/rollup-android-arm-eabi@4.39.0':
    optional: true

  '@rollup/rollup-android-arm64@4.24.4':
    optional: true

  '@rollup/rollup-android-arm64@4.39.0':
    optional: true

  '@rollup/rollup-darwin-arm64@4.24.4':
    optional: true

  '@rollup/rollup-darwin-arm64@4.39.0':
    optional: true

  '@rollup/rollup-darwin-x64@4.24.4':
    optional: true

  '@rollup/rollup-darwin-x64@4.39.0':
    optional: true

  '@rollup/rollup-freebsd-arm64@4.24.4':
    optional: true

  '@rollup/rollup-freebsd-arm64@4.39.0':
    optional: true

  '@rollup/rollup-freebsd-x64@4.24.4':
    optional: true

  '@rollup/rollup-freebsd-x64@4.39.0':
    optional: true

  '@rollup/rollup-linux-arm-gnueabihf@4.24.4':
    optional: true

  '@rollup/rollup-linux-arm-gnueabihf@4.39.0':
    optional: true

  '@rollup/rollup-linux-arm-musleabihf@4.24.4':
    optional: true

  '@rollup/rollup-linux-arm-musleabihf@4.39.0':
    optional: true

  '@rollup/rollup-linux-arm64-gnu@4.24.4':
    optional: true

  '@rollup/rollup-linux-arm64-gnu@4.39.0':
    optional: true

  '@rollup/rollup-linux-arm64-musl@4.24.4':
    optional: true

  '@rollup/rollup-linux-arm64-musl@4.39.0':
    optional: true

  '@rollup/rollup-linux-loongarch64-gnu@4.39.0':
    optional: true

  '@rollup/rollup-linux-powerpc64le-gnu@4.24.4':
    optional: true

  '@rollup/rollup-linux-powerpc64le-gnu@4.39.0':
    optional: true

  '@rollup/rollup-linux-riscv64-gnu@4.24.4':
    optional: true

  '@rollup/rollup-linux-riscv64-gnu@4.39.0':
    optional: true

  '@rollup/rollup-linux-riscv64-musl@4.39.0':
    optional: true

  '@rollup/rollup-linux-s390x-gnu@4.24.4':
    optional: true

  '@rollup/rollup-linux-s390x-gnu@4.39.0':
    optional: true

  '@rollup/rollup-linux-x64-gnu@4.24.4':
    optional: true

  '@rollup/rollup-linux-x64-gnu@4.39.0':
    optional: true

  '@rollup/rollup-linux-x64-musl@4.24.4':
    optional: true

  '@rollup/rollup-linux-x64-musl@4.39.0':
    optional: true

  '@rollup/rollup-win32-arm64-msvc@4.24.4':
    optional: true

  '@rollup/rollup-win32-arm64-msvc@4.39.0':
    optional: true

  '@rollup/rollup-win32-ia32-msvc@4.24.4':
    optional: true

  '@rollup/rollup-win32-ia32-msvc@4.39.0':
    optional: true

  '@rollup/rollup-win32-x64-msvc@4.24.4':
    optional: true

  '@rollup/rollup-win32-x64-msvc@4.39.0':
    optional: true

  '@rushstack/eslint-patch@1.10.4': {}

  '@sindresorhus/chunkify@1.0.0': {}

  '@sindresorhus/df@1.0.1': {}

  '@sindresorhus/df@3.1.1':
    dependencies:
      execa: 2.1.0

  '@sindresorhus/is@0.7.0': {}

  '@sindresorhus/is@4.6.0': {}

  '@sindresorhus/merge-streams@2.3.0': {}

  '@stroncium/procfs@1.2.1': {}

  '@szmarczak/http-timer@4.0.6':
    dependencies:
      defer-to-connect: 2.0.1

  '@tootallnate/once@2.0.0': {}

  '@types/accepts@1.3.7':
    dependencies:
      '@types/node': 20.17.6

  '@types/better-sqlite3@7.6.12':
    dependencies:
      '@types/node': 20.17.6

  '@types/body-parser@1.19.5':
    dependencies:
      '@types/connect': 3.4.38
      '@types/node': 20.17.6

  '@types/cacheable-request@6.0.3':
    dependencies:
      '@types/http-cache-semantics': 4.0.4
      '@types/keyv': 3.1.4
      '@types/node': 20.17.6
      '@types/responselike': 1.0.3

  '@types/cli-progress@3.11.6':
    dependencies:
      '@types/node': 20.17.6

  '@types/connect@3.4.38':
    dependencies:
      '@types/node': 20.17.6

  '@types/content-disposition@0.5.8': {}

  '@types/cookies@0.9.0':
    dependencies:
      '@types/connect': 3.4.38
      '@types/express': 5.0.0
      '@types/keygrip': 1.0.6
      '@types/node': 20.17.6

  '@types/debug@4.1.12':
    dependencies:
      '@types/ms': 0.7.34

  '@types/estree@1.0.6': {}

  '@types/estree@1.0.7': {}

  '@types/express-serve-static-core@5.0.1':
    dependencies:
      '@types/node': 20.17.6
      '@types/qs': 6.9.17
      '@types/range-parser': 1.2.7
      '@types/send': 0.17.4

  '@types/express@5.0.0':
    dependencies:
      '@types/body-parser': 1.19.5
      '@types/express-serve-static-core': 5.0.1
      '@types/qs': 6.9.17
      '@types/serve-static': 1.15.7

  '@types/fs-extra@9.0.13':
    dependencies:
      '@types/node': 20.17.6

  '@types/http-assert@1.5.6': {}

  '@types/http-cache-semantics@4.0.4': {}

  '@types/http-errors@2.0.4': {}

  '@types/katex@0.16.7': {}

  '@types/keygrip@1.0.6': {}

  '@types/keyv@3.1.4':
    dependencies:
      '@types/node': 20.17.6

  '@types/koa-compose@3.2.8':
    dependencies:
      '@types/koa': 2.15.0

  '@types/koa-router@7.4.8':
    dependencies:
      '@types/koa': 2.15.0

  '@types/koa@2.15.0':
    dependencies:
      '@types/accepts': 1.3.7
      '@types/content-disposition': 0.5.8
      '@types/cookies': 0.9.0
      '@types/http-assert': 1.5.6
      '@types/http-errors': 2.0.4
      '@types/keygrip': 1.0.6
      '@types/koa-compose': 3.2.8
      '@types/node': 20.17.6

  '@types/linkify-it@5.0.0': {}

  '@types/lodash-es@4.17.12':
    dependencies:
      '@types/lodash': 4.17.13

  '@types/lodash@4.17.13': {}

  '@types/markdown-it@14.1.2':
    dependencies:
      '@types/linkify-it': 5.0.0
      '@types/mdurl': 2.0.0

  '@types/mdurl@2.0.0': {}

  '@types/mime@1.3.5': {}

  '@types/ms@0.7.34': {}

  '@types/multipipe@3.0.5':
    dependencies:
      '@types/node': 20.17.6

  '@types/node@20.17.6':
    dependencies:
      undici-types: 6.19.8

  '@types/node@22.9.0':
    dependencies:
      undici-types: 6.19.8

  '@types/nodemailer@6.4.17':
    dependencies:
      '@types/node': 20.17.6

  '@types/plist@3.0.5':
    dependencies:
      '@types/node': 20.17.6
      xmlbuilder: 15.1.1
    optional: true

  '@types/qs@6.9.17': {}

  '@types/range-parser@1.2.7': {}

  '@types/resolve@1.20.2': {}

  '@types/responselike@1.0.3':
    dependencies:
      '@types/node': 20.17.6

  '@types/send@0.17.4':
    dependencies:
      '@types/mime': 1.3.5
      '@types/node': 20.17.6

  '@types/serve-static@1.15.7':
    dependencies:
      '@types/http-errors': 2.0.4
      '@types/node': 20.17.6
      '@types/send': 0.17.4

  '@types/uuid@10.0.0': {}

  '@types/verror@1.10.10':
    optional: true

  '@types/web-bluetooth@0.0.21': {}

  '@types/ws@8.5.13':
    dependencies:
      '@types/node': 20.17.6

  '@types/yauzl@2.10.3':
    dependencies:
      '@types/node': 20.17.6
    optional: true

  '@typescript-eslint/eslint-plugin@7.18.0(@typescript-eslint/parser@7.18.0(eslint@8.57.1)(typescript@5.6.3))(eslint@8.57.1)(typescript@5.6.3)':
    dependencies:
      '@eslint-community/regexpp': 4.12.1
      '@typescript-eslint/parser': 7.18.0(eslint@8.57.1)(typescript@5.6.3)
      '@typescript-eslint/scope-manager': 7.18.0
      '@typescript-eslint/type-utils': 7.18.0(eslint@8.57.1)(typescript@5.6.3)
      '@typescript-eslint/utils': 7.18.0(eslint@8.57.1)(typescript@5.6.3)
      '@typescript-eslint/visitor-keys': 7.18.0
      eslint: 8.57.1
      graphemer: 1.4.0
      ignore: 5.3.2
      natural-compare: 1.4.0
      ts-api-utils: 1.4.0(typescript@5.6.3)
    optionalDependencies:
      typescript: 5.6.3
    transitivePeerDependencies:
      - supports-color

  '@typescript-eslint/eslint-plugin@8.17.0(@typescript-eslint/parser@8.17.0(eslint@8.57.1)(typescript@5.6.3))(eslint@8.57.1)(typescript@5.6.3)':
    dependencies:
      '@eslint-community/regexpp': 4.12.1
      '@typescript-eslint/parser': 8.17.0(eslint@8.57.1)(typescript@5.6.3)
      '@typescript-eslint/scope-manager': 8.17.0
      '@typescript-eslint/type-utils': 8.17.0(eslint@8.57.1)(typescript@5.6.3)
      '@typescript-eslint/utils': 8.17.0(eslint@8.57.1)(typescript@5.6.3)
      '@typescript-eslint/visitor-keys': 8.17.0
      eslint: 8.57.1
      graphemer: 1.4.0
      ignore: 5.3.2
      natural-compare: 1.4.0
      ts-api-utils: 1.4.0(typescript@5.6.3)
    optionalDependencies:
      typescript: 5.6.3
    transitivePeerDependencies:
      - supports-color

  '@typescript-eslint/parser@7.18.0(eslint@8.57.1)(typescript@5.6.3)':
    dependencies:
      '@typescript-eslint/scope-manager': 7.18.0
      '@typescript-eslint/types': 7.18.0
      '@typescript-eslint/typescript-estree': 7.18.0(typescript@5.6.3)
      '@typescript-eslint/visitor-keys': 7.18.0
      debug: 4.3.7
      eslint: 8.57.1
    optionalDependencies:
      typescript: 5.6.3
    transitivePeerDependencies:
      - supports-color

  '@typescript-eslint/parser@8.17.0(eslint@8.57.1)(typescript@5.6.3)':
    dependencies:
      '@typescript-eslint/scope-manager': 8.17.0
      '@typescript-eslint/types': 8.17.0
      '@typescript-eslint/typescript-estree': 8.17.0(typescript@5.6.3)
      '@typescript-eslint/visitor-keys': 8.17.0
      debug: 4.3.7
      eslint: 8.57.1
    optionalDependencies:
      typescript: 5.6.3
    transitivePeerDependencies:
      - supports-color

  '@typescript-eslint/scope-manager@7.18.0':
    dependencies:
      '@typescript-eslint/types': 7.18.0
      '@typescript-eslint/visitor-keys': 7.18.0

  '@typescript-eslint/scope-manager@8.17.0':
    dependencies:
      '@typescript-eslint/types': 8.17.0
      '@typescript-eslint/visitor-keys': 8.17.0

  '@typescript-eslint/type-utils@7.18.0(eslint@8.57.1)(typescript@5.6.3)':
    dependencies:
      '@typescript-eslint/typescript-estree': 7.18.0(typescript@5.6.3)
      '@typescript-eslint/utils': 7.18.0(eslint@8.57.1)(typescript@5.6.3)
      debug: 4.3.7
      eslint: 8.57.1
      ts-api-utils: 1.4.0(typescript@5.6.3)
    optionalDependencies:
      typescript: 5.6.3
    transitivePeerDependencies:
      - supports-color

  '@typescript-eslint/type-utils@8.17.0(eslint@8.57.1)(typescript@5.6.3)':
    dependencies:
      '@typescript-eslint/typescript-estree': 8.17.0(typescript@5.6.3)
      '@typescript-eslint/utils': 8.17.0(eslint@8.57.1)(typescript@5.6.3)
      debug: 4.3.7
      eslint: 8.57.1
      ts-api-utils: 1.4.0(typescript@5.6.3)
    optionalDependencies:
      typescript: 5.6.3
    transitivePeerDependencies:
      - supports-color

  '@typescript-eslint/types@7.18.0': {}

  '@typescript-eslint/types@8.17.0': {}

  '@typescript-eslint/typescript-estree@7.18.0(typescript@5.6.3)':
    dependencies:
      '@typescript-eslint/types': 7.18.0
      '@typescript-eslint/visitor-keys': 7.18.0
      debug: 4.3.7
      globby: 11.1.0
      is-glob: 4.0.3
      minimatch: 9.0.5
      semver: 7.6.3
      ts-api-utils: 1.4.0(typescript@5.6.3)
    optionalDependencies:
      typescript: 5.6.3
    transitivePeerDependencies:
      - supports-color

  '@typescript-eslint/typescript-estree@8.17.0(typescript@5.6.3)':
    dependencies:
      '@typescript-eslint/types': 8.17.0
      '@typescript-eslint/visitor-keys': 8.17.0
      debug: 4.4.0
      fast-glob: 3.3.2
      is-glob: 4.0.3
      minimatch: 9.0.5
      semver: 7.6.3
      ts-api-utils: 1.4.0(typescript@5.6.3)
    optionalDependencies:
      typescript: 5.6.3
    transitivePeerDependencies:
      - supports-color

  '@typescript-eslint/utils@7.18.0(eslint@8.57.1)(typescript@5.6.3)':
    dependencies:
      '@eslint-community/eslint-utils': 4.4.1(eslint@8.57.1)
      '@typescript-eslint/scope-manager': 7.18.0
      '@typescript-eslint/types': 7.18.0
      '@typescript-eslint/typescript-estree': 7.18.0(typescript@5.6.3)
      eslint: 8.57.1
    transitivePeerDependencies:
      - supports-color
      - typescript

  '@typescript-eslint/utils@8.17.0(eslint@8.57.1)(typescript@5.6.3)':
    dependencies:
      '@eslint-community/eslint-utils': 4.4.1(eslint@8.57.1)
      '@typescript-eslint/scope-manager': 8.17.0
      '@typescript-eslint/types': 8.17.0
      '@typescript-eslint/typescript-estree': 8.17.0(typescript@5.6.3)
      eslint: 8.57.1
    optionalDependencies:
      typescript: 5.6.3
    transitivePeerDependencies:
      - supports-color

  '@typescript-eslint/visitor-keys@7.18.0':
    dependencies:
      '@typescript-eslint/types': 7.18.0
      eslint-visitor-keys: 3.4.3

  '@typescript-eslint/visitor-keys@8.17.0':
    dependencies:
      '@typescript-eslint/types': 8.17.0
      eslint-visitor-keys: 4.2.0

  '@ungap/structured-clone@1.2.0': {}

  '@vicons/fluent@0.13.0': {}

  '@vicons/ionicons5@0.13.0': {}

  '@vicons/material@0.13.0': {}

  '@videojs/vhs-utils@4.1.1':
    dependencies:
      '@babel/runtime': 7.26.0
      global: 4.4.0

  '@vitejs/plugin-vue@5.2.1(vite@6.2.5(@types/node@22.9.0)(less@4.2.1)(tsx@4.19.2))(vue@3.5.13(typescript@5.6.3))':
    dependencies:
      vite: 6.2.5(@types/node@22.9.0)(less@4.2.1)(tsx@4.19.2)
      vue: 3.5.13(typescript@5.6.3)

  '@vitest/coverage-istanbul@2.1.8(vitest@3.1.1(@types/debug@4.1.12)(@types/node@20.17.6)(less@4.2.1)(tsx@4.19.2))':
    dependencies:
      '@istanbuljs/schema': 0.1.3
      debug: 4.3.7
      istanbul-lib-coverage: 3.2.2
      istanbul-lib-instrument: 6.0.3
      istanbul-lib-report: 3.0.1
      istanbul-lib-source-maps: 5.0.6
      istanbul-reports: 3.1.7
      magicast: 0.3.5
      test-exclude: 7.0.1
      tinyrainbow: 1.2.0
      vitest: 3.1.1(@types/debug@4.1.12)(@types/node@20.17.6)(less@4.2.1)(tsx@4.19.2)
    transitivePeerDependencies:
      - supports-color

  '@vitest/expect@3.1.1':
    dependencies:
      '@vitest/spy': 3.1.1
      '@vitest/utils': 3.1.1
      chai: 5.2.0
      tinyrainbow: 2.0.0

  '@vitest/mocker@3.1.1(vite@6.2.5(@types/node@20.17.6)(less@4.2.1)(tsx@4.19.2))':
    dependencies:
      '@vitest/spy': 3.1.1
      estree-walker: 3.0.3
      magic-string: 0.30.17
    optionalDependencies:
      vite: 6.2.5(@types/node@20.17.6)(less@4.2.1)(tsx@4.19.2)

  '@vitest/pretty-format@3.1.1':
    dependencies:
      tinyrainbow: 2.0.0

  '@vitest/runner@3.1.1':
    dependencies:
      '@vitest/utils': 3.1.1
      pathe: 2.0.3

  '@vitest/snapshot@3.1.1':
    dependencies:
      '@vitest/pretty-format': 3.1.1
      magic-string: 0.30.17
      pathe: 2.0.3

  '@vitest/spy@3.1.1':
    dependencies:
      tinyspy: 3.0.2

  '@vitest/utils@3.1.1':
    dependencies:
      '@vitest/pretty-format': 3.1.1
      loupe: 3.1.3
      tinyrainbow: 2.0.0

  '@volar/language-core@2.4.9':
    dependencies:
      '@volar/source-map': 2.4.9

  '@volar/source-map@2.4.9': {}

  '@volar/typescript@2.4.9':
    dependencies:
      '@volar/language-core': 2.4.9
      path-browserify: 1.0.1
      vscode-uri: 3.0.8

  '@vue/compiler-core@3.5.12':
    dependencies:
      '@babel/parser': 7.26.2
      '@vue/shared': 3.5.12
      entities: 4.5.0
      estree-walker: 2.0.2
      source-map-js: 1.2.1

  '@vue/compiler-core@3.5.13':
    dependencies:
      '@babel/parser': 7.26.2
      '@vue/shared': 3.5.13
      entities: 4.5.0
      estree-walker: 2.0.2
      source-map-js: 1.2.1

  '@vue/compiler-dom@3.5.12':
    dependencies:
      '@vue/compiler-core': 3.5.12
      '@vue/shared': 3.5.12

  '@vue/compiler-dom@3.5.13':
    dependencies:
      '@vue/compiler-core': 3.5.13
      '@vue/shared': 3.5.13

  '@vue/compiler-sfc@3.5.13':
    dependencies:
      '@babel/parser': 7.26.2
      '@vue/compiler-core': 3.5.13
      '@vue/compiler-dom': 3.5.13
      '@vue/compiler-ssr': 3.5.13
      '@vue/shared': 3.5.13
      estree-walker: 2.0.2
      magic-string: 0.30.12
      postcss: 8.4.49
      source-map-js: 1.2.1

  '@vue/compiler-ssr@3.5.13':
    dependencies:
      '@vue/compiler-dom': 3.5.13
      '@vue/shared': 3.5.13

  '@vue/compiler-vue2@2.7.16':
    dependencies:
      de-indent: 1.0.2
      he: 1.2.0

  '@vue/devtools-api@6.6.4': {}

  '@vue/devtools-api@7.7.2':
    dependencies:
      '@vue/devtools-kit': 7.7.2

  '@vue/devtools-kit@7.7.2':
    dependencies:
      '@vue/devtools-shared': 7.7.2
      birpc: 0.2.19
      hookable: 5.5.3
      mitt: 3.0.1
      perfect-debounce: 1.0.0
      speakingurl: 14.0.1
      superjson: 2.2.2

  '@vue/devtools-shared@7.7.2':
    dependencies:
      rfdc: 1.4.1

  '@vue/eslint-config-prettier@10.1.0(eslint@8.57.1)(prettier@3.4.1)':
    dependencies:
      eslint: 8.57.1
      eslint-config-prettier: 9.1.0(eslint@8.57.1)
      eslint-plugin-prettier: 5.2.1(eslint-config-prettier@9.1.0(eslint@8.57.1))(eslint@8.57.1)(prettier@3.4.1)
      prettier: 3.4.1
    transitivePeerDependencies:
      - '@types/eslint'

  '@vue/eslint-config-typescript@14.1.4(@typescript-eslint/parser@8.17.0(eslint@8.57.1)(typescript@5.6.3))(eslint-plugin-vue@9.32.0(eslint@8.57.1))(eslint@8.57.1)(typescript@5.6.3)':
    dependencies:
      '@typescript-eslint/eslint-plugin': 8.17.0(@typescript-eslint/parser@8.17.0(eslint@8.57.1)(typescript@5.6.3))(eslint@8.57.1)(typescript@5.6.3)
      eslint: 8.57.1
      eslint-plugin-vue: 9.32.0(eslint@8.57.1)
      fast-glob: 3.3.2
      typescript-eslint: 8.17.0(eslint@8.57.1)(typescript@5.6.3)
      vue-eslint-parser: 9.4.3(eslint@8.57.1)
    optionalDependencies:
      typescript: 5.6.3
    transitivePeerDependencies:
      - '@typescript-eslint/parser'
      - supports-color

  '@vue/language-core@2.1.10(typescript@5.6.3)':
    dependencies:
      '@volar/language-core': 2.4.9
      '@vue/compiler-dom': 3.5.12
      '@vue/compiler-vue2': 2.7.16
      '@vue/shared': 3.5.12
      alien-signals: 0.2.0
      minimatch: 9.0.5
      muggle-string: 0.4.1
      path-browserify: 1.0.1
    optionalDependencies:
      typescript: 5.6.3

  '@vue/reactivity@3.5.13':
    dependencies:
      '@vue/shared': 3.5.13

  '@vue/runtime-core@3.5.13':
    dependencies:
      '@vue/reactivity': 3.5.13
      '@vue/shared': 3.5.13

  '@vue/runtime-dom@3.5.13':
    dependencies:
      '@vue/reactivity': 3.5.13
      '@vue/runtime-core': 3.5.13
      '@vue/shared': 3.5.13
      csstype: 3.1.3

  '@vue/server-renderer@3.5.13(vue@3.5.13(typescript@5.6.3))':
    dependencies:
      '@vue/compiler-ssr': 3.5.13
      '@vue/shared': 3.5.13
      vue: 3.5.13(typescript@5.6.3)

  '@vue/shared@3.5.12': {}

  '@vue/shared@3.5.13': {}

  '@vueuse/components@13.0.0(vue@3.5.13(typescript@5.6.3))':
    dependencies:
      '@vueuse/core': 13.0.0(vue@3.5.13(typescript@5.6.3))
      '@vueuse/shared': 13.0.0(vue@3.5.13(typescript@5.6.3))
      vue: 3.5.13(typescript@5.6.3)

  '@vueuse/core@13.0.0(vue@3.5.13(typescript@5.6.3))':
    dependencies:
      '@types/web-bluetooth': 0.0.21
      '@vueuse/metadata': 13.0.0
      '@vueuse/shared': 13.0.0(vue@3.5.13(typescript@5.6.3))
      vue: 3.5.13(typescript@5.6.3)

  '@vueuse/metadata@13.0.0': {}

  '@vueuse/shared@13.0.0(vue@3.5.13(typescript@5.6.3))':
    dependencies:
      vue: 3.5.13(typescript@5.6.3)

  '@xmldom/xmldom@0.8.10': {}

  '@yao-pkg/pkg-fetch@3.5.17(encoding@0.1.13)':
    dependencies:
      https-proxy-agent: 5.0.1
      node-fetch: 2.7.0(encoding@0.1.13)
      picocolors: 1.1.1
      progress: 2.0.3
      semver: 7.6.3
      tar-fs: 2.1.1
      yargs: 16.2.0
    transitivePeerDependencies:
      - encoding
      - supports-color

  '@yao-pkg/pkg@6.1.1(encoding@0.1.13)':
    dependencies:
      '@babel/generator': 7.26.2
      '@babel/parser': 7.26.2
      '@babel/types': 7.26.0
      '@yao-pkg/pkg-fetch': 3.5.17(encoding@0.1.13)
      into-stream: 6.0.0
      minimist: 1.2.8
      multistream: 4.1.0
      picocolors: 1.1.1
      picomatch: 4.0.2
      prebuild-install: 7.1.2
      resolve: 1.22.8
      stream-meter: 1.0.4
      tar: 7.4.3
      tinyglobby: 0.2.10
      unzipper: 0.12.3
    transitivePeerDependencies:
      - encoding
      - supports-color

  abbrev@1.1.1: {}

  accepts@1.3.8:
    dependencies:
      mime-types: 2.1.35
      negotiator: 0.6.3

  acorn-jsx@5.3.2(acorn@8.14.0):
    dependencies:
      acorn: 8.14.0

  acorn@8.14.0: {}

  acorn@8.14.1: {}

  agent-base@4.3.0:
    dependencies:
      es6-promisify: 5.0.0

  agent-base@6.0.2:
    dependencies:
      debug: 4.3.7
    transitivePeerDependencies:
      - supports-color

  agentkeepalive@4.5.0:
    dependencies:
      humanize-ms: 1.2.1

  aggregate-error@3.1.0:
    dependencies:
      clean-stack: 2.2.0
      indent-string: 4.0.0

  ajv-formats@3.0.1(ajv@8.17.1):
    optionalDependencies:
      ajv: 8.17.1

  ajv-keywords@3.5.2(ajv@6.12.6):
    dependencies:
      ajv: 6.12.6

  ajv@6.12.6:
    dependencies:
      fast-deep-equal: 3.1.3
      fast-json-stable-stringify: 2.1.0
      json-schema-traverse: 0.4.1
      uri-js: 4.4.1

  ajv@8.17.1:
    dependencies:
      fast-deep-equal: 3.1.3
      fast-uri: 3.0.3
      json-schema-traverse: 1.0.0
      require-from-string: 2.0.2

  alien-signals@0.2.0: {}

  ansi-regex@5.0.1: {}

  ansi-regex@6.1.0: {}

  ansi-styles@4.3.0:
    dependencies:
      color-convert: 2.0.1

  ansi-styles@6.2.1: {}

  anymatch@3.1.3:
    dependencies:
      normalize-path: 3.0.0
      picomatch: 2.3.1

  app-builder-bin@4.0.0: {}

  app-builder-lib@24.13.3(dmg-builder@24.13.3(electron-builder-squirrel-windows@24.13.3))(electron-builder-squirrel-windows@24.13.3(dmg-builder@24.13.3)):
    dependencies:
      '@develar/schema-utils': 2.6.5
      '@electron/notarize': 2.2.1
      '@electron/osx-sign': 1.0.5
      '@electron/universal': 1.5.1
      '@malept/flatpak-bundler': 0.4.0
      '@types/fs-extra': 9.0.13
      async-exit-hook: 2.0.1
      bluebird-lst: 1.0.9
      builder-util: 24.13.1
      builder-util-runtime: 9.2.4
      chromium-pickle-js: 0.2.0
      debug: 4.3.7
      dmg-builder: 24.13.3(electron-builder-squirrel-windows@24.13.3)
      ejs: 3.1.10
      electron-builder-squirrel-windows: 24.13.3(dmg-builder@24.13.3)
      electron-publish: 24.13.1
      form-data: 4.0.1
      fs-extra: 10.1.0
      hosted-git-info: 4.1.0
      is-ci: 3.0.1
      isbinaryfile: 5.0.4
      js-yaml: 4.1.0
      lazy-val: 1.0.5
      minimatch: 5.1.6
      read-config-file: 6.3.2
      sanitize-filename: 1.6.3
      semver: 7.6.3
      tar: 6.2.1
      temp-file: 3.4.0
    transitivePeerDependencies:
      - supports-color

  append-field@1.0.0: {}

  archive-type@4.0.0:
    dependencies:
      file-type: 4.4.0

  archiver-utils@2.1.0:
    dependencies:
      glob: 7.2.3
      graceful-fs: 4.2.11
      lazystream: 1.0.1
      lodash.defaults: 4.2.0
      lodash.difference: 4.5.0
      lodash.flatten: 4.4.0
      lodash.isplainobject: 4.0.6
      lodash.union: 4.6.0
      normalize-path: 3.0.0
      readable-stream: 2.3.8

  archiver-utils@3.0.4:
    dependencies:
      glob: 7.2.3
      graceful-fs: 4.2.11
      lazystream: 1.0.1
      lodash.defaults: 4.2.0
      lodash.difference: 4.5.0
      lodash.flatten: 4.4.0
      lodash.isplainobject: 4.0.6
      lodash.union: 4.6.0
      normalize-path: 3.0.0
      readable-stream: 3.6.2

  archiver@5.3.2:
    dependencies:
      archiver-utils: 2.1.0
      async: 3.2.6
      buffer-crc32: 0.2.13
      readable-stream: 3.6.2
      readdir-glob: 1.1.3
      tar-stream: 2.2.0
      zip-stream: 4.1.1

  argparse@2.0.1: {}

  arktype@2.1.2:
    dependencies:
      '@ark/schema': 0.43.1
      '@ark/util': 0.43.1

  array-union@1.0.2:
    dependencies:
      array-uniq: 1.0.3

  array-union@2.1.0: {}

  array-uniq@1.0.3: {}

  artplayer-plugin-assjs@0.1.3:
    dependencies:
      assjs: 0.1.2

  artplayer-plugin-danmuku@5.1.4: {}

  artplayer-plugin-hls-control@1.0.1: {}

  artplayer@5.2.1:
    dependencies:
      option-validator: 2.0.6

  ass-compiler@0.1.14: {}

  assert-plus@1.0.0:
    optional: true

  assertion-error@2.0.1: {}

  assjs@0.1.2: {}

  astral-regex@2.0.0:
    optional: true

  async-exit-hook@2.0.1: {}

  async-limiter@1.0.1: {}

  async-validator@4.2.5: {}

  async@0.2.10: {}

  async@3.2.6: {}

  asynckit@0.4.0: {}

  at-least-node@1.0.0: {}

  atomically@2.0.3:
    dependencies:
      stubborn-fs: 1.2.5
      when-exit: 2.1.3

  awilix@11.0.4:
    dependencies:
      camel-case: 4.1.2
      fast-glob: 3.3.2

  axios-retry@4.5.0(axios@1.7.8):
    dependencies:
      axios: 1.7.8
      is-retry-allowed: 2.2.0

  axios@1.7.8:
    dependencies:
      follow-redirects: 1.15.9
      form-data: 4.0.1
      proxy-from-env: 1.1.0
    transitivePeerDependencies:
      - debug

  balanced-match@1.0.2: {}

  base64-js@1.5.1: {}

  bestzip@2.2.1:
    dependencies:
      archiver: 5.3.2
      async: 3.2.6
      glob: 7.2.3
      which: 2.0.2
      yargs: 16.2.0

  better-sqlite3@12.4.1:
    dependencies:
      bindings: 1.5.0
      prebuild-install: 7.1.2

  binary-extensions@2.3.0: {}

  bindings@1.5.0:
    dependencies:
      file-uri-to-path: 1.0.0

  birpc@0.2.19: {}

  bl@1.2.3:
    dependencies:
      readable-stream: 2.3.8
      safe-buffer: 5.2.1

  bl@4.1.0:
    dependencies:
      buffer: 5.7.1
      inherits: 2.0.4
      readable-stream: 3.6.2

  blive-message-listener@0.5.1(patch_hash=otopwp2ijcc7vzdxvqkdqkalsu)(bufferutil@4.0.8)(utf-8-validate@6.0.5):
    dependencies:
      tiny-bilibili-ws: 1.0.2(bufferutil@4.0.8)(utf-8-validate@6.0.5)
    transitivePeerDependencies:
      - bufferutil
      - utf-8-validate

  bluebird-lst@1.0.9:
    dependencies:
      bluebird: 3.7.2

  bluebird@3.7.2: {}

  boolbase@1.0.0: {}

  boolean@3.2.0:
    optional: true

  brace-expansion@1.1.11:
    dependencies:
      balanced-match: 1.0.2
      concat-map: 0.0.1

  brace-expansion@2.0.1:
    dependencies:
      balanced-match: 1.0.2

  braces@3.0.3:
    dependencies:
      fill-range: 7.1.1

  browserslist@4.24.2:
    dependencies:
      caniuse-lite: 1.0.30001678
      electron-to-chromium: 1.5.55
      node-releases: 2.0.18
      update-browserslist-db: 1.1.1(browserslist@4.24.2)

  buffer-alloc-unsafe@1.1.0: {}

  buffer-alloc@1.2.0:
    dependencies:
      buffer-alloc-unsafe: 1.1.0
      buffer-fill: 1.0.0

  buffer-crc32@0.2.13: {}

  buffer-equal@1.0.1: {}

  buffer-fill@1.0.0: {}

  buffer-from@1.1.2: {}

  buffer@5.7.1:
    dependencies:
      base64-js: 1.5.1
      ieee754: 1.2.1

  bufferutil@4.0.8:
    dependencies:
      node-gyp-build: 4.8.2

  builder-util-runtime@9.2.10:
    dependencies:
      debug: 4.3.7
      sax: 1.4.1
    transitivePeerDependencies:
      - supports-color

  builder-util-runtime@9.2.4:
    dependencies:
      debug: 4.3.7
      sax: 1.4.1
    transitivePeerDependencies:
      - supports-color

  builder-util@24.13.1:
    dependencies:
      7zip-bin: 5.2.0
      '@types/debug': 4.1.12
      app-builder-bin: 4.0.0
      bluebird-lst: 1.0.9
      builder-util-runtime: 9.2.4
      chalk: 4.1.2
      cross-spawn: 7.0.5
      debug: 4.3.7
      fs-extra: 10.1.0
      http-proxy-agent: 5.0.0
      https-proxy-agent: 5.0.1
      is-ci: 3.0.1
      js-yaml: 4.1.0
      source-map-support: 0.5.21
      stat-mode: 1.0.0
      temp-file: 3.4.0
    transitivePeerDependencies:
      - supports-color

  busboy@1.6.0:
    dependencies:
      streamsearch: 1.1.0

  bytes@3.1.2: {}

  cac@6.7.14: {}

  cacache@16.1.3:
    dependencies:
      '@npmcli/fs': 2.1.2
      '@npmcli/move-file': 2.0.1
      chownr: 2.0.0
      fs-minipass: 2.1.0
      glob: 8.1.0
      infer-owner: 1.0.4
      lru-cache: 7.18.3
      minipass: 3.3.6
      minipass-collect: 1.0.2
      minipass-flush: 1.0.5
      minipass-pipeline: 1.2.4
      mkdirp: 1.0.4
      p-map: 4.0.0
      promise-inflight: 1.0.1
      rimraf: 3.0.2
      ssri: 9.0.1
      tar: 6.2.1
      unique-filename: 2.0.1
    transitivePeerDependencies:
      - bluebird

  cache-content-type@1.0.1:
    dependencies:
      mime-types: 2.1.35
      ylru: 1.4.0

  cacheable-lookup@5.0.4: {}

  cacheable-request@2.1.4:
    dependencies:
      clone-response: 1.0.2
      get-stream: 3.0.0
      http-cache-semantics: 3.8.1
      keyv: 3.0.0
      lowercase-keys: 1.0.0
      normalize-url: 2.0.1
      responselike: 1.0.2

  cacheable-request@7.0.4:
    dependencies:
      clone-response: 1.0.3
      get-stream: 5.2.0
      http-cache-semantics: 4.1.1
      keyv: 4.5.4
      lowercase-keys: 2.0.0
      normalize-url: 6.1.0
      responselike: 2.0.1

  call-bind@1.0.7:
    dependencies:
      es-define-property: 1.0.0
      es-errors: 1.3.0
      function-bind: 1.1.2
      get-intrinsic: 1.2.4
      set-function-length: 1.2.2

  callsites@3.1.0: {}

  camel-case@4.1.2:
    dependencies:
      pascal-case: 3.1.2
      tslib: 2.8.1

  caniuse-lite@1.0.30001678: {}

  catharsis@0.9.0:
    dependencies:
      lodash: 4.17.21

  chai@5.2.0:
    dependencies:
      assertion-error: 2.0.1
      check-error: 2.1.1
      deep-eql: 5.0.2
      loupe: 3.1.2
      pathval: 2.0.0

  chalk@4.1.2:
    dependencies:
      ansi-styles: 4.3.0
      supports-color: 7.2.0

  check-disk-space@3.4.0: {}

  check-error@2.1.1: {}

  chokidar@3.6.0:
    dependencies:
      anymatch: 3.1.3
      braces: 3.0.3
      glob-parent: 5.1.2
      is-binary-path: 2.1.0
      is-glob: 4.0.3
      normalize-path: 3.0.0
      readdirp: 3.6.0
    optionalDependencies:
      fsevents: 2.3.3

  chownr@1.1.4: {}

  chownr@2.0.0: {}

  chownr@3.0.0: {}

  chromium-pickle-js@0.2.0: {}

  ci-info@3.9.0: {}

  clean-stack@2.2.0: {}

  cli-cursor@3.1.0:
    dependencies:
      restore-cursor: 3.1.0

  cli-progress@3.12.0:
    dependencies:
      string-width: 4.2.3

  cli-spinners@2.9.2: {}

  cli-truncate@2.1.0:
    dependencies:
      slice-ansi: 3.0.0
      string-width: 4.2.3
    optional: true

  cli-truncate@4.0.0:
    dependencies:
      slice-ansi: 5.0.0
      string-width: 7.2.0

  cliui@7.0.4:
    dependencies:
      string-width: 4.2.3
      strip-ansi: 6.0.1
      wrap-ansi: 7.0.0

  cliui@8.0.1:
    dependencies:
      string-width: 4.2.3
      strip-ansi: 6.0.1
      wrap-ansi: 7.0.0

  clone-response@1.0.2:
    dependencies:
      mimic-response: 1.0.1

  clone-response@1.0.3:
    dependencies:
      mimic-response: 1.0.1

  clone@1.0.4: {}

  co-body@6.2.0:
    dependencies:
      '@hapi/bourne': 3.0.0
      inflation: 2.1.0
      qs: 6.13.0
      raw-body: 2.5.2
      type-is: 1.6.18

  co@4.6.0: {}

  color-convert@2.0.1:
    dependencies:
      color-name: 1.1.4

  color-name@1.1.4: {}

  combined-stream@1.0.8:
    dependencies:
      delayed-stream: 1.0.0

  commander@12.1.0: {}

  commander@2.20.3: {}

  commander@5.1.0: {}

  commondir@1.0.1: {}

  compare-version@0.1.2: {}

  compress-commons@4.1.2:
    dependencies:
      buffer-crc32: 0.2.13
      crc32-stream: 4.0.3
      normalize-path: 3.0.0
      readable-stream: 3.6.2

  concat-map@0.0.1: {}

  concat-stream@1.6.2:
    dependencies:
      buffer-from: 1.1.2
      inherits: 2.0.4
      readable-stream: 2.3.8
      typedarray: 0.0.6

  conf@13.0.1:
    dependencies:
      ajv: 8.17.1
      ajv-formats: 3.0.1(ajv@8.17.1)
      atomically: 2.0.3
      debounce-fn: 6.0.0
      dot-prop: 9.0.0
      env-paths: 3.0.0
      json-schema-typed: 8.0.1
      semver: 7.6.3
      uint8array-extras: 1.4.0

  confbox@0.1.8: {}

  confbox@0.2.2: {}

  config-file-ts@0.2.6:
    dependencies:
      glob: 10.4.5
      typescript: 5.6.3

  content-disposition@0.5.4:
    dependencies:
      safe-buffer: 5.2.1

  content-type@1.0.5: {}

  convert-source-map@2.0.0: {}

  cookies@0.9.1:
    dependencies:
      depd: 2.0.0
      keygrip: 1.1.0

  copy-anything@2.0.6:
    dependencies:
      is-what: 3.14.1

  copy-anything@3.0.5:
    dependencies:
      is-what: 4.1.16

  core-util-is@1.0.2:
    optional: true

  core-util-is@1.0.3: {}

  crc-32@1.2.2: {}

  crc32-stream@4.0.3:
    dependencies:
      crc-32: 1.2.2
      readable-stream: 3.6.2

  crc@3.8.0:
    dependencies:
      buffer: 5.7.1
    optional: true

  cross-fetch@4.0.0(encoding@0.1.13):
    dependencies:
      node-fetch: 2.7.0(encoding@0.1.13)
    transitivePeerDependencies:
      - encoding

  cross-spawn@7.0.5:
    dependencies:
      path-key: 3.1.1
      shebang-command: 2.0.0
      which: 2.0.2

  crypto-js@4.2.0: {}

  css-render@0.15.14:
    dependencies:
      '@emotion/hash': 0.8.0
      csstype: 3.0.11

  cssesc@3.0.0: {}

  csstype@3.0.11: {}

  csstype@3.1.3: {}

  date-fns-tz@3.2.0(date-fns@3.6.0):
    dependencies:
      date-fns: 3.6.0

  date-fns@3.6.0: {}

  dayjs@1.11.18: {}

  de-indent@1.0.2: {}

  debounce-fn@6.0.0:
    dependencies:
      mimic-function: 5.0.1

  debug@2.6.9:
    dependencies:
      ms: 2.0.0

  debug@4.3.7:
    dependencies:
      ms: 2.1.3

  debug@4.4.0:
    dependencies:
      ms: 2.1.3

  decode-uri-component@0.2.2: {}

  decode-uri-component@0.4.1: {}

  decompress-response@3.3.0:
    dependencies:
      mimic-response: 1.0.1

  decompress-response@6.0.0:
    dependencies:
      mimic-response: 3.1.0

  decompress-tar@4.1.1:
    dependencies:
      file-type: 5.2.0
      is-stream: 1.1.0
      tar-stream: 1.6.2

  decompress-tarbz2@4.1.1:
    dependencies:
      decompress-tar: 4.1.1
      file-type: 6.2.0
      is-stream: 1.1.0
      seek-bzip: 1.0.6
      unbzip2-stream: 1.4.3

  decompress-targz@4.1.1:
    dependencies:
      decompress-tar: 4.1.1
      file-type: 5.2.0
      is-stream: 1.1.0

  decompress-unzip@4.0.1:
    dependencies:
      file-type: 3.9.0
      get-stream: 2.3.1
      pify: 2.3.0
      yauzl: 2.10.0

  decompress@4.2.1:
    dependencies:
      decompress-tar: 4.1.1
      decompress-tarbz2: 4.1.1
      decompress-targz: 4.1.1
      decompress-unzip: 4.0.1
      graceful-fs: 4.2.11
      make-dir: 1.3.0
      pify: 2.3.0
      strip-dirs: 2.1.0

  deep-eql@5.0.2: {}

  deep-equal@1.0.1: {}

  deep-extend@0.6.0: {}

  deep-is@0.1.4: {}

  deepmerge@4.3.1: {}

  defaults@1.0.4:
    dependencies:
      clone: 1.0.4

  defer-to-connect@2.0.1: {}

  define-data-property@1.1.4:
    dependencies:
      es-define-property: 1.0.0
      es-errors: 1.3.0
      gopd: 1.0.1

  define-properties@1.2.1:
    dependencies:
      define-data-property: 1.1.4
      has-property-descriptors: 1.0.2
      object-keys: 1.1.1
    optional: true

  delayed-stream@1.0.0: {}

  delegates@1.0.0: {}

  depd@1.1.2: {}

  depd@2.0.0: {}

  destroy@1.2.0: {}

  detect-libc@2.0.3: {}

  detect-node@2.1.0:
    optional: true

  dir-compare@3.3.0:
    dependencies:
      buffer-equal: 1.0.1
      minimatch: 3.1.2

  dir-glob@2.2.2:
    dependencies:
      path-type: 3.0.0

  dir-glob@3.0.1:
    dependencies:
      path-type: 4.0.0

  dmg-builder@24.13.3(electron-builder-squirrel-windows@24.13.3):
    dependencies:
      app-builder-lib: 24.13.3(dmg-builder@24.13.3(electron-builder-squirrel-windows@24.13.3))(electron-builder-squirrel-windows@24.13.3(dmg-builder@24.13.3))
      builder-util: 24.13.1
      builder-util-runtime: 9.2.4
      fs-extra: 10.1.0
      iconv-lite: 0.6.3
      js-yaml: 4.1.0
    optionalDependencies:
      dmg-license: 1.0.11
    transitivePeerDependencies:
      - electron-builder-squirrel-windows
      - supports-color

  dmg-license@1.0.11:
    dependencies:
      '@types/plist': 3.0.5
      '@types/verror': 1.10.10
      ajv: 6.12.6
      crc: 3.8.0
      iconv-corefoundation: 1.1.7
      plist: 3.1.0
      smart-buffer: 4.2.0
      verror: 1.10.1
    optional: true

  doctrine@3.0.0:
    dependencies:
      esutils: 2.0.3

  dom-walk@0.1.2: {}

  dot-prop@9.0.0:
    dependencies:
      type-fest: 4.26.1

  dotenv-expand@5.1.0: {}

  dotenv@9.0.2: {}

  douyu-api@0.1.0:
    dependencies:
      axios: 1.7.8
      fast-xml-parser: 4.5.0
      safe-eval: 0.4.1
    transitivePeerDependencies:
      - debug

  download@8.0.0:
    dependencies:
      archive-type: 4.0.0
      content-disposition: 0.5.4
      decompress: 4.2.1
      ext-name: 5.0.0
      file-type: 11.1.0
      filenamify: 3.0.0
      get-stream: 4.1.0
      got: 8.3.2
      make-dir: 2.1.0
      p-event: 2.3.1
      pify: 4.0.1

  driver.js@1.3.1: {}

  duplexer2@0.1.4:
    dependencies:
      readable-stream: 2.3.8

  duplexer3@0.1.5: {}

  eastasianwidth@0.2.0: {}

  ee-first@1.1.1: {}

  ejs@3.1.10:
    dependencies:
      jake: 10.9.2

  electron-builder-squirrel-windows@24.13.3(dmg-builder@24.13.3):
    dependencies:
      app-builder-lib: 24.13.3(dmg-builder@24.13.3(electron-builder-squirrel-windows@24.13.3))(electron-builder-squirrel-windows@24.13.3(dmg-builder@24.13.3))
      archiver: 5.3.2
      builder-util: 24.13.1
      fs-extra: 10.1.0
    transitivePeerDependencies:
      - dmg-builder
      - supports-color

  electron-builder@24.13.3(electron-builder-squirrel-windows@24.13.3(dmg-builder@24.13.3)):
    dependencies:
      app-builder-lib: 24.13.3(dmg-builder@24.13.3(electron-builder-squirrel-windows@24.13.3))(electron-builder-squirrel-windows@24.13.3(dmg-builder@24.13.3))
      builder-util: 24.13.1
      builder-util-runtime: 9.2.4
      chalk: 4.1.2
      dmg-builder: 24.13.3(electron-builder-squirrel-windows@24.13.3)
      fs-extra: 10.1.0
      is-ci: 3.0.1
      lazy-val: 1.0.5
      read-config-file: 6.3.2
      simple-update-notifier: 2.0.0
      yargs: 17.7.2
    transitivePeerDependencies:
      - electron-builder-squirrel-windows
      - supports-color

  electron-context-menu@4.0.4:
    dependencies:
      cli-truncate: 4.0.0
      electron-dl: 4.0.0
      electron-is-dev: 3.0.1

  electron-devtools-installer@4.0.0:
    dependencies:
      unzip-crx-3: 0.2.0

  electron-dl@4.0.0:
    dependencies:
      ext-name: 5.0.0
      pupa: 3.1.0
      unused-filename: 4.0.1

  electron-is-dev@3.0.1: {}

  electron-log@5.2.3: {}

  electron-publish@24.13.1:
    dependencies:
      '@types/fs-extra': 9.0.13
      builder-util: 24.13.1
      builder-util-runtime: 9.2.4
      chalk: 4.1.2
      fs-extra: 10.1.0
      lazy-val: 1.0.5
      mime: 2.6.0
    transitivePeerDependencies:
      - supports-color

  electron-store@10.0.0:
    dependencies:
      conf: 13.0.1
      type-fest: 4.26.1

  electron-to-chromium@1.5.55: {}

  electron-updater@6.3.9:
    dependencies:
      builder-util-runtime: 9.2.10
      fs-extra: 10.1.0
      js-yaml: 4.1.0
      lazy-val: 1.0.5
      lodash.escaperegexp: 4.1.2
      lodash.isequal: 4.5.0
      semver: 7.6.3
      tiny-typed-emitter: 2.1.0
    transitivePeerDependencies:
      - supports-color

  electron-vite@3.1.0(vite@6.2.5(@types/node@22.9.0)(less@4.2.1)(tsx@4.19.2)):
    dependencies:
      '@babel/core': 7.26.10
      '@babel/plugin-transform-arrow-functions': 7.25.9(@babel/core@7.26.10)
      cac: 6.7.14
      esbuild: 0.25.2
      magic-string: 0.30.17
      picocolors: 1.1.1
      vite: 6.2.5(@types/node@22.9.0)(less@4.2.1)(tsx@4.19.2)
    transitivePeerDependencies:
      - supports-color

  electron@37.2.6:
    dependencies:
      '@electron/get': 2.0.3
      '@types/node': 22.9.0
      extract-zip: 2.0.1
    transitivePeerDependencies:
      - supports-color

  emitter-component@1.1.2: {}

  emoji-regex@10.4.0: {}

  emoji-regex@8.0.0: {}

  emoji-regex@9.2.2: {}

  encodeurl@1.0.2: {}

  encoding@0.1.13:
    dependencies:
      iconv-lite: 0.6.3
    optional: true

  end-of-stream@1.4.4:
    dependencies:
      once: 1.4.0

  entities@4.5.0: {}

  env-paths@2.2.1: {}

  env-paths@3.0.0: {}

  err-code@2.0.3: {}

  errno@0.1.8:
    dependencies:
      prr: 1.0.1
    optional: true

  es-define-property@1.0.0:
    dependencies:
      get-intrinsic: 1.2.4

  es-errors@1.3.0: {}

  es-module-lexer@1.6.0: {}

  es6-error@4.1.1:
    optional: true

  es6-promise@4.2.8: {}

  es6-promisify@5.0.0:
    dependencies:
      es6-promise: 4.2.8

  esbuild@0.23.1:
    optionalDependencies:
      '@esbuild/aix-ppc64': 0.23.1
      '@esbuild/android-arm': 0.23.1
      '@esbuild/android-arm64': 0.23.1
      '@esbuild/android-x64': 0.23.1
      '@esbuild/darwin-arm64': 0.23.1
      '@esbuild/darwin-x64': 0.23.1
      '@esbuild/freebsd-arm64': 0.23.1
      '@esbuild/freebsd-x64': 0.23.1
      '@esbuild/linux-arm': 0.23.1
      '@esbuild/linux-arm64': 0.23.1
      '@esbuild/linux-ia32': 0.23.1
      '@esbuild/linux-loong64': 0.23.1
      '@esbuild/linux-mips64el': 0.23.1
      '@esbuild/linux-ppc64': 0.23.1
      '@esbuild/linux-riscv64': 0.23.1
      '@esbuild/linux-s390x': 0.23.1
      '@esbuild/linux-x64': 0.23.1
      '@esbuild/netbsd-x64': 0.23.1
      '@esbuild/openbsd-arm64': 0.23.1
      '@esbuild/openbsd-x64': 0.23.1
      '@esbuild/sunos-x64': 0.23.1
      '@esbuild/win32-arm64': 0.23.1
      '@esbuild/win32-ia32': 0.23.1
      '@esbuild/win32-x64': 0.23.1

  esbuild@0.25.2:
    optionalDependencies:
      '@esbuild/aix-ppc64': 0.25.2
      '@esbuild/android-arm': 0.25.2
      '@esbuild/android-arm64': 0.25.2
      '@esbuild/android-x64': 0.25.2
      '@esbuild/darwin-arm64': 0.25.2
      '@esbuild/darwin-x64': 0.25.2
      '@esbuild/freebsd-arm64': 0.25.2
      '@esbuild/freebsd-x64': 0.25.2
      '@esbuild/linux-arm': 0.25.2
      '@esbuild/linux-arm64': 0.25.2
      '@esbuild/linux-ia32': 0.25.2
      '@esbuild/linux-loong64': 0.25.2
      '@esbuild/linux-mips64el': 0.25.2
      '@esbuild/linux-ppc64': 0.25.2
      '@esbuild/linux-riscv64': 0.25.2
      '@esbuild/linux-s390x': 0.25.2
      '@esbuild/linux-x64': 0.25.2
      '@esbuild/netbsd-arm64': 0.25.2
      '@esbuild/netbsd-x64': 0.25.2
      '@esbuild/openbsd-arm64': 0.25.2
      '@esbuild/openbsd-x64': 0.25.2
      '@esbuild/sunos-x64': 0.25.2
      '@esbuild/win32-arm64': 0.25.2
      '@esbuild/win32-ia32': 0.25.2
      '@esbuild/win32-x64': 0.25.2

  escalade@3.2.0: {}

  escape-goat@4.0.0: {}

  escape-html@1.0.3: {}

  escape-string-regexp@1.0.5: {}

  escape-string-regexp@2.0.0: {}

  escape-string-regexp@4.0.0: {}

  escape-string-regexp@5.0.0: {}

  escodegen@1.14.3:
    dependencies:
      esprima: 4.0.1
      estraverse: 4.3.0
      esutils: 2.0.3
      optionator: 0.8.3
    optionalDependencies:
      source-map: 0.6.1

  eslint-config-prettier@9.1.0(eslint@8.57.1):
    dependencies:
      eslint: 8.57.1

  eslint-plugin-prettier@5.2.1(eslint-config-prettier@9.1.0(eslint@8.57.1))(eslint@8.57.1)(prettier@3.4.1):
    dependencies:
      eslint: 8.57.1
      prettier: 3.4.1
      prettier-linter-helpers: 1.0.0
      synckit: 0.9.2
    optionalDependencies:
      eslint-config-prettier: 9.1.0(eslint@8.57.1)

  eslint-plugin-vue@9.32.0(eslint@8.57.1):
    dependencies:
      '@eslint-community/eslint-utils': 4.4.1(eslint@8.57.1)
      eslint: 8.57.1
      globals: 13.24.0
      natural-compare: 1.4.0
      nth-check: 2.1.1
      postcss-selector-parser: 6.1.2
      semver: 7.6.3
      vue-eslint-parser: 9.4.3(eslint@8.57.1)
      xml-name-validator: 4.0.0
    transitivePeerDependencies:
      - supports-color

  eslint-scope@7.2.2:
    dependencies:
      esrecurse: 4.3.0
      estraverse: 5.3.0

  eslint-visitor-keys@3.4.3: {}

  eslint-visitor-keys@4.2.0: {}

  eslint@8.57.1:
    dependencies:
      '@eslint-community/eslint-utils': 4.4.1(eslint@8.57.1)
      '@eslint-community/regexpp': 4.12.1
      '@eslint/eslintrc': 2.1.4
      '@eslint/js': 8.57.1
      '@humanwhocodes/config-array': 0.13.0
      '@humanwhocodes/module-importer': 1.0.1
      '@nodelib/fs.walk': 1.2.8
      '@ungap/structured-clone': 1.2.0
      ajv: 6.12.6
      chalk: 4.1.2
      cross-spawn: 7.0.5
      debug: 4.3.7
      doctrine: 3.0.0
      escape-string-regexp: 4.0.0
      eslint-scope: 7.2.2
      eslint-visitor-keys: 3.4.3
      espree: 9.6.1
      esquery: 1.6.0
      esutils: 2.0.3
      fast-deep-equal: 3.1.3
      file-entry-cache: 6.0.1
      find-up: 5.0.0
      glob-parent: 6.0.2
      globals: 13.24.0
      graphemer: 1.4.0
      ignore: 5.3.2
      imurmurhash: 0.1.4
      is-glob: 4.0.3
      is-path-inside: 3.0.3
      js-yaml: 4.1.0
      json-stable-stringify-without-jsonify: 1.0.1
      levn: 0.4.1
      lodash.merge: 4.6.2
      minimatch: 3.1.2
      natural-compare: 1.4.0
      optionator: 0.9.4
      strip-ansi: 6.0.1
      text-table: 0.2.0
    transitivePeerDependencies:
      - supports-color

  espree@9.6.1:
    dependencies:
      acorn: 8.14.0
      acorn-jsx: 5.3.2(acorn@8.14.0)
      eslint-visitor-keys: 3.4.3

  esprima@4.0.1: {}

  esquery@1.6.0:
    dependencies:
      estraverse: 5.3.0

  esrecurse@4.3.0:
    dependencies:
      estraverse: 5.3.0

  estraverse@4.3.0: {}

  estraverse@5.3.0: {}

  estree-walker@2.0.2: {}

  estree-walker@3.0.3:
    dependencies:
      '@types/estree': 1.0.6

  esutils@2.0.3: {}

  eventemitter3@5.0.1: {}

  evtd@0.2.4: {}

  execa@2.1.0:
    dependencies:
      cross-spawn: 7.0.5
      get-stream: 5.2.0
      is-stream: 2.0.1
      merge-stream: 2.0.0
      npm-run-path: 3.1.0
      onetime: 5.1.2
      p-finally: 2.0.1
      signal-exit: 3.0.7
      strip-final-newline: 2.0.0

  expand-template@2.0.3: {}

  expect-type@1.2.1: {}

  exponential-backoff@3.1.1: {}

  exsolve@1.0.4: {}

  ext-list@2.2.2:
    dependencies:
      mime-db: 1.53.0

  ext-name@5.0.0:
    dependencies:
      ext-list: 2.2.2
      sort-keys-length: 1.0.1

  extract-zip@2.0.1:
    dependencies:
      debug: 4.4.0
      get-stream: 5.2.0
      yauzl: 2.10.0
    optionalDependencies:
      '@types/yauzl': 2.10.3
    transitivePeerDependencies:
      - supports-color

  extsprintf@1.4.1:
    optional: true

  fast-deep-equal@3.1.3: {}

  fast-diff@1.3.0: {}

  fast-glob@3.3.2:
    dependencies:
      '@nodelib/fs.stat': 2.0.5
      '@nodelib/fs.walk': 1.2.8
      glob-parent: 5.1.2
      merge2: 1.4.1
      micromatch: 4.0.8

  fast-json-stable-stringify@2.1.0: {}

  fast-levenshtein@2.0.6: {}

  fast-uri@3.0.3: {}

  fast-xml-parser@4.5.0:
    dependencies:
      strnum: 1.0.5

  fastq@1.17.1:
    dependencies:
      reusify: 1.0.4

  fd-slicer@1.1.0:
    dependencies:
      pend: 1.2.0

  fdir@6.4.2(picomatch@4.0.2):
    optionalDependencies:
      picomatch: 4.0.2

  fdir@6.4.3(picomatch@4.0.2):
    optionalDependencies:
      picomatch: 4.0.2

  file-entry-cache@6.0.1:
    dependencies:
      flat-cache: 3.2.0

  file-saver@2.0.5: {}

  file-type@11.1.0: {}

  file-type@3.9.0: {}

  file-type@4.4.0: {}

  file-type@5.2.0: {}

  file-type@6.2.0: {}

  file-uri-to-path@1.0.0: {}

  filelist@1.0.4:
    dependencies:
      minimatch: 5.1.6

  filename-reserved-regex@2.0.0: {}

  filename-reserved-regex@3.0.0: {}

  filenamify@3.0.0:
    dependencies:
      filename-reserved-regex: 2.0.0
      strip-outer: 1.0.1
      trim-repeated: 1.0.0

  filenamify@6.0.0:
    dependencies:
      filename-reserved-regex: 3.0.0

  fill-range@7.1.1:
    dependencies:
      to-regex-range: 5.0.1

  filter-obj@5.1.0: {}

  find-up@5.0.0:
    dependencies:
      locate-path: 6.0.0
      path-exists: 4.0.0

  flat-cache@3.2.0:
    dependencies:
      flatted: 3.3.1
      keyv: 4.5.4
      rimraf: 3.0.2

  flatted@3.3.1: {}

  flv.js@1.6.2:
    dependencies:
      es6-promise: 4.2.8
      webworkify-webpack: 2.1.5

  follow-redirects@1.15.9: {}

  font-ls@0.6.1:
    dependencies:
      node-addon-api: 8.5.0

  foreground-child@3.3.0:
    dependencies:
      cross-spawn: 7.0.5
      signal-exit: 4.1.0

  form-data@4.0.1:
    dependencies:
      asynckit: 0.4.0
      combined-stream: 1.0.8
      mime-types: 2.1.35

  fresh@0.5.2: {}

  from2@2.3.0:
    dependencies:
      inherits: 2.0.4
      readable-stream: 2.3.8

  fs-constants@1.0.0: {}

  fs-extra@10.1.0:
    dependencies:
      graceful-fs: 4.2.11
      jsonfile: 6.1.0
      universalify: 2.0.1

  fs-extra@11.2.0:
    dependencies:
      graceful-fs: 4.2.11
      jsonfile: 6.1.0
      universalify: 2.0.1

  fs-extra@8.1.0:
    dependencies:
      graceful-fs: 4.2.11
      jsonfile: 4.0.0
      universalify: 0.1.2

  fs-extra@9.1.0:
    dependencies:
      at-least-node: 1.0.0
      graceful-fs: 4.2.11
      jsonfile: 6.1.0
      universalify: 2.0.1

  fs-minipass@2.1.0:
    dependencies:
      minipass: 3.3.6

  fs.realpath@1.0.0: {}

  fsevents@2.3.3:
    optional: true

  function-bind@1.1.2: {}

  gensync@1.0.0-beta.2: {}

  get-caller-file@2.0.5: {}

  get-east-asian-width@1.3.0: {}

  get-intrinsic@1.2.4:
    dependencies:
      es-errors: 1.3.0
      function-bind: 1.1.2
      has-proto: 1.0.3
      has-symbols: 1.0.3
      hasown: 2.0.2

  get-stream@2.3.1:
    dependencies:
      object-assign: 4.1.1
      pinkie-promise: 2.0.1

  get-stream@3.0.0: {}

  get-stream@4.1.0:
    dependencies:
      pump: 3.0.2

  get-stream@5.2.0:
    dependencies:
      pump: 3.0.2

  get-tsconfig@4.8.1:
    dependencies:
      resolve-pkg-maps: 1.0.0

  github-from-package@0.0.0: {}

  glob-parent@5.1.2:
    dependencies:
      is-glob: 4.0.3

  glob-parent@6.0.2:
    dependencies:
      is-glob: 4.0.3

  glob@10.4.5:
    dependencies:
      foreground-child: 3.3.0
      jackspeak: 3.4.3
      minimatch: 9.0.5
      minipass: 7.1.2
      package-json-from-dist: 1.0.1
      path-scurry: 1.11.1

  glob@11.0.0:
    dependencies:
      foreground-child: 3.3.0
      jackspeak: 4.0.2
      minimatch: 10.0.1
      minipass: 7.1.2
      package-json-from-dist: 1.0.1
      path-scurry: 2.0.0

  glob@7.2.3:
    dependencies:
      fs.realpath: 1.0.0
      inflight: 1.0.6
      inherits: 2.0.4
      minimatch: 3.1.2
      once: 1.4.0
      path-is-absolute: 1.0.1

  glob@8.1.0:
    dependencies:
      fs.realpath: 1.0.0
      inflight: 1.0.6
      inherits: 2.0.4
      minimatch: 5.1.6
      once: 1.4.0

  global-agent@3.0.0:
    dependencies:
      boolean: 3.2.0
      es6-error: 4.1.1
      matcher: 3.0.0
      roarr: 2.15.4
      semver: 7.6.3
      serialize-error: 7.0.1
    optional: true

  global@4.4.0:
    dependencies:
      min-document: 2.19.0
      process: 0.11.10

  globals@11.12.0: {}

  globals@13.24.0:
    dependencies:
      type-fest: 0.20.2

  globalthis@1.0.4:
    dependencies:
      define-properties: 1.2.1
      gopd: 1.0.1
    optional: true

  globby@11.1.0:
    dependencies:
      array-union: 2.1.0
      dir-glob: 3.0.1
      fast-glob: 3.3.2
      ignore: 5.3.2
      merge2: 1.4.1
      slash: 3.0.0

  globby@14.0.2:
    dependencies:
      '@sindresorhus/merge-streams': 2.3.0
      fast-glob: 3.3.2
      ignore: 5.3.2
      path-type: 5.0.0
      slash: 5.1.0
      unicorn-magic: 0.1.0

  globby@7.1.1:
    dependencies:
      array-union: 1.0.2
      dir-glob: 2.2.2
      glob: 7.2.3
      ignore: 3.3.10
      pify: 3.0.0
      slash: 1.0.0

  gopd@1.0.1:
    dependencies:
      get-intrinsic: 1.2.4

  got@11.8.6:
    dependencies:
      '@sindresorhus/is': 4.6.0
      '@szmarczak/http-timer': 4.0.6
      '@types/cacheable-request': 6.0.3
      '@types/responselike': 1.0.3
      cacheable-lookup: 5.0.4
      cacheable-request: 7.0.4
      decompress-response: 6.0.0
      http2-wrapper: 1.0.3
      lowercase-keys: 2.0.0
      p-cancelable: 2.1.1
      responselike: 2.0.1

  got@8.3.2:
    dependencies:
      '@sindresorhus/is': 0.7.0
      '@types/keyv': 3.1.4
      '@types/responselike': 1.0.3
      cacheable-request: 2.1.4
      decompress-response: 3.3.0
      duplexer3: 0.1.5
      get-stream: 3.0.0
      into-stream: 3.1.0
      is-retry-allowed: 1.2.0
      isurl: 1.0.0
      lowercase-keys: 1.0.1
      mimic-response: 1.0.1
      p-cancelable: 0.4.1
      p-timeout: 2.0.1
      pify: 3.0.0
      safe-buffer: 5.2.1
      timed-out: 4.0.1
      url-parse-lax: 3.0.0
      url-to-options: 1.0.1

  graceful-fs@4.2.11: {}

  graphemer@1.4.0: {}

  has-flag@4.0.0: {}

  has-property-descriptors@1.0.2:
    dependencies:
      es-define-property: 1.0.0

  has-proto@1.0.3: {}

  has-symbol-support-x@1.4.2: {}

  has-symbols@1.0.3: {}

  has-to-string-tag-x@1.4.1:
    dependencies:
      has-symbol-support-x: 1.4.2

  has-tostringtag@1.0.2:
    dependencies:
      has-symbols: 1.0.3

  hasown@2.0.2:
    dependencies:
      function-bind: 1.1.2

  he@1.2.0: {}

  highlight.js@11.10.0: {}

  hls.js@1.5.17: {}

  hookable@5.5.3: {}

  hosted-git-info@4.1.0:
    dependencies:
      lru-cache: 6.0.0

  hotkeys-js@3.13.7: {}

  html-escaper@2.0.2: {}

  http-assert@1.5.0:
    dependencies:
      deep-equal: 1.0.1
      http-errors: 1.8.1

  http-cache-semantics@3.8.1: {}

  http-cache-semantics@4.1.1: {}

  http-errors@1.8.1:
    dependencies:
      depd: 1.1.2
      inherits: 2.0.4
      setprototypeof: 1.2.0
      statuses: 1.5.0
      toidentifier: 1.0.1

  http-errors@2.0.0:
    dependencies:
      depd: 2.0.0
      inherits: 2.0.4
      setprototypeof: 1.2.0
      statuses: 2.0.1
      toidentifier: 1.0.1

  http-proxy-agent@5.0.0:
    dependencies:
      '@tootallnate/once': 2.0.0
      agent-base: 6.0.2
      debug: 4.3.7
    transitivePeerDependencies:
      - supports-color

  http2-wrapper@1.0.3:
    dependencies:
      quick-lru: 5.1.1
      resolve-alpn: 1.2.1

  https-proxy-agent@5.0.1:
    dependencies:
      agent-base: 6.0.2
      debug: 4.3.7
    transitivePeerDependencies:
      - supports-color

  humanize-ms@1.2.1:
    dependencies:
      ms: 2.1.3

  iconv-corefoundation@1.1.7:
    dependencies:
      cli-truncate: 2.1.0
      node-addon-api: 1.7.2
    optional: true

  iconv-lite@0.4.24:
    dependencies:
      safer-buffer: 2.1.2

  iconv-lite@0.6.3:
    dependencies:
      safer-buffer: 2.1.2

  ieee754@1.2.1: {}

  ignore@3.3.10: {}

  ignore@5.3.2: {}

  image-size@0.5.5:
    optional: true

  immediate@3.0.6: {}

  import-fresh@3.3.0:
    dependencies:
      parent-module: 1.0.1
      resolve-from: 4.0.0

  imurmurhash@0.1.4: {}

  indent-string@4.0.0: {}

  infer-owner@1.0.4: {}

  inflation@2.1.0: {}

  inflight@1.0.6:
    dependencies:
      once: 1.4.0
      wrappy: 1.0.2

  inherits@2.0.4: {}

  ini@1.3.8: {}

  into-stream@3.1.0:
    dependencies:
      from2: 2.3.0
      p-is-promise: 1.1.0

  into-stream@6.0.0:
    dependencies:
      from2: 2.3.0
      p-is-promise: 3.0.0

  ip-address@9.0.5:
    dependencies:
      jsbn: 1.1.0
      sprintf-js: 1.1.3

  ip@1.1.9: {}

  is-binary-path@2.1.0:
    dependencies:
      binary-extensions: 2.3.0

  is-ci@3.0.1:
    dependencies:
      ci-info: 3.9.0

  is-core-module@2.15.1:
    dependencies:
      hasown: 2.0.2

  is-extglob@2.1.1: {}

  is-fullwidth-code-point@3.0.0: {}

  is-fullwidth-code-point@4.0.0: {}

  is-generator-function@1.0.10:
    dependencies:
      has-tostringtag: 1.0.2

  is-glob@4.0.3:
    dependencies:
      is-extglob: 2.1.1

  is-interactive@1.0.0: {}

  is-lambda@1.0.1: {}

  is-module@1.0.0: {}

  is-natural-number@4.0.1: {}

  is-number@7.0.0: {}

  is-object@1.0.2: {}

  is-path-cwd@3.0.0: {}

  is-path-inside@3.0.3: {}

  is-path-inside@4.0.0: {}

  is-plain-obj@1.1.0: {}

  is-reference@1.2.1:
    dependencies:
      '@types/estree': 1.0.6

  is-retry-allowed@1.2.0: {}

  is-retry-allowed@2.2.0: {}

  is-stream@1.1.0: {}

  is-stream@2.0.1: {}

  is-unicode-supported@0.1.0: {}

  is-what@3.14.1: {}

  is-what@4.1.16: {}

  isarray@1.0.0: {}

  isbinaryfile@4.0.10: {}

  isbinaryfile@5.0.4: {}

  isexe@2.0.0: {}

  istanbul-lib-coverage@3.2.2: {}

  istanbul-lib-instrument@6.0.3:
    dependencies:
      '@babel/core': 7.26.0
      '@babel/parser': 7.26.2
      '@istanbuljs/schema': 0.1.3
      istanbul-lib-coverage: 3.2.2
      semver: 7.6.3
    transitivePeerDependencies:
      - supports-color

  istanbul-lib-report@3.0.1:
    dependencies:
      istanbul-lib-coverage: 3.2.2
      make-dir: 4.0.0
      supports-color: 7.2.0

  istanbul-lib-source-maps@5.0.6:
    dependencies:
      '@jridgewell/trace-mapping': 0.3.25
      debug: 4.3.7
      istanbul-lib-coverage: 3.2.2
    transitivePeerDependencies:
      - supports-color

  istanbul-reports@3.1.7:
    dependencies:
      html-escaper: 2.0.2
      istanbul-lib-report: 3.0.1

  isurl@1.0.0:
    dependencies:
      has-to-string-tag-x: 1.4.1
      is-object: 1.0.2

  jackspeak@3.4.3:
    dependencies:
      '@isaacs/cliui': 8.0.2
    optionalDependencies:
      '@pkgjs/parseargs': 0.11.0

  jackspeak@4.0.2:
    dependencies:
      '@isaacs/cliui': 8.0.2

  jake@10.9.2:
    dependencies:
      async: 3.2.6
      chalk: 4.1.2
      filelist: 1.0.4
      minimatch: 3.1.2

  js-tokens@4.0.0: {}

  js-tokens@9.0.1: {}

  js-yaml@4.1.0:
    dependencies:
      argparse: 2.0.1

  js2xmlparser@4.0.2:
    dependencies:
      xmlcreate: 2.0.4

  jsbn@1.1.0: {}

  jsdoc@4.0.4:
    dependencies:
      '@babel/parser': 7.26.2
      '@jsdoc/salty': 0.2.9
      '@types/markdown-it': 14.1.2
      bluebird: 3.7.2
      catharsis: 0.9.0
      escape-string-regexp: 2.0.0
      js2xmlparser: 4.0.2
      klaw: 3.0.0
      markdown-it: 14.1.0
      markdown-it-anchor: 8.6.7(@types/markdown-it@14.1.2)(markdown-it@14.1.0)
      marked: 4.3.0
      mkdirp: 1.0.4
      requizzle: 0.2.4
      strip-json-comments: 3.1.1
      underscore: 1.13.7

  jsesc@3.0.2: {}

  json-buffer@3.0.0: {}

  json-buffer@3.0.1: {}

  json-schema-traverse@0.4.1: {}

  json-schema-traverse@1.0.0: {}

  json-schema-typed@8.0.1: {}

  json-stable-stringify-without-jsonify@1.0.1: {}

  json-stringify-safe@5.0.1:
    optional: true

  json5@2.2.3: {}

  jsonfile@4.0.0:
    optionalDependencies:
      graceful-fs: 4.2.11

  jsonfile@6.1.0:
    dependencies:
      universalify: 2.0.1
    optionalDependencies:
      graceful-fs: 4.2.11

  jszip@3.10.1:
    dependencies:
      lie: 3.3.0
      pako: 1.0.11
      readable-stream: 2.3.8
      setimmediate: 1.0.5

  keygrip@1.1.0:
    dependencies:
      tsscmp: 1.0.6

  keyv@3.0.0:
    dependencies:
      json-buffer: 3.0.0

  keyv@4.5.4:
    dependencies:
      json-buffer: 3.0.1

  kind-of@6.0.3: {}

  klaw@3.0.0:
    dependencies:
      graceful-fs: 4.2.11

  koa-compose@4.1.0: {}

  koa-convert@2.0.0:
    dependencies:
      co: 4.6.0
      koa-compose: 4.1.0

  koa-router@13.0.1:
    dependencies:
      http-errors: 2.0.0
      koa-compose: 4.1.0
      path-to-regexp: 8.2.0

  koa-sse-stream@0.2.0:
    dependencies:
      stream: 0.0.2

  koa@2.15.3:
    dependencies:
      accepts: 1.3.8
      cache-content-type: 1.0.1
      content-disposition: 0.5.4
      content-type: 1.0.5
      cookies: 0.9.1
      debug: 4.3.7
      delegates: 1.0.0
      depd: 2.0.0
      destroy: 1.2.0
      encodeurl: 1.0.2
      escape-html: 1.0.3
      fresh: 0.5.2
      http-assert: 1.5.0
      http-errors: 1.8.1
      is-generator-function: 1.0.10
      koa-compose: 4.1.0
      koa-convert: 2.0.0
      on-finished: 2.4.1
      only: 0.0.2
      parseurl: 1.3.3
      statuses: 1.5.0
      type-is: 1.6.18
      vary: 1.1.2
    transitivePeerDependencies:
      - supports-color

  lazy-val@1.0.5: {}

  lazystream@1.0.1:
    dependencies:
      readable-stream: 2.3.8

  less@4.2.1:
    dependencies:
      copy-anything: 2.0.6
      parse-node-version: 1.0.1
      tslib: 2.8.1
    optionalDependencies:
      errno: 0.1.8
      graceful-fs: 4.2.11
      image-size: 0.5.5
      make-dir: 2.1.0
      mime: 1.6.0
      needle: 3.3.1
      source-map: 0.6.1

  levn@0.3.0:
    dependencies:
      prelude-ls: 1.1.2
      type-check: 0.3.2

  levn@0.4.1:
    dependencies:
      prelude-ls: 1.2.1
      type-check: 0.4.0

  lie@3.3.0:
    dependencies:
      immediate: 3.0.6

  linkify-it@5.0.0:
    dependencies:
      uc.micro: 2.1.0

  local-pkg@1.1.1:
    dependencies:
      mlly: 1.7.4
      pkg-types: 2.1.0
      quansync: 0.2.10

  locate-path@6.0.0:
    dependencies:
      p-locate: 5.0.0

  lodash-es@4.17.21: {}

  lodash.defaults@4.2.0: {}

  lodash.difference@4.5.0: {}

  lodash.escaperegexp@4.1.2: {}

  lodash.flatten@4.4.0: {}

  lodash.isequal@4.5.0: {}

  lodash.isplainobject@4.0.6: {}

  lodash.merge@4.6.2: {}

  lodash.union@4.6.0: {}

  lodash@4.17.21: {}

  log-symbols@4.1.0:
    dependencies:
      chalk: 4.1.2
      is-unicode-supported: 0.1.0

  long@5.2.3: {}

  loupe@3.1.2: {}

  loupe@3.1.3: {}

  lower-case@2.0.2:
    dependencies:
      tslib: 2.8.1

  lowercase-keys@1.0.0: {}

  lowercase-keys@1.0.1: {}

  lowercase-keys@2.0.0: {}

  lru-cache@10.4.3: {}

  lru-cache@11.0.2: {}

  lru-cache@5.1.1:
    dependencies:
      yallist: 3.1.1

  lru-cache@6.0.0:
    dependencies:
      yallist: 4.0.0

  lru-cache@7.18.3: {}

  m3u8-parser@7.2.0:
    dependencies:
      '@babel/runtime': 7.26.0
      '@videojs/vhs-utils': 4.1.1
      global: 4.4.0

  magic-string@0.30.12:
    dependencies:
      '@jridgewell/sourcemap-codec': 1.5.0

  magic-string@0.30.17:
    dependencies:
      '@jridgewell/sourcemap-codec': 1.5.0

  magicast@0.3.5:
    dependencies:
      '@babel/parser': 7.26.2
      '@babel/types': 7.26.0
      source-map-js: 1.2.1

  make-dir@1.3.0:
    dependencies:
      pify: 3.0.0

  make-dir@2.1.0:
    dependencies:
      pify: 4.0.1
      semver: 5.7.2

  make-dir@4.0.0:
    dependencies:
      semver: 7.6.3

  make-fetch-happen@10.2.1:
    dependencies:
      agentkeepalive: 4.5.0
      cacache: 16.1.3
      http-cache-semantics: 4.1.1
      http-proxy-agent: 5.0.0
      https-proxy-agent: 5.0.1
      is-lambda: 1.0.1
      lru-cache: 7.18.3
      minipass: 3.3.6
      minipass-collect: 1.0.2
      minipass-fetch: 2.1.2
      minipass-flush: 1.0.5
      minipass-pipeline: 1.2.4
      negotiator: 0.6.4
      promise-retry: 2.0.1
      socks-proxy-agent: 7.0.0
      ssri: 9.0.1
    transitivePeerDependencies:
      - bluebird
      - supports-color

  markdown-it-anchor@8.6.7(@types/markdown-it@14.1.2)(markdown-it@14.1.0):
    dependencies:
      '@types/markdown-it': 14.1.2
      markdown-it: 14.1.0

  markdown-it@14.1.0:
    dependencies:
      argparse: 2.0.1
      entities: 4.5.0
      linkify-it: 5.0.0
      mdurl: 2.0.0
      punycode.js: 2.3.1
      uc.micro: 2.1.0

  marked@14.1.4: {}

  marked@4.3.0: {}

  matcher@3.0.0:
    dependencies:
      escape-string-regexp: 4.0.0
    optional: true

  mdurl@2.0.0: {}

  media-typer@0.3.0: {}

  merge-stream@2.0.0: {}

  merge2@1.4.1: {}

  micromatch@4.0.8:
    dependencies:
      braces: 3.0.3
      picomatch: 2.3.1

  mime-db@1.52.0: {}

  mime-db@1.53.0: {}

  mime-types@2.1.35:
    dependencies:
      mime-db: 1.52.0

  mime@1.6.0:
    optional: true

  mime@2.6.0: {}

  mimic-fn@2.1.0: {}

  mimic-function@5.0.1: {}

  mimic-response@1.0.1: {}

  mimic-response@3.1.0: {}

  min-document@2.19.0:
    dependencies:
      dom-walk: 0.1.2

  minimatch@10.0.1:
    dependencies:
      brace-expansion: 2.0.1

  minimatch@3.1.2:
    dependencies:
      brace-expansion: 1.1.11

  minimatch@5.1.6:
    dependencies:
      brace-expansion: 2.0.1

  minimatch@9.0.5:
    dependencies:
      brace-expansion: 2.0.1

  minimist@1.2.8: {}

  minipass-collect@1.0.2:
    dependencies:
      minipass: 3.3.6

  minipass-fetch@2.1.2:
    dependencies:
      minipass: 3.3.6
      minipass-sized: 1.0.3
      minizlib: 2.1.2
    optionalDependencies:
      encoding: 0.1.13

  minipass-flush@1.0.5:
    dependencies:
      minipass: 3.3.6

  minipass-pipeline@1.2.4:
    dependencies:
      minipass: 3.3.6

  minipass-sized@1.0.3:
    dependencies:
      minipass: 3.3.6

  minipass@3.3.6:
    dependencies:
      yallist: 4.0.0

  minipass@5.0.0: {}

  minipass@7.1.2: {}

  minizlib@2.1.2:
    dependencies:
      minipass: 3.3.6
      yallist: 4.0.0

  minizlib@3.0.1:
    dependencies:
      minipass: 7.1.2
      rimraf: 5.0.10

  mitt@3.0.1: {}

  mkdirp-classic@0.5.3: {}

  mkdirp@0.5.6:
    dependencies:
      minimist: 1.2.8

  mkdirp@1.0.4: {}

  mkdirp@3.0.1: {}

  mlly@1.7.4:
    dependencies:
      acorn: 8.14.0
      pathe: 2.0.3
      pkg-types: 1.3.1
      ufo: 1.5.4

  mount-point@3.0.0:
    dependencies:
      '@sindresorhus/df': 1.0.1
      pify: 2.3.0
      pinkie-promise: 2.0.1

  move-file@3.1.0:
    dependencies:
      path-exists: 5.0.0

  mpegts.js@1.8.0:
    dependencies:
      es6-promise: 4.2.8
      webworkify-webpack: https://codeload.github.com/xqq/webworkify-webpack/tar.gz/24d1e719b4a6cac37a518b2bb10fe124527ef4ef

  ms@2.0.0: {}

  ms@2.1.3: {}

  muggle-string@0.4.1: {}

  multer@1.4.5-lts.1:
    dependencies:
      append-field: 1.0.0
      busboy: 1.6.0
      concat-stream: 1.6.2
      mkdirp: 0.5.6
      object-assign: 4.1.1
      type-is: 1.6.18
      xtend: 4.0.2

  multipipe@4.0.0:
    dependencies:
      duplexer2: 0.1.4
      object-assign: 4.1.1

  multistream@4.1.0:
    dependencies:
      once: 1.4.0
      readable-stream: 3.6.2

  naive-ui@2.40.3(vue@3.5.13(typescript@5.6.3)):
    dependencies:
      '@css-render/plugin-bem': 0.15.14(css-render@0.15.14)
      '@css-render/vue3-ssr': 0.15.14(vue@3.5.13(typescript@5.6.3))
      '@types/katex': 0.16.7
      '@types/lodash': 4.17.13
      '@types/lodash-es': 4.17.12
      async-validator: 4.2.5
      css-render: 0.15.14
      csstype: 3.1.3
      date-fns: 3.6.0
      date-fns-tz: 3.2.0(date-fns@3.6.0)
      evtd: 0.2.4
      highlight.js: 11.10.0
      lodash: 4.17.21
      lodash-es: 4.17.21
      seemly: 0.3.9
      treemate: 0.3.11
      vdirs: 0.1.8(vue@3.5.13(typescript@5.6.3))
      vooks: 0.2.12(vue@3.5.13(typescript@5.6.3))
      vue: 3.5.13(typescript@5.6.3)
      vueuc: 0.4.64(vue@3.5.13(typescript@5.6.3))

  nanoid@3.3.11: {}

  nanoid@3.3.7: {}

  napi-build-utils@1.0.2: {}

  natural-compare@1.4.0: {}

  needle@3.3.1:
    dependencies:
      iconv-lite: 0.6.3
      sax: 1.4.1
    optional: true

  negotiator@0.6.3: {}

  negotiator@0.6.4: {}

  no-case@3.0.4:
    dependencies:
      lower-case: 2.0.2
      tslib: 2.8.1

  node-abi@3.78.0:
    dependencies:
      semver: 7.6.3

  node-addon-api@1.7.2:
    optional: true

  node-addon-api@8.5.0: {}

  node-api-version@0.2.0:
    dependencies:
      semver: 7.6.3

  node-fetch@2.7.0(encoding@0.1.13):
    dependencies:
      whatwg-url: 5.0.0
    optionalDependencies:
      encoding: 0.1.13

  node-gyp-build@4.8.2: {}

  node-int64@0.4.0: {}

  node-releases@2.0.18: {}

  nodemailer@6.9.16: {}

  nopt@6.0.0:
    dependencies:
      abbrev: 1.1.1

  normalize-path@3.0.0: {}

  normalize-url@2.0.1:
    dependencies:
      prepend-http: 2.0.0
      query-string: 5.1.1
      sort-keys: 2.0.0

  normalize-url@6.1.0: {}

  npm-run-path@3.1.0:
    dependencies:
      path-key: 3.1.1

  nth-check@2.1.1:
    dependencies:
      boolbase: 1.0.0

  ntsuspend@1.0.2: {}

  object-assign@4.1.1: {}

  object-inspect@1.13.2: {}

  object-keys@1.1.1:
    optional: true

  ollama@0.5.9:
    dependencies:
      whatwg-fetch: 3.6.20

  on-finished@2.4.1:
    dependencies:
      ee-first: 1.1.1

  once@1.4.0:
    dependencies:
      wrappy: 1.0.2

  onetime@5.1.2:
    dependencies:
      mimic-fn: 2.1.0

  only@0.0.2: {}

  option-validator@2.0.6:
    dependencies:
      kind-of: 6.0.3

  optionator@0.8.3:
    dependencies:
      deep-is: 0.1.4
      fast-levenshtein: 2.0.6
      levn: 0.3.0
      prelude-ls: 1.1.2
      type-check: 0.3.2
      word-wrap: 1.2.5

  optionator@0.9.4:
    dependencies:
      deep-is: 0.1.4
      fast-levenshtein: 2.0.6
      levn: 0.4.1
      prelude-ls: 1.2.1
      type-check: 0.4.0
      word-wrap: 1.2.5

  ora@5.4.1:
    dependencies:
      bl: 4.1.0
      chalk: 4.1.2
      cli-cursor: 3.1.0
      cli-spinners: 2.9.2
      is-interactive: 1.0.0
      is-unicode-supported: 0.1.0
      log-symbols: 4.1.0
      strip-ansi: 6.0.1
      wcwidth: 1.0.1

  os-homedir@1.0.2: {}

  p-cancelable@0.4.1: {}

  p-cancelable@2.1.1: {}

  p-event@2.3.1:
    dependencies:
      p-timeout: 2.0.1

  p-finally@1.0.0: {}

  p-finally@2.0.1: {}

  p-is-promise@1.1.0: {}

  p-is-promise@3.0.0: {}

  p-limit@3.1.0:
    dependencies:
      yocto-queue: 0.1.0

  p-limit@6.1.0:
    dependencies:
      yocto-queue: 1.1.1

  p-locate@5.0.0:
    dependencies:
      p-limit: 3.1.0

  p-map@4.0.0:
    dependencies:
      aggregate-error: 3.1.0

  p-map@7.0.2: {}

  p-queue@8.0.1:
    dependencies:
      eventemitter3: 5.0.1
      p-timeout: 6.1.3

  p-queue@8.1.0:
    dependencies:
      eventemitter3: 5.0.1
      p-timeout: 6.1.3

  p-timeout@2.0.1:
    dependencies:
      p-finally: 1.0.0

  p-timeout@6.1.3: {}

  package-json-from-dist@1.0.1: {}

  pako@1.0.11: {}

  pako@2.1.0: {}

  pan123-uploader@0.3.0:
    dependencies:
      '@renmu/throttle': 1.0.3
      p-queue: 8.1.0
      tiny-typed-emitter: 2.1.0
    transitivePeerDependencies:
      - supports-color

  parent-module@1.0.1:
    dependencies:
      callsites: 3.1.0

  parse-node-version@1.0.1: {}

  parseurl@1.3.3: {}

  pascal-case@3.1.2:
    dependencies:
      no-case: 3.0.4
      tslib: 2.8.1

  path-browserify@1.0.1: {}

  path-exists@4.0.0: {}

  path-exists@5.0.0: {}

  path-is-absolute@1.0.1: {}

  path-key@3.1.1: {}

  path-parse@1.0.7: {}

  path-scurry@1.11.1:
    dependencies:
      lru-cache: 10.4.3
      minipass: 7.1.2

  path-scurry@2.0.0:
    dependencies:
      lru-cache: 11.0.2
      minipass: 7.1.2

  path-to-regexp@8.2.0: {}

  path-type@3.0.0:
    dependencies:
      pify: 3.0.0

  path-type@4.0.0: {}

  path-type@5.0.0: {}

  path-unified@0.2.0: {}

  pathe@2.0.3: {}

  pathval@2.0.0: {}

  pend@1.2.0: {}

  perfect-debounce@1.0.0: {}

  picocolors@1.1.1: {}

  picomatch@2.3.1: {}

  picomatch@4.0.2: {}

  pify@2.3.0: {}

  pify@3.0.0: {}

  pify@4.0.1: {}

  pinia@3.0.1(typescript@5.6.3)(vue@3.5.13(typescript@5.6.3)):
    dependencies:
      '@vue/devtools-api': 7.7.2
      vue: 3.5.13(typescript@5.6.3)
    optionalDependencies:
      typescript: 5.6.3

  pinkie-promise@2.0.1:
    dependencies:
      pinkie: 2.0.4

  pinkie@2.0.4: {}

  pkg-types@1.3.1:
    dependencies:
      confbox: 0.1.8
      mlly: 1.7.4
      pathe: 2.0.3

  pkg-types@2.1.0:
    dependencies:
      confbox: 0.2.2
      exsolve: 1.0.4
      pathe: 2.0.3

  plist@3.1.0:
    dependencies:
      '@xmldom/xmldom': 0.8.10
      base64-js: 1.5.1
      xmlbuilder: 15.1.1

  postcss-selector-parser@6.1.2:
    dependencies:
      cssesc: 3.0.0
      util-deprecate: 1.0.2

  postcss@8.4.49:
    dependencies:
      nanoid: 3.3.7
      picocolors: 1.1.1
      source-map-js: 1.2.1

  postcss@8.5.3:
    dependencies:
      nanoid: 3.3.11
      picocolors: 1.1.1
      source-map-js: 1.2.1

  prebuild-install@7.1.2:
    dependencies:
      detect-libc: 2.0.3
      expand-template: 2.0.3
      github-from-package: 0.0.0
      minimist: 1.2.8
      mkdirp-classic: 0.5.3
      napi-build-utils: 1.0.2
      node-abi: 3.78.0
      pump: 3.0.2
      rc: 1.2.8
      simple-get: 4.0.1
      tar-fs: 2.1.1
      tunnel-agent: 0.6.0

  prelude-ls@1.1.2: {}

  prelude-ls@1.2.1: {}

  prepend-http@2.0.0: {}

  prettier-linter-helpers@1.0.0:
    dependencies:
      fast-diff: 1.3.0

  prettier@3.4.1: {}

  proc-log@2.0.1: {}

  process-nextick-args@2.0.1: {}

  process@0.11.10: {}

  progress@2.0.3: {}

  promise-inflight@1.0.1: {}

  promise-retry@2.0.1:
    dependencies:
      err-code: 2.0.3
      retry: 0.12.0

  protobufjs-cli@1.1.3(protobufjs@7.4.0):
    dependencies:
      chalk: 4.1.2
      escodegen: 1.14.3
      espree: 9.6.1
      estraverse: 5.3.0
      glob: 8.1.0
      jsdoc: 4.0.4
      minimist: 1.2.8
      protobufjs: 7.4.0
      semver: 7.6.3
      tmp: 0.2.3
      uglify-js: 3.19.3

  protobufjs@7.4.0:
    dependencies:
      '@protobufjs/aspromise': 1.1.2
      '@protobufjs/base64': 1.1.2
      '@protobufjs/codegen': 2.0.4
      '@protobufjs/eventemitter': 1.1.0
      '@protobufjs/fetch': 1.1.0
      '@protobufjs/float': 1.0.2
      '@protobufjs/inquire': 1.1.0
      '@protobufjs/path': 1.1.2
      '@protobufjs/pool': 1.1.0
      '@protobufjs/utf8': 1.1.0
      '@types/node': 20.17.6
      long: 5.2.3

  proxy-from-env@1.1.0: {}

  prr@1.0.1:
    optional: true

  pump@3.0.2:
    dependencies:
      end-of-stream: 1.4.4
      once: 1.4.0

  punycode.js@2.3.1: {}

  punycode@2.3.1: {}

  pupa@3.1.0:
    dependencies:
      escape-goat: 4.0.0

  qs@6.13.0:
    dependencies:
      side-channel: 1.0.6

  quansync@0.2.10: {}

  query-string@5.1.1:
    dependencies:
      decode-uri-component: 0.2.2
      object-assign: 4.1.1
      strict-uri-encode: 1.1.0

  query-string@9.1.1:
    dependencies:
      decode-uri-component: 0.4.1
      filter-obj: 5.1.0
      split-on-first: 3.0.0

  queue-microtask@1.2.3: {}

  quick-lru@5.1.1: {}

  raw-body@2.5.2:
    dependencies:
      bytes: 3.1.2
      http-errors: 2.0.0
      iconv-lite: 0.4.24
      unpipe: 1.0.0

  rc@1.2.8:
    dependencies:
      deep-extend: 0.6.0
      ini: 1.3.8
      minimist: 1.2.8
      strip-json-comments: 2.0.1

  read-binary-file-arch@1.0.6:
    dependencies:
      debug: 4.4.0
    transitivePeerDependencies:
      - supports-color

  read-config-file@6.3.2:
    dependencies:
      config-file-ts: 0.2.6
      dotenv: 9.0.2
      dotenv-expand: 5.1.0
      js-yaml: 4.1.0
      json5: 2.2.3
      lazy-val: 1.0.5

  readable-stream@2.3.8:
    dependencies:
      core-util-is: 1.0.3
      inherits: 2.0.4
      isarray: 1.0.0
      process-nextick-args: 2.0.1
      safe-buffer: 5.1.2
      string_decoder: 1.1.1
      util-deprecate: 1.0.2

  readable-stream@3.6.2:
    dependencies:
      inherits: 2.0.4
      string_decoder: 1.3.0
      util-deprecate: 1.0.2

  readdir-glob@1.1.3:
    dependencies:
      minimatch: 5.1.6

  readdirp@3.6.0:
    dependencies:
      picomatch: 2.3.1

  regenerator-runtime@0.14.1: {}

  require-directory@2.1.1: {}

  require-from-string@2.0.2: {}

  requizzle@0.2.4:
    dependencies:
      lodash: 4.17.21

  resolve-alpn@1.2.1: {}

  resolve-from@4.0.0: {}

  resolve-pkg-maps@1.0.0: {}

  resolve@1.22.8:
    dependencies:
      is-core-module: 2.15.1
      path-parse: 1.0.7
      supports-preserve-symlinks-flag: 1.0.0

  responselike@1.0.2:
    dependencies:
      lowercase-keys: 1.0.1

  responselike@2.0.1:
    dependencies:
      lowercase-keys: 2.0.0

  restore-cursor@3.1.0:
    dependencies:
      onetime: 5.1.2
      signal-exit: 3.0.7

  retry@0.12.0: {}

  reusify@1.0.4: {}

  rfdc@1.4.1: {}

  rimraf@3.0.2:
    dependencies:
      glob: 7.2.3

  rimraf@5.0.10:
    dependencies:
      glob: 10.4.5

  rimraf@6.0.1:
    dependencies:
      glob: 11.0.0
      package-json-from-dist: 1.0.1

  roarr@2.15.4:
    dependencies:
      boolean: 3.2.0
      detect-node: 2.1.0
      globalthis: 1.0.4
      json-stringify-safe: 5.0.1
      semver-compare: 1.0.0
      sprintf-js: 1.1.3
    optional: true

  rollup@4.24.4:
    dependencies:
      '@types/estree': 1.0.6
    optionalDependencies:
      '@rollup/rollup-android-arm-eabi': 4.24.4
      '@rollup/rollup-android-arm64': 4.24.4
      '@rollup/rollup-darwin-arm64': 4.24.4
      '@rollup/rollup-darwin-x64': 4.24.4
      '@rollup/rollup-freebsd-arm64': 4.24.4
      '@rollup/rollup-freebsd-x64': 4.24.4
      '@rollup/rollup-linux-arm-gnueabihf': 4.24.4
      '@rollup/rollup-linux-arm-musleabihf': 4.24.4
      '@rollup/rollup-linux-arm64-gnu': 4.24.4
      '@rollup/rollup-linux-arm64-musl': 4.24.4
      '@rollup/rollup-linux-powerpc64le-gnu': 4.24.4
      '@rollup/rollup-linux-riscv64-gnu': 4.24.4
      '@rollup/rollup-linux-s390x-gnu': 4.24.4
      '@rollup/rollup-linux-x64-gnu': 4.24.4
      '@rollup/rollup-linux-x64-musl': 4.24.4
      '@rollup/rollup-win32-arm64-msvc': 4.24.4
      '@rollup/rollup-win32-ia32-msvc': 4.24.4
      '@rollup/rollup-win32-x64-msvc': 4.24.4
      fsevents: 2.3.3

  rollup@4.39.0:
    dependencies:
      '@types/estree': 1.0.7
    optionalDependencies:
      '@rollup/rollup-android-arm-eabi': 4.39.0
      '@rollup/rollup-android-arm64': 4.39.0
      '@rollup/rollup-darwin-arm64': 4.39.0
      '@rollup/rollup-darwin-x64': 4.39.0
      '@rollup/rollup-freebsd-arm64': 4.39.0
      '@rollup/rollup-freebsd-x64': 4.39.0
      '@rollup/rollup-linux-arm-gnueabihf': 4.39.0
      '@rollup/rollup-linux-arm-musleabihf': 4.39.0
      '@rollup/rollup-linux-arm64-gnu': 4.39.0
      '@rollup/rollup-linux-arm64-musl': 4.39.0
      '@rollup/rollup-linux-loongarch64-gnu': 4.39.0
      '@rollup/rollup-linux-powerpc64le-gnu': 4.39.0
      '@rollup/rollup-linux-riscv64-gnu': 4.39.0
      '@rollup/rollup-linux-riscv64-musl': 4.39.0
      '@rollup/rollup-linux-s390x-gnu': 4.39.0
      '@rollup/rollup-linux-x64-gnu': 4.39.0
      '@rollup/rollup-linux-x64-musl': 4.39.0
      '@rollup/rollup-win32-arm64-msvc': 4.39.0
      '@rollup/rollup-win32-ia32-msvc': 4.39.0
      '@rollup/rollup-win32-x64-msvc': 4.39.0
      fsevents: 2.3.3

  run-parallel@1.2.0:
    dependencies:
      queue-microtask: 1.2.3

  safe-buffer@5.1.2: {}

  safe-buffer@5.2.1: {}

  safe-eval@0.4.1: {}

  safer-buffer@2.1.2: {}

  sanitize-filename@1.6.3:
    dependencies:
      truncate-utf8-bytes: 1.0.2

  sax@1.4.1: {}

  scule@1.3.0: {}

  seek-bzip@1.0.6:
    dependencies:
      commander: 2.20.3

  seemly@0.3.9: {}

  semver-compare@1.0.0:
    optional: true

  semver@5.7.2: {}

  semver@6.3.1: {}

  semver@7.6.3: {}

  serialize-error@7.0.1:
    dependencies:
      type-fest: 0.13.1
    optional: true

  serverchan-sdk@1.0.6(encoding@0.1.13):
    dependencies:
      cross-fetch: 4.0.0(encoding@0.1.13)
    transitivePeerDependencies:
      - encoding

  set-function-length@1.2.2:
    dependencies:
      define-data-property: 1.1.4
      es-errors: 1.3.0
      function-bind: 1.1.2
      get-intrinsic: 1.2.4
      gopd: 1.0.1
      has-property-descriptors: 1.0.2

  setimmediate@1.0.5: {}

  setprototypeof@1.2.0: {}

  shebang-command@2.0.0:
    dependencies:
      shebang-regex: 3.0.0

  shebang-regex@3.0.0: {}

  side-channel@1.0.6:
    dependencies:
      call-bind: 1.0.7
      es-errors: 1.3.0
      get-intrinsic: 1.2.4
      object-inspect: 1.13.2

  siginfo@2.0.0: {}

  signal-exit@3.0.7: {}

  signal-exit@4.1.0: {}

  simple-concat@1.0.1: {}

  simple-get@4.0.1:
    dependencies:
      decompress-response: 6.0.0
      once: 1.4.0
      simple-concat: 1.0.1

  simple-update-notifier@2.0.0:
    dependencies:
      semver: 7.6.3

  slash@1.0.0: {}

  slash@3.0.0: {}

  slash@5.1.0: {}

  slice-ansi@3.0.0:
    dependencies:
      ansi-styles: 4.3.0
      astral-regex: 2.0.0
      is-fullwidth-code-point: 3.0.0
    optional: true

  slice-ansi@5.0.0:
    dependencies:
      ansi-styles: 6.2.1
      is-fullwidth-code-point: 4.0.0

  sm-crypto@0.3.13:
    dependencies:
      jsbn: 1.1.0

  smart-buffer@1.1.15: {}

  smart-buffer@4.2.0: {}

  socks-proxy-agent@3.0.1:
    dependencies:
      agent-base: 4.3.0
      socks: 1.1.10

  socks-proxy-agent@7.0.0:
    dependencies:
      agent-base: 6.0.2
      debug: 4.4.0
      socks: 2.8.3
    transitivePeerDependencies:
      - supports-color

  socks@1.1.10:
    dependencies:
      ip: 1.1.9
      smart-buffer: 1.1.15

  socks@2.8.3:
    dependencies:
      ip-address: 9.0.5
      smart-buffer: 4.2.0

  sort-keys-length@1.0.1:
    dependencies:
      sort-keys: 1.1.2

  sort-keys@1.1.2:
    dependencies:
      is-plain-obj: 1.1.0

  sort-keys@2.0.0:
    dependencies:
      is-plain-obj: 1.1.0

  sortablejs@1.14.0: {}

  sortablejs@1.15.6: {}

  source-map-js@1.2.1: {}

  source-map-support@0.5.21:
    dependencies:
      buffer-from: 1.1.2
      source-map: 0.6.1

  source-map@0.6.1: {}

  speakingurl@14.0.1: {}

  split-on-first@3.0.0: {}

  split2@3.2.2:
    dependencies:
      readable-stream: 3.6.2

  sprintf-js@1.1.3: {}

  ssri@9.0.1:
    dependencies:
      minipass: 3.3.6

  stackback@0.0.2: {}

  stat-mode@1.0.0: {}

  statuses@1.5.0: {}

  statuses@2.0.1: {}

  std-env@3.9.0: {}

  stream-meter@1.0.4:
    dependencies:
      readable-stream: 2.3.8

  stream-parser@0.3.1:
    dependencies:
      debug: 2.6.9
    transitivePeerDependencies:
      - supports-color

  stream@0.0.2:
    dependencies:
      emitter-component: 1.1.2

  streamsearch@1.1.0: {}

  strict-uri-encode@1.1.0: {}

  string-argv@0.3.2: {}

  string-width@4.2.3:
    dependencies:
      emoji-regex: 8.0.0
      is-fullwidth-code-point: 3.0.0
      strip-ansi: 6.0.1

  string-width@5.1.2:
    dependencies:
      eastasianwidth: 0.2.0
      emoji-regex: 9.2.2
      strip-ansi: 7.1.0

  string-width@7.2.0:
    dependencies:
      emoji-regex: 10.4.0
      get-east-asian-width: 1.3.0
      strip-ansi: 7.1.0

  string_decoder@1.1.1:
    dependencies:
      safe-buffer: 5.1.2

  string_decoder@1.3.0:
    dependencies:
      safe-buffer: 5.2.1

  strip-ansi@6.0.1:
    dependencies:
      ansi-regex: 5.0.1

  strip-ansi@7.1.0:
    dependencies:
      ansi-regex: 6.1.0

  strip-bom@4.0.0: {}

  strip-dirs@2.1.0:
    dependencies:
      is-natural-number: 4.0.1

  strip-final-newline@2.0.0: {}

  strip-json-comments@2.0.1: {}

  strip-json-comments@3.1.1: {}

  strip-literal@3.0.0:
    dependencies:
      js-tokens: 9.0.1

  strip-outer@1.0.1:
    dependencies:
      escape-string-regexp: 1.0.5

  strnum@1.0.5: {}

  stubborn-fs@1.2.5: {}

  subtitle@4.2.1:
    dependencies:
      '@types/multipipe': 3.0.5
      multipipe: 4.0.0
      split2: 3.2.2
      strip-bom: 4.0.0

  sumchecker@3.0.1:
    dependencies:
      debug: 4.4.0
    transitivePeerDependencies:
      - supports-color

  superjson@2.2.2:
    dependencies:
      copy-anything: 3.0.5

  supports-color@7.2.0:
    dependencies:
      has-flag: 4.0.0

  supports-preserve-symlinks-flag@1.0.0: {}

  synckit@0.9.2:
    dependencies:
      '@pkgr/core': 0.1.1
      tslib: 2.8.1

  tar-fs@2.1.1:
    dependencies:
      chownr: 1.1.4
      mkdirp-classic: 0.5.3
      pump: 3.0.2
      tar-stream: 2.2.0

  tar-stream@1.6.2:
    dependencies:
      bl: 1.2.3
      buffer-alloc: 1.2.0
      end-of-stream: 1.4.4
      fs-constants: 1.0.0
      readable-stream: 2.3.8
      to-buffer: 1.1.1
      xtend: 4.0.2

  tar-stream@2.2.0:
    dependencies:
      bl: 4.1.0
      end-of-stream: 1.4.4
      fs-constants: 1.0.0
      inherits: 2.0.4
      readable-stream: 3.6.2

  tar@6.2.1:
    dependencies:
      chownr: 2.0.0
      fs-minipass: 2.1.0
      minipass: 5.0.0
      minizlib: 2.1.2
      mkdirp: 1.0.4
      yallist: 4.0.0

  tar@7.4.3:
    dependencies:
      '@isaacs/fs-minipass': 4.0.1
      chownr: 3.0.0
      minipass: 7.1.2
      minizlib: 3.0.1
      mkdirp: 3.0.1
      yallist: 5.0.0

  temp-file@3.4.0:
    dependencies:
      async-exit-hook: 2.0.1
      fs-extra: 10.1.0

  test-exclude@7.0.1:
    dependencies:
      '@istanbuljs/schema': 0.1.3
      glob: 10.4.5
      minimatch: 9.0.5

  text-table@0.2.0: {}

  through@2.3.8: {}

  timed-out@4.0.1: {}

  tiny-bilibili-ws@1.0.2(bufferutil@4.0.8)(utf-8-validate@6.0.5):
    dependencies:
      eventemitter3: 5.0.1
      pako: 2.1.0
      ws: 8.18.0(bufferutil@4.0.8)(utf-8-validate@6.0.5)
    transitivePeerDependencies:
      - bufferutil
      - utf-8-validate

  tiny-typed-emitter@2.1.0: {}

  tinybench@2.9.0: {}

  tinyexec@0.3.2: {}

  tinyglobby@0.2.10:
    dependencies:
      fdir: 6.4.2(picomatch@4.0.2)
      picomatch: 4.0.2

  tinyglobby@0.2.12:
    dependencies:
      fdir: 6.4.3(picomatch@4.0.2)
      picomatch: 4.0.2

  tinypool@1.0.2: {}

  tinyrainbow@1.2.0: {}

  tinyrainbow@2.0.0: {}

  tinyspy@3.0.2: {}

  tmp-promise@3.0.3:
    dependencies:
      tmp: 0.2.3

  tmp@0.2.3: {}

  to-arraybuffer@1.0.1: {}

  to-buffer@1.1.1: {}

  to-regex-range@5.0.1:
    dependencies:
      is-number: 7.0.0

  toidentifier@1.0.1: {}

  tr46@0.0.3: {}

  trash@9.0.0(patch_hash=knfqho266jmayp7bpztl4tszxi):
    dependencies:
      '@sindresorhus/chunkify': 1.0.0
      '@stroncium/procfs': 1.2.1
      globby: 7.1.1
      is-path-inside: 4.0.0
      move-file: 3.1.0
      p-map: 7.0.2
      xdg-trashdir: 3.1.0

  tree-kill@1.2.2: {}

  treemate@0.3.11: {}

  trim-repeated@1.0.0:
    dependencies:
      escape-string-regexp: 1.0.5

  truncate-utf8-bytes@1.0.2:
    dependencies:
      utf8-byte-length: 1.0.5

  ts-api-utils@1.4.0(typescript@5.6.3):
    dependencies:
      typescript: 5.6.3

  tslib@2.8.1: {}

  tsscmp@1.0.6: {}

  tsx@4.19.2:
    dependencies:
      esbuild: 0.23.1
      get-tsconfig: 4.8.1
    optionalDependencies:
      fsevents: 2.3.3

  tunnel-agent@0.6.0:
    dependencies:
      safe-buffer: 5.2.1

  type-check@0.3.2:
    dependencies:
      prelude-ls: 1.1.2

  type-check@0.4.0:
    dependencies:
      prelude-ls: 1.2.1

  type-fest@0.13.1:
    optional: true

  type-fest@0.20.2: {}

  type-fest@4.26.1: {}

  type-is@1.6.18:
    dependencies:
      media-typer: 0.3.0
      mime-types: 2.1.35

  typedarray@0.0.6: {}

  typescript-eslint@8.17.0(eslint@8.57.1)(typescript@5.6.3):
    dependencies:
      '@typescript-eslint/eslint-plugin': 8.17.0(@typescript-eslint/parser@8.17.0(eslint@8.57.1)(typescript@5.6.3))(eslint@8.57.1)(typescript@5.6.3)
      '@typescript-eslint/parser': 8.17.0(eslint@8.57.1)(typescript@5.6.3)
      '@typescript-eslint/utils': 8.17.0(eslint@8.57.1)(typescript@5.6.3)
      eslint: 8.57.1
    optionalDependencies:
      typescript: 5.6.3
    transitivePeerDependencies:
      - supports-color

  typescript@5.6.3: {}

  uc.micro@2.1.0: {}

  ufo@1.5.4: {}

  uglify-js@3.19.3: {}

  uint8array-extras@1.4.0: {}

  unbzip2-stream@1.4.3:
    dependencies:
      buffer: 5.7.1
      through: 2.3.8

  underscore@1.13.7: {}

  undici-types@6.19.8: {}

  unicorn-magic@0.1.0: {}

  unimport@4.1.3:
    dependencies:
      acorn: 8.14.1
      escape-string-regexp: 5.0.0
      estree-walker: 3.0.3
      local-pkg: 1.1.1
      magic-string: 0.30.17
      mlly: 1.7.4
      pathe: 2.0.3
      picomatch: 4.0.2
      pkg-types: 2.1.0
      scule: 1.3.0
      strip-literal: 3.0.0
      tinyglobby: 0.2.12
      unplugin: 2.2.2
      unplugin-utils: 0.2.4

  unique-filename@2.0.1:
    dependencies:
      unique-slug: 3.0.0

  unique-slug@3.0.0:
    dependencies:
      imurmurhash: 0.1.4

  universalify@0.1.2: {}

  universalify@2.0.1: {}

  unpipe@1.0.0: {}

  unplugin-auto-import@19.1.2(@vueuse/core@13.0.0(vue@3.5.13(typescript@5.6.3))):
    dependencies:
      local-pkg: 1.1.1
      magic-string: 0.30.17
      picomatch: 4.0.2
      unimport: 4.1.3
      unplugin: 2.2.2
      unplugin-utils: 0.2.4
    optionalDependencies:
      '@vueuse/core': 13.0.0(vue@3.5.13(typescript@5.6.3))

  unplugin-utils@0.2.4:
    dependencies:
      pathe: 2.0.3
      picomatch: 4.0.2

  unplugin-vue-components@28.4.1(@babel/parser@7.27.0)(vue@3.5.13(typescript@5.6.3)):
    dependencies:
      chokidar: 3.6.0
      debug: 4.4.0
      local-pkg: 1.1.1
      magic-string: 0.30.17
      mlly: 1.7.4
      tinyglobby: 0.2.12
      unplugin: 2.2.2
      unplugin-utils: 0.2.4
      vue: 3.5.13(typescript@5.6.3)
    optionalDependencies:
      '@babel/parser': 7.27.0
    transitivePeerDependencies:
      - supports-color

  unplugin@2.2.2:
    dependencies:
      acorn: 8.14.1
      webpack-virtual-modules: 0.6.2

  unused-filename@4.0.1:
    dependencies:
      escape-string-regexp: 5.0.0
      path-exists: 5.0.0

  unzip-crx-3@0.2.0:
    dependencies:
      jszip: 3.10.1
      mkdirp: 0.5.6
      yaku: 0.16.7

  unzipper@0.12.3:
    dependencies:
      bluebird: 3.7.2
      duplexer2: 0.1.4
      fs-extra: 11.2.0
      graceful-fs: 4.2.11
      node-int64: 0.4.0

  update-browserslist-db@1.1.1(browserslist@4.24.2):
    dependencies:
      browserslist: 4.24.2
      escalade: 3.2.0
      picocolors: 1.1.1

  uri-js@4.4.1:
    dependencies:
      punycode: 2.3.1

  url-parse-lax@3.0.0:
    dependencies:
      prepend-http: 2.0.0

  url-to-options@1.0.1: {}

  user-home@2.0.0:
    dependencies:
      os-homedir: 1.0.2

  utf-8-validate@6.0.5:
    dependencies:
      node-gyp-build: 4.8.2

  utf8-byte-length@1.0.5: {}

  util-deprecate@1.0.2: {}

  uuid@10.0.0: {}

  vary@1.1.2: {}

  vdirs@0.1.8(vue@3.5.13(typescript@5.6.3)):
    dependencies:
      evtd: 0.2.4
      vue: 3.5.13(typescript@5.6.3)

  verror@1.10.1:
    dependencies:
      assert-plus: 1.0.0
      core-util-is: 1.0.2
      extsprintf: 1.4.1
    optional: true

  vite-node@3.1.1(@types/node@20.17.6)(less@4.2.1)(tsx@4.19.2):
    dependencies:
      cac: 6.7.14
      debug: 4.4.0
      es-module-lexer: 1.6.0
      pathe: 2.0.3
      vite: 6.2.5(@types/node@20.17.6)(less@4.2.1)(tsx@4.19.2)
    transitivePeerDependencies:
      - '@types/node'
      - jiti
      - less
      - lightningcss
      - sass
      - sass-embedded
      - stylus
      - sugarss
      - supports-color
      - terser
      - tsx
      - yaml

  vite@6.2.5(@types/node@20.17.6)(less@4.2.1)(tsx@4.19.2):
    dependencies:
      esbuild: 0.25.2
      postcss: 8.5.3
      rollup: 4.39.0
    optionalDependencies:
      '@types/node': 20.17.6
      fsevents: 2.3.3
      less: 4.2.1
      tsx: 4.19.2

  vite@6.2.5(@types/node@22.9.0)(less@4.2.1)(tsx@4.19.2):
    dependencies:
      esbuild: 0.25.2
      postcss: 8.5.3
      rollup: 4.39.0
    optionalDependencies:
      '@types/node': 22.9.0
      fsevents: 2.3.3
      less: 4.2.1
      tsx: 4.19.2

  vitest@3.1.1(@types/debug@4.1.12)(@types/node@20.17.6)(less@4.2.1)(tsx@4.19.2):
    dependencies:
      '@vitest/expect': 3.1.1
      '@vitest/mocker': 3.1.1(vite@6.2.5(@types/node@20.17.6)(less@4.2.1)(tsx@4.19.2))
      '@vitest/pretty-format': 3.1.1
      '@vitest/runner': 3.1.1
      '@vitest/snapshot': 3.1.1
      '@vitest/spy': 3.1.1
      '@vitest/utils': 3.1.1
      chai: 5.2.0
      debug: 4.4.0
      expect-type: 1.2.1
      magic-string: 0.30.17
      pathe: 2.0.3
      std-env: 3.9.0
      tinybench: 2.9.0
      tinyexec: 0.3.2
      tinypool: 1.0.2
      tinyrainbow: 2.0.0
      vite: 6.2.5(@types/node@20.17.6)(less@4.2.1)(tsx@4.19.2)
      vite-node: 3.1.1(@types/node@20.17.6)(less@4.2.1)(tsx@4.19.2)
      why-is-node-running: 2.3.0
    optionalDependencies:
      '@types/debug': 4.1.12
      '@types/node': 20.17.6
    transitivePeerDependencies:
      - jiti
      - less
      - lightningcss
      - msw
      - sass
      - sass-embedded
      - stylus
      - sugarss
      - supports-color
      - terser
      - tsx
      - yaml

  vooks@0.2.12(vue@3.5.13(typescript@5.6.3)):
    dependencies:
      evtd: 0.2.4
      vue: 3.5.13(typescript@5.6.3)

  vscode-uri@3.0.8: {}

  vue-eslint-parser@9.4.3(eslint@8.57.1):
    dependencies:
      debug: 4.3.7
      eslint: 8.57.1
      eslint-scope: 7.2.2
      eslint-visitor-keys: 3.4.3
      espree: 9.6.1
      esquery: 1.6.0
      lodash: 4.17.21
      semver: 7.6.3
    transitivePeerDependencies:
      - supports-color

  vue-router@4.5.0(vue@3.5.13(typescript@5.6.3)):
    dependencies:
      '@vue/devtools-api': 6.6.4
      vue: 3.5.13(typescript@5.6.3)

  vue-tsc@2.1.10(typescript@5.6.3):
    dependencies:
      '@volar/typescript': 2.4.9
      '@vue/language-core': 2.1.10(typescript@5.6.3)
      semver: 7.6.3
      typescript: 5.6.3

  vue@3.5.13(typescript@5.6.3):
    dependencies:
      '@vue/compiler-dom': 3.5.13
      '@vue/compiler-sfc': 3.5.13
      '@vue/runtime-dom': 3.5.13
      '@vue/server-renderer': 3.5.13(vue@3.5.13(typescript@5.6.3))
      '@vue/shared': 3.5.13
    optionalDependencies:
      typescript: 5.6.3

  vuedraggable@4.1.0(vue@3.5.13(typescript@5.6.3)):
    dependencies:
      sortablejs: 1.14.0
      vue: 3.5.13(typescript@5.6.3)

  vueuc@0.4.64(vue@3.5.13(typescript@5.6.3)):
    dependencies:
      '@css-render/vue3-ssr': 0.15.14(vue@3.5.13(typescript@5.6.3))
      '@juggle/resize-observer': 3.4.0
      css-render: 0.15.14
      evtd: 0.2.4
      seemly: 0.3.9
      vdirs: 0.1.8(vue@3.5.13(typescript@5.6.3))
      vooks: 0.2.12(vue@3.5.13(typescript@5.6.3))
      vue: 3.5.13(typescript@5.6.3)

  wcwidth@1.0.1:
    dependencies:
      defaults: 1.0.4

  webidl-conversions@3.0.1: {}

  webpack-virtual-modules@0.6.2: {}

  webworkify-webpack@2.1.5: {}

  webworkify-webpack@https://codeload.github.com/xqq/webworkify-webpack/tar.gz/24d1e719b4a6cac37a518b2bb10fe124527ef4ef: {}

  whatwg-fetch@3.6.20: {}

  whatwg-url@5.0.0:
    dependencies:
      tr46: 0.0.3
      webidl-conversions: 3.0.1

  when-exit@2.1.3: {}

  which@1.3.1:
    dependencies:
      isexe: 2.0.0

  which@2.0.2:
    dependencies:
      isexe: 2.0.0

  why-is-node-running@2.3.0:
    dependencies:
      siginfo: 2.0.0
      stackback: 0.0.2

  word-wrap@1.2.5: {}

  wrap-ansi@7.0.0:
    dependencies:
      ansi-styles: 4.3.0
      string-width: 4.2.3
      strip-ansi: 6.0.1

  wrap-ansi@8.1.0:
    dependencies:
      ansi-styles: 6.2.1
      string-width: 5.1.2
      strip-ansi: 7.1.0

  wrappy@1.0.2: {}

  ws@4.1.0(bufferutil@4.0.8):
    dependencies:
      async-limiter: 1.0.1
      safe-buffer: 5.1.2
    optionalDependencies:
      bufferutil: 4.0.8

  ws@8.18.0(bufferutil@4.0.8)(utf-8-validate@6.0.5):
    optionalDependencies:
      bufferutil: 4.0.8
      utf-8-validate: 6.0.5

  xdg-basedir@4.0.0: {}

  xdg-trashdir@3.1.0:
    dependencies:
      '@sindresorhus/df': 3.1.1
      mount-point: 3.0.0
      user-home: 2.0.0
      xdg-basedir: 4.0.0

  xml-name-validator@4.0.0: {}

  xmlbuilder@15.1.1: {}

  xmlcreate@2.0.4: {}

  xtend@4.0.2: {}

  y18n@5.0.8: {}

  yaku@0.16.7: {}

  yallist@3.1.1: {}

  yallist@4.0.0: {}

  yallist@5.0.0: {}

  yargs-parser@20.2.9: {}

  yargs-parser@21.1.1: {}

  yargs@16.2.0:
    dependencies:
      cliui: 7.0.4
      escalade: 3.2.0
      get-caller-file: 2.0.5
      require-directory: 2.1.1
      string-width: 4.2.3
      y18n: 5.0.8
      yargs-parser: 20.2.9

  yargs@17.7.2:
    dependencies:
      cliui: 8.0.1
      escalade: 3.2.0
      get-caller-file: 2.0.5
      require-directory: 2.1.1
      string-width: 4.2.3
      y18n: 5.0.8
      yargs-parser: 21.1.1

  yauzl@2.10.0:
    dependencies:
      buffer-crc32: 0.2.13
      fd-slicer: 1.1.0

  ylru@1.4.0: {}

  yocto-queue@0.1.0: {}

  yocto-queue@1.1.1: {}

  zip-stream@4.1.1:
    dependencies:
      archiver-utils: 3.0.4
      compress-commons: 4.1.2
      readable-stream: 3.6.2

  zod@3.23.8: {}<|MERGE_RESOLUTION|>--- conflicted
+++ resolved
@@ -129,11 +129,7 @@
         specifier: ^0.1.60
         version: 0.1.60
       better-sqlite3:
-<<<<<<< HEAD
-        specifier: 'catalog:'
-=======
         specifier: 12.4.1
->>>>>>> ce5f9ea9
         version: 12.4.1
       font-ls:
         specifier: 0.6.1
