--- conflicted
+++ resolved
@@ -370,26 +370,11 @@
 
     // 先渲染后缩放
     if (scaleMethod === "auto" || scaleMethod === "after") {
-<<<<<<< HEAD
-      let scaleFilter = `${ffmpegOptions.resolutionWidth}:${ffmpegOptions.resolutionHeight}`;
-      if (ffmpegOptions.swsFlags) {
-        scaleFilter += `:flags=${ffmpegOptions.swsFlags}`;
-      }
-      outputStream = "v";
-      complexFilter.push({
-        inputs: inputStream,
-        filter: "scale",
-        options: `${scaleFilter}`,
-        outputs: outputStream,
-      });
-      inputStream = outputStream;
-=======
       complexFilter.addScaleFilter(
         ffmpegOptions.resolutionWidth,
         ffmpegOptions.resolutionHeight,
         ffmpegOptions.swsFlags,
       );
->>>>>>> 69b6ee2f
     }
 
     // 如果设置了添加时间戳
