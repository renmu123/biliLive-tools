--- conflicted
+++ resolved
@@ -34,12 +34,8 @@
   FFPROBE_PATH,
   DANMUKUFACTORY_PATH,
   LOG_PATH,
-<<<<<<< HEAD
   MESIO_PATH,
-  __dirname,
-=======
   __dirname2,
->>>>>>> 69573057
   getConfigPath,
 } from "./appConstant";
 
