--- conflicted
+++ resolved
@@ -14,15 +14,11 @@
 import { uploadPartModel } from "../db/index.js";
 import { Pan123 } from "../sync/index.js";
 import { StatisticsService } from "../db/service/index.js";
-<<<<<<< HEAD
 import { SpeedCalculator } from "../utils/speedCalculator.js";
-=======
 import { appConfig } from "../config.js";
-
 import { AbstractTask } from "./core/index.js";
+
 import type { TaskEvents } from "./core/index.js";
->>>>>>> 92749d6a
-
 import type ffmpeg from "@renmu/fluent-ffmpeg";
 import type { Client, WebVideoUploader } from "@renmu/bili-api";
 import type { Progress, BiliupConfig } from "@biliLive-tools/types";
