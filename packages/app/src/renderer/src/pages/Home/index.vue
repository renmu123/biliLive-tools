<!-- 压制&上传 -->
<template>
  <div>
    <div class="flex justify-center column align-center" style="margin-bottom: 20px">
      <div class="flex" style="gap: 10px">
        <n-button title="仅供参考，以实际渲染为主！" :disabled="isWeb" @click="preview">
          预览
        </n-button>
        <n-button type="primary" title="某些情况下你可能需要这个功能" @click="sendToWebhook">
          发送至webhook
        </n-button>
        <n-button type="primary" :disabled="isWeb" @click="handleConvert"> 启动！ </n-button>
        <!-- <n-button type="primary" @click="hotProgressConvert"> 测试高能弹幕进度条生成 </n-button> -->
      </div>
    </div>

    <FileArea
      v-model="fileList"
      :extensions="['flv', 'mp4', 'ass', 'xml', 'm4s', 'ts']"
      desc="请选择视频以及弹幕文件，如果为xml将自动转换为ass"
      :max="2"
    ></FileArea>
    <n-tabs type="segment" style="margin-top: 10px" class="tabs">
      <n-tab-pane name="common-setting" tab="基础设置" display-directive="show:lazy">
        <div class="flex column">
          <div></div>
          <div style="margin-top: 10px">
            <!-- <n-radio-group v-model:value="options.override">
                <n-space>
                  <n-radio :value="true"> 覆盖文件 </n-radio>
                  <n-radio :value="false"> 跳过存在文件 </n-radio>
                </n-space>
              </n-radio-group> -->
            <!-- <n-checkbox v-model:checked="clientOptions.removeOrigin"> 完成后移除源文件 </n-checkbox>
            <n-checkbox v-model:checked="clientOptions.openFolder"> 完成后打开文件夹 </n-checkbox> -->
            <n-checkbox v-model:checked="clientOptions.hotProgress"> 高能进度条 </n-checkbox>
            <n-checkbox v-model:checked="clientOptions.autoUpload"> 完成后自动上传 </n-checkbox>
            <template v-if="clientOptions.autoUpload">
              <n-button ghost type="primary" @click="appendVideoVisible = true">
                续传 <span v-if="aid">(已选择)</span>
              </n-button>
            </template>

            <div
              v-if="clientOptions.hotProgress"
              style="display: flex; gap: 20px; align-items: center; margin-top: 20px"
            >
              <div>
                采样间隔
                <n-input-number
                  v-model:value="clientOptions.hotProgressSample"
                  placeholder="单位秒"
                  min="1"
                  style="width: 140px"
                >
                  <template #suffix> 秒 </template></n-input-number
                >
              </div>
              <div>
                高度
                <n-input-number
                  v-model:value="clientOptions.hotProgressHeight"
                  placeholder="单位像素"
                  min="10"
                  style="width: 140px"
                >
                  <template #suffix> 像素 </template></n-input-number
                >
              </div>
              <div>
                <div>默认颜色</div>
                <n-color-picker
                  v-model:value="clientOptions.hotProgressColor"
                  style="width: 140px"
                />
              </div>
              <div>
                <div>覆盖颜色</div>
                <n-color-picker
                  v-model:value="clientOptions.hotProgressFillColor"
                  style="width: 140px"
                />
              </div>
            </div>
          </div>
        </div>
      </n-tab-pane>
      <n-tab-pane name="upload-setting" tab="上传设置" display-directive="show">
        <BiliSetting
          v-model="clientOptions.uploadPresetId"
          @change="handlePresetOptions"
        ></BiliSetting>
      </n-tab-pane>
      <n-tab-pane name="danmukufactory-setting" tab="弹幕设置" display-directive="show">
        <div class="flex" style="gap: 10px; align-items: center">
          <span style="flex: none">预设</span>
          <n-select
            v-model:value="danmuPresetId"
            :options="danmuPresetsOptions"
            placeholder="选择预设"
          />
        </div>

        <DanmuFactorySetting
          v-if="danmuPreset.id"
          v-model="danmuPreset.config"
          :simpled-mode="simpledMode"
          @change="handleDanmuChange"
        ></DanmuFactorySetting>
        <div
          class="footer flex"
          style="text-align: right; gap: 10px; justify-content: flex-end; align-items: center"
        >
          <n-checkbox v-model:checked="simpledMode"> 简易配置 </n-checkbox>
          <n-button
            v-if="danmuPresetId !== 'default'"
            ghost
            quaternary
            type="error"
            @click="deleteDanmu"
            >删除</n-button
          >
          <n-button type="primary" @click="renameDanmu">重命名</n-button>
          <n-button type="primary" @click="saveAsDanmu">另存为</n-button>
          <n-button type="primary" @click="saveDanmuPreset">保存</n-button>
        </div>
      </n-tab-pane>
      <n-tab-pane name="ffmpeg-setting" tab="ffmpeg设置" display-directive="show">
        <ffmpegSetting
          v-model="clientOptions.ffmpegPresetId"
          @change="handleFfmpegSettingChange"
        ></ffmpegSetting>
      </n-tab-pane>
    </n-tabs>

    <n-modal v-model:show="nameModelVisible">
      <n-card style="width: 600px" :bordered="false" role="dialog" aria-modal="true">
        <n-input
          v-model:value="tempPresetName"
          placeholder="请输入预设名称"
          maxlength="15"
          @keyup.enter="saveConfirm"
        />
        <template #footer>
          <div style="text-align: right">
            <n-button @click="nameModelVisible = false">取消</n-button>
            <n-button type="primary" style="margin-left: 10px" @click="saveConfirm">确认</n-button>
          </div>
        </template>
      </n-card>
    </n-modal>

    <AppendVideoDialog v-model:visible="appendVideoVisible" v-model="aid"></AppendVideoDialog>
    <PreviewModal
      v-model:visible="previewModalVisible"
      :files="previewFiles"
      :hotProgress="{
        visible: clientOptions.hotProgress,
        sampling: clientOptions.hotProgressSample,
        height: clientOptions.hotProgressHeight,
        color: clientOptions.hotProgressColor,
        fillColor: clientOptions.hotProgressFillColor,
      }"
    ></PreviewModal>
    <sendWebhookModal v-model:visible="webhookVisible" :files="previewFiles"></sendWebhookModal>
  </div>
</template>

<script setup lang="ts">
import { useStorage, toReactive } from "@vueuse/core";

import FileArea from "@renderer/components/FileArea.vue";
import DanmuFactorySetting from "@renderer/components/DanmuFactorySetting.vue";
import BiliSetting from "@renderer/components/BiliSetting.vue";
import ffmpegSetting from "./components/ffmpegSetting.vue";
import PreviewModal from "./components/previewModal.vue";
import sendWebhookModal from "./components/sendWebhookModal.vue";
import { useConfirm, useBili } from "@renderer/hooks";
import { useDanmuPreset, useUserInfoStore, useAppConfig } from "@renderer/stores";
import { danmuPresetApi, biliApi, taskApi } from "@renderer/apis";
import hotkeys from "hotkeys-js";

import { deepRaw, uuid, formatFile } from "@renderer/utils";
import { cloneDeep } from "lodash-es";

import type {
  File,
  FfmpegOptions,
  DanmuConfig,
  BiliupPreset,
  FfmpegPreset,
  DanmuOptions,
} from "@biliLive-tools/types";

defineOptions({
  name: "Home",
});

onActivated(() => {
  hotkeys("ctrl+enter", function () {
    handleConvert();
  });
});
onDeactivated(() => {
  hotkeys.unbind();
});
onUnmounted(() => {
  hotkeys.unbind();
});

const notice = useNotification();
const confirm = useConfirm();
const { danmuPresetsOptions, danmuPresetId, danmuPreset } = storeToRefs(useDanmuPreset());
const { getDanmuPresets } = useDanmuPreset();
const { userInfo } = storeToRefs(useUserInfoStore());
const { appConfig } = storeToRefs(useAppConfig());
const { handlePresetOptions, presetOptions } = useBili();
const isWeb = computed(() => window.isWeb);

const fileList = ref<
  (File & {
    taskId?: string;
  })[]
>([]);

const clientOptions = toReactive(
  computed({
    get: () => appConfig.value.tool.home,
    set: (value) => {
      appConfig.value.tool.home = value;
    },
  }),
);

const handleConvert = async () => {
  convert();
};

type ClientOptions = typeof appConfig.value.tool.home;

const preHandle = async (
  files: File[],
  clientOptions: ClientOptions,
  danmuConfig: DanmuConfig,
  presetOptions: any,
) => {
  if (files.length === 0) {
    return false;
  }

  if (clientOptions.autoUpload && !aid.value) {
    await biliUpCheck(presetOptions);
  }

  const videoFile = files.find(
    (item) =>
      item.ext === ".flv" || item.ext === ".mp4" || item.ext === ".m4s" || item.ext === ".ts",
  );
  const danmuFile = files.find((item) => item.ext === ".xml" || item.ext === ".ass");

  if (!videoFile) {
    notice.error({
      title: "请选择一个flv、mp4、m4s、ts文件",
      duration: 1000,
    });
    return false;
  }
  if (!danmuFile) {
    notice.error({
      title: "请选择一个xml或者ass文件",
      duration: 1000,
    });
    return false;
  }

  // 弹幕处理
  const videoMeta = await window.api.readVideoMeta(videoFile.path);
  const videoStream = videoMeta.streams.find((stream) => stream.codec_type === "video");
  const { width, height } = videoStream || {};
  if (danmuConfig.resolutionResponsive) {
    danmuConfig.resolution[0] = width!;
    danmuConfig.resolution[1] = height!;
  }

  if (width && danmuConfig.resolution[0] !== width && danmuConfig.resolution[1] !== height) {
    const [status] = await confirm.warning({
      content: `目标视频分辨率为${width}*${height}，与设置的弹幕分辨率不一致，是否继续？`,
      showCheckbox: true,
      showAgainKey: "danmuResolution",
    });
    if (!status) return false;
  }

  return {
    inputVideoFile: videoFile,
    inputDanmuFile: danmuFile,
  };
};

const convert = async () => {
  const files = toRaw(fileList.value);
  const rawClientOptions = toRaw(clientOptions);
  const rawDanmuConfig = deepRaw(danmuPreset.value.config);
  const rawPresetOptions = toRaw(presetOptions.value);
  const rawFfmpegOptions = toRaw(ffmpegOptions.value);
  const rawAid = toRaw(aid.value);
  if (rawFfmpegOptions.encoder === "copy") {
    throw new Error("视频编码不能为copy");
  }

  const data = await preHandle(files, rawClientOptions, rawDanmuConfig, rawPresetOptions);
  if (!data) return false;
  // 视频验证
  const outputPath = await window.api.showSaveDialog({
    defaultPath: `${data.inputVideoFile.name}-弹幕版.mp4`,
    filters: [
      { name: "视频文件", extensions: ["mp4"] },
      { name: "所有文件", extensions: ["*"] },
    ],
  });
  if (!outputPath) return false;

  let { inputDanmuFile } = data;
  const { inputVideoFile } = data;

  const { taskId } = await taskApi.burn(
    {
      videoFilePath: inputVideoFile.path,
      subtitleFilePath: inputDanmuFile.path,
    },
    outputPath,
    {
      danmaOptions: rawDanmuConfig,
      ffmpegOptions: rawFfmpegOptions,
      hotProgressOptions: {
        interval: rawClientOptions.hotProgressSample,
        height: rawClientOptions.hotProgressHeight,
        color: rawClientOptions.hotProgressColor,
        fillColor: rawClientOptions.hotProgressFillColor,
      },
      hasHotProgress: rawClientOptions.hotProgress,
    },
  );
  await listenTask(taskId);
  // console.log("inputDanmuFile", inputDanmuFile, inputVideoFile, outputPath, rawOptions);

  if (rawClientOptions.autoUpload) {
    await upload(outputPath, rawPresetOptions, rawAid);
  }

  return true;
};

// 任务监听
const listenTask = async (taskId: string): Promise<string> => {
  return new Promise((resolve, reject) => {
    fileList.value = [];
    aid.value = "";

    window.api.task.on(taskId, "end", (data) => {
      console.log("end", data);
      notice.success({
        title: "压制成功",
        duration: 3000,
      });
      resolve(data.output);
    });

    window.api.task.on(taskId, "error", (data) => {
      reject(data.err);
    });
  });
};

const biliUpCheck = async (presetOptions: BiliupPreset) => {
  const hasLogin = !!userInfo.value.uid;
  if (!hasLogin) {
    throw new Error(`请先进行登录`);
  }

  await biliApi.validUploadParams(presetOptions.config);

  return true;
};

// 上传任务
const upload = async (file: string, presetOptions: BiliupPreset, aid?: number) => {
  if (aid) {
    appendVideo(aid, file, presetOptions);
  } else {
    uploadVideo(file, presetOptions);
  }
};

// 新上传任务
const uploadVideo = async (file: string, presetOptions: BiliupPreset) => {
  await biliApi.upload({
    uid: userInfo.value.uid!,
    videos: [file],
    config: presetOptions.config,
  });
};
// 续传任务
const appendVideoVisible = ref(false);
const aid = ref();
const appendVideo = async (aid: number, file: string, presetOptions: BiliupPreset) => {
  await biliApi.upload({
    vid: aid,
    uid: userInfo.value.uid!,
    videos: [file],
    config: presetOptions.config,
  });
};

// @ts-ignore
const ffmpegOptions: Ref<FfmpegOptions> = ref({});
const handleFfmpegSettingChange = (preset: FfmpegPreset) => {
  ffmpegOptions.value = preset.config;
};

const simpledMode = useStorage("simpledMode", false);

const handleDanmuChange = (value: DanmuConfig) => {
  danmuPreset.value.config = value;
};

// 弹幕预设相关
const nameModelVisible = ref(false);
const tempPresetName = ref("");
const isRename = ref(false);
const renameDanmu = async () => {
  tempPresetName.value = danmuPreset.value.name;
  isRename.value = true;
  nameModelVisible.value = true;
};
const saveAsDanmu = async () => {
  isRename.value = false;
  tempPresetName.value = "";
  nameModelVisible.value = true;
};
const deleteDanmu = async () => {
  const [status] = await confirm.warning({
    content: "是否确认删除该预设？",
  });
  if (!status) return;
  await danmuPresetApi.remove(danmuPresetId.value);
  // @ts-ignore
  danmuPresetId.value = "default";
  await getDanmuPresets();
};

const saveConfirm = async () => {
  if (!tempPresetName.value) {
    notice.warning({
      title: "预设名称不得为空",
      duration: 2000,
    });
    return;
  }
  const preset = cloneDeep(danmuPreset.value);
  if (!isRename.value) preset.id = uuid();
  preset.name = tempPresetName.value;

  await danmuPresetApi.save(preset);
  nameModelVisible.value = false;
  notice.success({
    title: "保存成功",
    duration: 1000,
  });
  getDanmuPresets();
};

const saveDanmuPreset = async () => {
  const preset = cloneDeep(danmuPreset.value);

  await danmuPresetApi.save(preset);
  notice.success({
    title: "保存成功",
    duration: 1000,
  });
  getDanmuPresets();
};

watch(
  () => danmuPresetId.value,
  async (value) => {
    danmuPreset.value = await danmuPresetApi.get(value);
  },
  {
    immediate: true,
  },
);

window?.api?.onMainNotify((_event, data) => {
  notice[data.type]({
    title: data.content,
    duration: 5000,
  });
});

// 预览
const previewModalVisible = ref(false);
const previewFiles = ref({
  video: "",
  danmu: "",
});
const preview = async () => {
  const files = toRaw(fileList.value);
  const rawClientOptions = toRaw(clientOptions);
  const rawDanmuConfig = deepRaw(danmuPreset.value.config);
  const rawPresetOptions = toRaw(presetOptions.value);

  const data = await preHandle(files, rawClientOptions, rawDanmuConfig, rawPresetOptions);
  if (!data) return;

  previewFiles.value.video = data.inputVideoFile.path;

  previewModalVisible.value = true;

  if (data.inputDanmuFile.path.endsWith(".xml")) {
    previewFiles.value.danmu = "";
    // xml文件转换
    const targetAssFile = await handleXmlFile(
      data.inputDanmuFile,
      { ...rawClientOptions, removeOrigin: false },
      rawDanmuConfig,
    );
    previewFiles.value.danmu = targetAssFile.path;
  } else if (data.inputDanmuFile.path.endsWith(".ass")) {
    previewFiles.value.danmu = data.inputDanmuFile.path;
  }
};

<<<<<<< HEAD
// 处理xml文件
const handleXmlFile = async (danmuFile: File, options: ClientOptions, danmuConfig: DanmuConfig) => {
  const isEmpty = await window.api.danmu.isEmptyDanmu(danmuFile.path);
  if (isEmpty) {
    const msg = "弹幕文件中不存在弹幕，无需压制";
    notice.warning({
      title: msg,
      duration: 1000,
    });
    throw new Error(msg);
  }

  const targetAssFilePath = await convertDanmu2Ass(
    {
      input: danmuFile.path,
      output: uuid(),
    },
    { ...options, saveRadio: 2, savePath: await window.api.common.getTempPath() },
    danmuConfig,
  );

  return formatFile(targetAssFilePath);
};

/**
 * xml文件转换为ass
 */
const convertDanmu2Ass = async (
  file: {
    input: string;
    output: string;
  },
  options: DanmuOptions,
  config: DanmuConfig,
): Promise<string> => {
  return new Promise((resolve, reject) => {
    window.api.danmu
      .convertXml2Ass(file, config, { ...options, copyInput: true })
      .then((result: any) => {
        const taskId = result.taskId;
        window.api.task.on(taskId, "end", (data) => {
          resolve(data.output);
        });

        window.api.task.on(taskId, "error", (data) => {
          reject(data.err);
        });
      });
  });
=======
const webhookVisible = ref(false);
const sendToWebhook = () => {
  const videoFile = fileList.value.find(
    (item) =>
      item.ext === ".flv" || item.ext === ".mp4" || item.ext === ".m4s" || item.ext === ".ts",
  );
  const danmuFile = fileList.value.find((item) => item.ext === ".xml" || item.ext === ".ass");

  if (!videoFile) {
    notice.error({
      title: "请选择一个flv、mp4、m4s、ts文件",
      duration: 1000,
    });
    return;
  }

  previewFiles.value.video = videoFile.path;
  previewFiles.value.danmu = danmuFile?.path || "";

  webhookVisible.value = true;
  return;
>>>>>>> 202cff65
};
</script>

<style scoped lang="less">
.radio-group {
  :deep(.n-radio) {
    align-items: center;
  }
}
</style><|MERGE_RESOLUTION|>--- conflicted
+++ resolved
@@ -531,7 +531,6 @@
   }
 };
 
-<<<<<<< HEAD
 // 处理xml文件
 const handleXmlFile = async (danmuFile: File, options: ClientOptions, danmuConfig: DanmuConfig) => {
   const isEmpty = await window.api.danmu.isEmptyDanmu(danmuFile.path);
@@ -581,7 +580,8 @@
         });
       });
   });
-=======
+};
+
 const webhookVisible = ref(false);
 const sendToWebhook = () => {
   const videoFile = fileList.value.find(
@@ -603,7 +603,6 @@
 
   webhookVisible.value = true;
   return;
->>>>>>> 202cff65
 };
 </script>
 
