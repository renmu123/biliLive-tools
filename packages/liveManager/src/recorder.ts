import { Emitter } from "mitt";
import { ChannelId, Message, Quality } from "./common.js";
import { RecorderProvider } from "./manager.js";
import { AnyObject, PickRequired, UnknownObject } from "./utils.js";
<<<<<<< HEAD
=======
import type { NamespacedCache } from "./cache.js";
>>>>>>> e16a4358

import type { DownloaderType } from "./downloader/index.js";

type FormatName = "auto" | "flv" | "hls" | "fmp4" | "flv_only" | "hls_only" | "fmp4_only";
type CodecName = "auto" | "avc" | "hevc" | "avc_only" | "hevc_only";

export interface RecorderCreateOpts<E extends AnyObject = UnknownObject> {
  providerId: RecorderProvider<E>["id"];
  channelId: ChannelId;
  // 预期上它应该是一个系统内的唯一 id，用于操作时的目标指定
  id?: string;
  // 备注，可填入频道名、主播名等
  remarks?: string;
  // 权重，值越大，UI显示越靠前
  weight?: number;
  // 为 true 时 manager 将跳过自动检查
  disableAutoCheck?: boolean;
  // 用于性能优化的选项，为 true 时禁用弹幕录制
  disableProvideCommentsWhenRecording?: boolean;
  // 该项为用户配置，交给 recorder 作为决定使用哪个视频流的依据
  quality: Quality;
  // 该项为用户配置，不同画质的视频流的优先级，如果设置了此项，将优先根据此决定使用哪个流，除非所有的指定流无效
  streamPriorities: string[];
  // 该项为用户配置，不同源（CDN）的优先级，如果设置了此项，将优先根据此决定使用哪个源，除非所有的指定源无效
  sourcePriorities: string[];
  formatPriorities?: Array<"flv" | "hls">;
  // 指定cdn
  source?: string;
  // 该项为用户配置，指定录制的片段时长，单位为秒，如果设置了此项，将按此时长切片录制
  segment?: number;
  // 保存礼物弹幕
  saveGiftDanma?: boolean;
  // 保存高能弹幕
  saveSCDanma?: boolean;
  /** 保存封面 */
  saveCover?: boolean;
  /** 身份验证 */
  auth?: string;
  /** cookie所有者uid,B站弹幕录制 */
  uid?: number | string;
  /** 画质匹配重试次数 */
  qualityRetry?: number;
  /** 抖音是否使用双屏直播流，开启后如果是双屏直播，那么就使用拼接的流，默认为true */
  doubleScreen?: boolean;
  /** B站是否使用m3u8代理 */
  useM3U8Proxy?: boolean;
  /**B站m3u8代理url */
  m3u8ProxyUrl?: string;
  /** 流格式 */
  formatName?: FormatName;
  /** 流编码 */
  codecName?: CodecName;
  /** 选择使用的api，虎牙支持: auto,web,mp，抖音支持：web,webHTML,mobile,userHTML */
  api?: "auto" | "web" | "mp" | "webHTML" | "mobile" | "userHTML";
  /** 标题关键词，如果直播间标题包含这些关键词，则不会自动录制（仅对斗鱼有效），多个关键词用英文逗号分隔 */
  titleKeywords?: string;
  /** 用于指定录制文件格式，auto时，分段使用ts，不分段使用mp4 */
  videoFormat?: "auto" | "ts" | "mkv" | "flv";
  /** 录制类型 */
  recorderType?: "auto" | "ffmpeg" | "mesio" | "bililive";
  /** 流格式优先级 */
  formatriorities?: Array<"flv" | "hls">;
  /** 只录制音频 */
  onlyAudio?: boolean;
  /** 监控时间段 */
  handleTime?: [string | null, string | null];
  /** 控制弹幕是否使用服务端时间戳 */
  useServerTimestamp?: boolean;
  // 可持久化的额外字段，让 provider、manager 开发者可以有更多 customize 的空间
  extra?: Partial<E>;
  /** 调试等级 */
  debugLevel?: "none" | "basic" | "verbose";
<<<<<<< HEAD
  /** 缓存 */
  // cache: Cache;
=======
>>>>>>> e16a4358
}

export type SerializedRecorder<E extends AnyObject> = PickRequired<RecorderCreateOpts<E>, "id"> &
  Pick<
    Recorder<E>,
    | "id"
    | "channelId"
    | "remarks"
    | "disableAutoCheck"
    | "quality"
    | "streamPriorities"
    | "sourcePriorities"
    | "extra"
    | "segment"
    | "saveSCDanma"
    | "saveCover"
    | "saveGiftDanma"
    | "disableProvideCommentsWhenRecording"
    | "liveInfo"
    | "uid"
    | "titleKeywords"
    // | "recordHandle"
  >;

/** 录制状态，idle: 空闲中，recording: 录制中，stopping-record: 停止录制中，check-error: 检查错误，title-blocked: 标题黑名单 */
export type RecorderState =
  | "idle"
  | "recording"
  | "stopping-record"
  | "check-error"
  | "title-blocked";
export type Progress = { time: string | null };

export interface RecordHandle {
  // 表示这一次录制操作的唯一 id
  id: string;
  stream: string;
  source: string;
  recorderType?: DownloaderType;
  url: string;
  downloaderArgs?: string[];
  progress?: Progress;

  savePath: string;

  stop: (this: RecordHandle, reason?: string) => Promise<void>;
  cut: (this: RecordHandle) => Promise<void>;
}

export interface DebugLog {
  type: string | "common" | "ffmpeg" | "error";
  text: string;
}

export type GetSavePath = (data: {
  owner: string;
  title: string;
  startTime: number;
  liveStartTime: Date;
  recordStartTime: Date;
}) => string;

export interface Recorder<E extends AnyObject = UnknownObject>
  extends Emitter<{
      RecordStart: RecordHandle;
      RecordSegment?: RecordHandle;
      videoFileCreated: { filename: string; cover?: string; rawFilename?: string };
      videoFileCompleted: { filename: string };
      progress: Progress;
      RecordStop: { recordHandle: RecordHandle; reason?: string };
      Updated: (string | keyof Recorder)[];
      Message: Message;
      DebugLog: DebugLog;
    }>,
    RecorderCreateOpts<E> {
  // 这里 id 设计成 string 而不是 string | number，主要是为了方便调用方少做一些类型处理，
  // 如果确实需要 number 类型的 id，可以先转为 string 的，在查询、存储时转回 number。
  id: string;
  extra: Partial<E>;
  // 该项由 recorder 自身控制，决定有哪些可用的视频流
  availableStreams: string[];
  // 该项由 recorder 自身控制，决定有哪些可用的源（CDN）
  availableSources: string[];
  usedStream?: string;
  usedSource?: string;
  state: RecorderState;
  // 画质重试次数上限
  qualityRetry: number;
  // B站弹幕录制，cookie拥有者的uid，抖音的sec_uid
  uid?: number | string;
  liveInfo?: {
    living: boolean;
    owner: string;
    title: string;
    liveStartTime: Date;
    avatar: string;
    cover: string;
    liveId?: string;
    recordStartTime: Date;
  };
  tempStopIntervalCheck?: boolean;
<<<<<<< HEAD
  // TODO: 随机的一条近期弹幕 / 评论，这或许应该放在 manager 层做，上面再加个频率统计之类的
  // recently comment: { time, text, ... }

  /** 缓存实例引用，由 manager 设置 */
  // cache: Cache;

=======
  /** 缓存实例（命名空间） */
  cache: NamespacedCache;
>>>>>>> e16a4358
  getChannelURL: (this: Recorder<E>) => string;

  // TODO: 这个接口以后可能会拆成两个，因为要考虑有些网站可能会提供批量检查直播状态的接口，比如斗鱼
  checkLiveStatusAndRecord: (
    this: Recorder<E>,
    opts: {
      getSavePath: GetSavePath;
      banLiveId?: string;
      isManualStart?: boolean;
    },
  ) => Promise<RecordHandle | null>;
  // 正在进行的录制的操作接口
  recordHandle?: RecordHandle;

  // 提取需要序列化存储的数据到扁平的 json 数据结构
  toJSON: (this: Recorder<E>) => SerializedRecorder<E>;

  getLiveInfo: (this: Recorder<E>) => Promise<{
    owner: string;
    title: string;
    avatar: string;
    cover: string;
    channelId: ChannelId;
    living: boolean;
    liveStartTime: Date;
  }>;
  getStream: (this: Recorder<E>) => Promise<{
    source: string;
    name: string;
    url: string;
  }>;
}<|MERGE_RESOLUTION|>--- conflicted
+++ resolved
@@ -2,10 +2,7 @@
 import { ChannelId, Message, Quality } from "./common.js";
 import { RecorderProvider } from "./manager.js";
 import { AnyObject, PickRequired, UnknownObject } from "./utils.js";
-<<<<<<< HEAD
-=======
 import type { NamespacedCache } from "./cache.js";
->>>>>>> e16a4358
 
 import type { DownloaderType } from "./downloader/index.js";
 
@@ -78,11 +75,6 @@
   extra?: Partial<E>;
   /** 调试等级 */
   debugLevel?: "none" | "basic" | "verbose";
-<<<<<<< HEAD
-  /** 缓存 */
-  // cache: Cache;
-=======
->>>>>>> e16a4358
 }
 
 export type SerializedRecorder<E extends AnyObject> = PickRequired<RecorderCreateOpts<E>, "id"> &
@@ -184,17 +176,8 @@
     recordStartTime: Date;
   };
   tempStopIntervalCheck?: boolean;
-<<<<<<< HEAD
-  // TODO: 随机的一条近期弹幕 / 评论，这或许应该放在 manager 层做，上面再加个频率统计之类的
-  // recently comment: { time, text, ... }
-
-  /** 缓存实例引用，由 manager 设置 */
-  // cache: Cache;
-
-=======
   /** 缓存实例（命名空间） */
   cache: NamespacedCache;
->>>>>>> e16a4358
   getChannelURL: (this: Recorder<E>) => string;
 
   // TODO: 这个接口以后可能会拆成两个，因为要考虑有些网站可能会提供批量检查直播状态的接口，比如斗鱼
