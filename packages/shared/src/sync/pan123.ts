--- conflicted
+++ resolved
@@ -2,12 +2,8 @@
 import logger from "../utils/log.js";
 import { TypedEmitter } from "tiny-typed-emitter";
 import { Uploader, getAccessToken, Client } from "pan123-uploader";
-<<<<<<< HEAD
 import { statisticsService } from "../db/index.js";
-=======
-import statisticsService from "../db/service/statisticsService.js";
 import { SpeedCalculator } from "../utils/speedCalculator.js";
->>>>>>> e71c16c8
 
 export interface Pan123Options {
   /**
