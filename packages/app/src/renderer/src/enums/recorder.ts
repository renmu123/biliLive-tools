--- conflicted
+++ resolved
@@ -367,11 +367,7 @@
   common: {
     format: {
       text: "视频格式",
-<<<<<<< HEAD
-      tip: "ffmpeg录制器：选择自动时，分段为ts，不分段为fmp4<br/>mesio和录播姬引擎不支持指定",
-=======
       tip: "ffmpeg录制器：选择自动时，分段为ts，不分段为fmp4<br/>FLV存在分辨率变化或参数变化会花屏，请尝试修复<br/>mesio和录播姬引擎不支持指定",
->>>>>>> b575fb33
     },
     recorderType: {
       text: "录制器",
