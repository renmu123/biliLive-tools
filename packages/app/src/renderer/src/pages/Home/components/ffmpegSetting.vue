--- conflicted
+++ resolved
@@ -373,18 +373,8 @@
     <n-form-item>
       <template #label>
         <span class="inline-flex">
-<<<<<<< HEAD
-          <span>视频滤镜</span>
-          <Tip>
-            <code>$origin</code>
-            是由其他配置生成的默认参数，如果没有该参数，谁也不知道会发生什么事<br />
-            例：hflip;$origin;transpose=1 解释：先水平翻转，然后应用默认参数，最后旋转90度<br />
-            如果使用了该自定义设置，那么分辨率参数可能不会如你所愿，请手动设置
-          </Tip>
-=======
           <span>额外输出参数</span>
           <Tip> 参数将被附加到ffmpeg输出参数中，参数错误可能会导致无法运行 </Tip>
->>>>>>> e8cbd562
         </span>
       </template>
       <n-input
