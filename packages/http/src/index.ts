--- conflicted
+++ resolved
@@ -55,13 +55,8 @@
 ) {
   container = axContainer;
 
-<<<<<<< HEAD
-  config = axContainer.resolve<GlobalConfig>("globalConfig");
-  appConfig = axContainer.resolve<AppConfig>("appConfig");
-=======
   config = container.resolve<GlobalConfig>("globalConfig");
   appConfig = container.resolve<AppConfig>("appConfig");
->>>>>>> 420f5d6a
   handler = new WebhookHandler(appConfig);
 
   app.listen(options.port, options.host, () => {
