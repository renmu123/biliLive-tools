--- conflicted
+++ resolved
@@ -53,10 +53,6 @@
         port: c.port,
         host: c.host,
       },
-<<<<<<< HEAD
-      globalConfig,
-=======
->>>>>>> f82052c0
       container,
     );
   });
