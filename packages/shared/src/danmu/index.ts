--- conflicted
+++ resolved
@@ -251,7 +251,6 @@
     hotProgress = await genHotDataByXml(danmuku, options);
   }
 
-<<<<<<< HEAD
   // 如果是bililiverecorder和blrec录制的，平台为bilibili
   let platform: string;
   if (options.type === "bililiverecorder" || options.type === "blrec") {
@@ -261,9 +260,6 @@
   const metadata = paeseMetadata(jObj);
 
   const parsedDanmuku = danmuku.map((item) => {
-=======
-  const parsedDanmuku = danmuku.map((item: Record<string, string>) => {
->>>>>>> b8c1bb58
     const data: DanmuType = {
       type: "text",
 
