--- conflicted
+++ resolved
@@ -13,12 +13,8 @@
 import { SyncClient } from "../sync/index.js";
 import { uploadPartService } from "../db/index.js";
 import { Pan123 } from "../sync/index.js";
-<<<<<<< HEAD
 import { statisticsService } from "../db/index.js";
-=======
-import { StatisticsService } from "../db/service/index.js";
 import { SpeedCalculator } from "../utils/speedCalculator.js";
->>>>>>> e71c16c8
 import { appConfig } from "../config.js";
 import { AbstractTask } from "./core/index.js";
 
