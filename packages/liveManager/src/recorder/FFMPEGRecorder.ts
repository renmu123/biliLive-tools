--- conflicted
+++ resolved
@@ -4,11 +4,8 @@
 import { createInvalidStreamChecker, assert } from "../utils.js";
 import { IRecorder, FFMPEGRecorderOptions } from "./IRecorder.js";
 
-<<<<<<< HEAD
+import { FormatName } from "./index.js";
 import type { VideoFormat } from "../index.js";
-=======
-import type { FormatName } from "./index.js";
->>>>>>> 346fdc6a
 
 export class FFMPEGRecorder extends EventEmitter implements IRecorder {
   public type = "ffmpeg" as const;
@@ -23,13 +20,8 @@
   readonly isHls: boolean;
   readonly disableDanma: boolean = false;
   readonly url: string;
-<<<<<<< HEAD
-  formatName: "flv" | "ts" | "fmp4";
+  formatName: FormatName;
   videoFormat: VideoFormat;
-=======
-  formatName: FormatName;
-  videoFormat: "ts" | "mkv" | "mp4";
->>>>>>> 346fdc6a
   readonly debugLevel: "none" | "basic" | "verbose" = "none";
   readonly headers:
     | {
