import { URL, URLSearchParams } from "url";
import axios from "axios";
import { isEmpty } from "lodash-es";
import { assert, get__ac_signature } from "./utils.js";
import { ABogus } from "./sign.js";
import type { APIType } from "./types.js";

const requester = axios.create({
  timeout: 10e3,
  // axios 会自动读取环境变量中的 http_proxy 和 https_proxy 并应用，这会让请求发往代理的 host。
  // 所以这里需要主动禁用代理功能。
  proxy: false,
  headers: {
    "User-Agent":
      "Mozilla/5.0 (Windows NT 10.0; Win64; x64) AppleWebKit/537.36 (KHTML, like Gecko) Chrome/119.0.0.0 Safari/537.36",
  },
});

/**
 * 从抖音短链接解析得到直播间ID
 * @param shortURL 短链接，如 https://v.douyin.com/DpfoBLAXoHM/
 * @returns webRoomId 直播间ID
 */
export async function resolveShortURL(shortURL: string): Promise<string> {
  // 获取跳转后的页面内容
  const response = await requester.get(shortURL);
  const redirectedURL = response.request.res.responseUrl;
  if (redirectedURL.includes("/user/")) {
    const secUid = new URL(redirectedURL).searchParams.get("sec_uid");
    if (!secUid) {
      throw new Error("无法从短链接解析出直播间ID");
    }
    return parseUser(`https://www.douyin.com/user/${secUid}`);
  }

  // 尝试从页面内容中提取webRid
  const webRidMatch = response.data.match(/"webRid\\":\\"(\d+)\\"/);
  if (webRidMatch) {
    return webRidMatch[1];
  }

  throw new Error("无法从短链接解析出直播间ID");
}

const qualityList = [
  {
    key: "origin",
    desc: "原画",
  },
  {
    key: "uhd",
    desc: "蓝光",
  },
  {
    key: "hd",
    desc: "超清",
  },
  {
    key: "sd",
    desc: "高清",
  },
  {
    key: "ld",
    desc: "标清",
  },
  {
    key: "ao",
    desc: "音频流",
  },
  {
    key: "real_origin",
    desc: "真原画",
  },
];

let cookieCache: {
  startTimestamp: number;
  cookies: string;
};

export const getCookie = async () => {
  const now = new Date().getTime();
  // 缓存6小时
  if (cookieCache?.startTimestamp && now - cookieCache.startTimestamp < 6 * 60 * 60 * 1000) {
    return cookieCache.cookies;
  }
  const res = await requester.get("https://live.douyin.com/");
  if (!res.headers["set-cookie"]) {
    throw new Error("No cookie in response");
  }
  const cookies = (res.headers["set-cookie"] ?? [])
    .map((cookie) => {
      return cookie.split(";")[0];
    })
    .join("; ");

  if (!cookies.includes("ttwid")) {
    // 如果不含ttwid，且已经存在含ttwid的cookie，将缓存时间直接增加1小时，复用之前的参数
    if (cookieCache?.cookies) {
      cookieCache.startTimestamp += 60 * 60 * 1000; // 增加1小时
      return cookieCache.cookies;
    }
  }

  cookieCache = {
    startTimestamp: now,
    cookies,
  };
  return cookies;
};

function generateNonce() {
  // 21味随机字母数字组合
  const chars = "abcdefghijklmnopqrstuvwxyzABCDEFGHIJKLMNOPQRSTUVWXYZ0123456789";
  let nonce = "";
  for (let i = 0; i < 21; i++) {
    nonce += chars.charAt(Math.floor(Math.random() * chars.length));
  }
  return nonce;
}

/**
 * 通过解析直播html页面来获取房间数据
 * @param secUserId
 * @param opts
 */
async function getRoomInfoByUserWeb(
  secUserId: string,
  opts: {
    auth?: string;
  } = {},
) {
  const url = `https://www.douyin.com/user/${secUserId}`;
  const ua =
    "Mozilla/5.0 (Windows NT 10.0; Win64; x64) AppleWebKit/537.36 (KHTML, like Gecko) Chrome/133.0.0.0 Safari/537.36 Edg/133.0.0.0";
  let nonce = "068ea1c0100bb2c06590f";

  try {
    nonce = await getNonce(url);
  } catch (error) {
    console.warn("获取nonce失败，使用默认值", error);
  }

  let cookies: string | undefined = undefined;
  if (opts.auth) {
    cookies = opts.auth;
  } else {
    const timestamp = Math.floor(Date.now() / 1000);
    const signed = get__ac_signature(timestamp, url, nonce, ua);
    cookies = `__ac_nonce=${nonce}; __ac_signature=${signed}; __ac_referer=__ac_blank`;
  }

  const res = await axios.get(url, {
    headers: {
      "User-Agent": ua,
      cookie: cookies,
    },
  });

  if (res.data.includes("验证码")) {
    throw new Error("需要验证码，请在浏览器中打开链接获取" + url);
  }
  if (!res.data.includes("直播中")) {
    return {
      living: false,
      nickname: "",
      sec_uid: "",
      avatar: "",
      room: null,
    };
  }

  const userRegex = /(\{\\"user\\":.*?)\]\\n"\]\)/;
  // fs.writeFileSync("douyin.html", res.data);
  const userMatch = res.data.match(userRegex);

  if (!userMatch) {
    throw new Error("No match found in HTML");
  }
  let userJsonStr = userMatch[1];
  userJsonStr = userJsonStr
    .replace(/\\"/g, '"')
    .replace(/\\"/g, '"')
    .replace(/"\$\w+"/g, "null");

  // const roomRegex = /(\{\\"common\\":.*?)"\]\)/;
  // const roomMatch = res.data.match(roomRegex);
  // if (!roomMatch) {
  //   throw new Error("No room match found in HTML");
  // }
  // let roomJsonStr = roomMatch[1];
  // roomJsonStr = roomJsonStr
  //   .replace(/\\"/g, '"')
  //   .replace(/\\"/g, '"')
  //   .replace(/"\$\w+"/g, "null");
  try {
    // console.log(userJsonStr);
    const userData = JSON.parse(userJsonStr);
    // console.log(JSON.stringify(userData, null, 2));

    // const roomData = JSON.parse(roomJsonStr);
    // console.log(roomData);
    // const roomInfo = data.state.roomStore.roomInfo;
    // const streamData = data.state.streamStore.streamData;
    return {
      living: userData?.user?.user?.roomData?.status === 2,
      nickname: userData?.user?.user?.nickname,
      sec_uid: userData?.user?.user?.secUid,
      avatar: "",
      room: {
        title: "",
        cover: "",
        id_str: userData?.user?.user?.roomIdStr,
        stream_url: null,
      },
    };
  } catch (e) {
    console.error("Failed to parse JSON:", e);
    throw e;
  }
}

/**
 * 通过解析用户html页面来获取房间数据
 * @param webRoomId
 * @param opts
 */
async function getRoomInfoByHtml(
  webRoomId: string,
  opts: {
    auth?: string;
  } = {},
) {
  const url = `https://live.douyin.com/${webRoomId}`;
  const ua =
    "Mozilla/5.0 (Windows NT 10.0; Win64; x64) AppleWebKit/537.36 (KHTML, like Gecko) Chrome/133.0.0.0 Safari/537.36 Edg/133.0.0.0";
  const nonce = generateNonce();

  let cookies: string | undefined = undefined;
  if (opts.auth) {
    cookies = opts.auth;
  } else {
    const timestamp = Math.floor(Date.now() / 1000);
    const signed = get__ac_signature(timestamp, url, nonce, ua);
    cookies = `__ac_nonce=${nonce}; __ac_signature=${signed}; __ac_referer=__ac_blank`;
  }

  const res = await axios.get(url, {
    headers: {
      "User-Agent": ua,
      cookie: cookies,
    },
  });
  const regex = /(\{\\"state\\":.*?)\]\\n"\]\)/;
  const match = res.data.match(regex);

  if (!match) {
    throw new Error("No match found in HTML");
  }
  let jsonStr = match[1];
  jsonStr = jsonStr.replace(/\\"/g, '"');
  jsonStr = jsonStr.replace(/\\"/g, '"');
  try {
    const data = JSON.parse(jsonStr);
    const roomInfo = data.state.roomStore.roomInfo;
    const streamData = data.state.streamStore.streamData;
    return {
<<<<<<< HEAD
      living: roomInfo.room.status === 2,
      nickname: roomInfo.anchor.nickname,
      sec_uid: roomInfo.anchor.sec_uid,
=======
      living: roomInfo?.room?.status === 2,
      nickname: roomInfo?.anchor?.nickname,
>>>>>>> 55daebeb
      avatar: roomInfo.anchor?.avatar_thumb?.url_list?.[0],
      room: {
        title: roomInfo?.room?.title,
        cover: roomInfo?.room?.cover?.url_list?.[0],
        id_str: roomInfo?.room?.id_str,
        stream_url: {
          pull_datas: roomInfo?.room?.stream_url?.pull_datas,
          live_core_sdk_data: {
            pull_data: {
              options: { qualities: streamData.H264_streamData?.options?.qualities ?? [] },
              stream_data: streamData.H264_streamData?.stream ?? {},
            },
          },
        },
      },
    };
  } catch (e) {
    console.error("Failed to parse JSON:", e);
    throw e;
  }
}

async function getRoomInfoByWeb(
  webRoomId: string,
  opts: {
    auth?: string;
  } = {},
) {
  let cookies: string | undefined = undefined;
  if (opts.auth) {
    cookies = opts.auth;
  } else {
    // 抖音的 'webcast/room/web/enter' api 会需要 ttwid 的 cookie，这个 cookie 是由这个请求的响应头设置的，
    // 所以在这里请求一次自动设置。
    cookies = await getCookie();
  }

  const params: Record<any, any> = {
    aid: 6383,
    live_id: 1,
    device_platform: "web",
    language: "zh-CN",
    enter_from: "web_live",
    cookie_enabled: "true",
    screen_width: 1920,
    screen_height: 1080,
    browser_language: "zh-CN",
    browser_platform: "MacIntel",
    browser_name: "Chrome",
    browser_version: "108.0.0.0",
    web_rid: webRoomId,
    "Room-Enter-User-Login-Ab": 0,
    is_need_double_stream: "false",
  };

  const abogus = new ABogus();
  const [query, _, ua] = abogus.generateAbogus(new URLSearchParams(params).toString(), "");

  const res = await requester.get<EnterRoomApiResp>(
    `https://live.douyin.com/webcast/room/web/enter/?${query}`,
    {
      headers: {
        cookie: cookies,
        "User-Agent": ua,
      },
    },
  );

  assert(
    res.data.status_code === 0,
    `Unexpected resp, code ${res.data.status_code}, msg ${JSON.stringify(res.data.data)}, id ${webRoomId}, cookies: ${cookies}`,
  );

  const data = res.data.data;
  const room = data?.data?.[0];

  return {
    living: data.room_status === 0,
    nickname: data.user.nickname,
    avatar: data?.user?.avatar_thumb?.url_list?.[0],
    sec_uid: data?.user?.sec_uid,
    room: {
      title: room?.title,
      cover: room?.cover?.url_list?.[0],
      id_str: room?.id_str,
      stream_url: room?.stream_url,
    },
  };
}

async function getRoomInfoByMobile(
  secUserId: string | number,
  opts: {
    auth?: string;
  } = {},
) {
  if (!secUserId) {
    throw new Error("Mobile API need secUserId, please set uid field");
  }
  if (typeof secUserId === "number") {
    throw new Error("Mobile API need secUserId string, please set uid field");
  }
  const params: Record<any, any> = {
    app_id: 1128,
    live_id: 1,
    verifyFp: "",
    room_id: 2,
    type_id: 0,
    sec_user_id: secUserId,
  };

  const res = await requester.get<EnterRoomApiResp>(
    `https://webcast.amemv.com/webcast/room/reflow/info/`,
    {
      params,
      headers: {
        cookie: opts.auth,
      },
    },
  );

  // @ts-ignore
  const room = res?.data?.data?.room;
  return {
    living: room?.status === 2,
    nickname: room?.owner?.nickname,
    sec_uid: room?.owner?.sec_uid,
    avatar: room?.owner?.avatar_thumb?.url_list?.[0],
    room: {
      title: room?.title,
      cover: room?.cover?.url_list?.[0],
      id_str: room?.id_str,
      stream_url: room?.stream_url,
    },
  };
}

export async function getRoomInfo(
  webRoomId: string,
  opts: {
    auth?: string;
    doubleScreen?: boolean;
    api?: APIType;
    uid?: string | number;
  } = {},
): Promise<{
  living: boolean;
  roomId: string;
  owner: string;
  title: string;
  streams: StreamProfile[];
  sources: SourceProfile[];
  avatar: string;
  cover: string;
  liveId: string;
  uid: string;
}> {
  let data: Awaited<ReturnType<typeof getRoomInfoByWeb> | ReturnType<typeof getRoomInfoByHtml>>;
  let api = opts.api ?? "web";

  if (api === "mobile" || api === "userHTML") {
    // mobile 接口需要 sec_uid 参数，老数据可能没有，实现兼容
    if (!opts.uid || typeof opts.uid !== "string") {
      api = "web";
    }
  }
  if (api === "webHTML") {
    data = await getRoomInfoByHtml(webRoomId, opts);
  } else if (api === "mobile") {
    data = await getRoomInfoByMobile(opts.uid, opts);
  } else if (api === "userHTML") {
    data = await getRoomInfoByUserWeb(opts.uid as string, opts);
  } else {
    data = await getRoomInfoByWeb(webRoomId, opts);
  }
  // console.log(JSON.stringify(data, null, 2));
  const room = data.room;
  assert(room, `No room data, id ${webRoomId}`);
  if (api === "userHTML") {
    return {
      living: data.living,
      roomId: webRoomId,
      owner: data.nickname,
      title: room?.title ?? data.nickname,
      streams: [],
      sources: [],
      avatar: data.avatar,
      cover: room.cover,
      liveId: room.id_str,
      uid: data.sec_uid,
    };
  }

  if (room?.stream_url == null) {
    return {
      living: false,
      roomId: webRoomId,
      owner: data.nickname,
      title: room?.title ?? data.nickname,
      streams: [],
      sources: [],
      avatar: data.avatar,
      cover: room.cover,
      liveId: room.id_str,
      uid: data.sec_uid,
    };
  }

  let qualities: QualityInfo[] = [];
  let stream_data: string = "";
  if (opts.doubleScreen && !isEmpty(room.stream_url.pull_datas)) {
    const pull_data = Object.values(room.stream_url.pull_datas)[0] ?? {
      options: {
        qualities: [],
      },
      stream_data: "",
    };
    // @ts-ignore
    qualities = pull_data.options.qualities;
    // @ts-ignore
    stream_data = pull_data.stream_data;
  }
  if (!stream_data) {
    qualities = room.stream_url.live_core_sdk_data.pull_data.options.qualities;
    stream_data = room.stream_url.live_core_sdk_data.pull_data.stream_data;
  }
  const streamData =
    typeof stream_data === "string" ? (JSON.parse(stream_data) as StreamData).data : stream_data;

  const streams: StreamProfile[] = qualities.map((info) => ({
    desc: info.name,
    key: info.sdk_key,
    bitRate: info.v_bit_rate,
  }));

  // 转换流数据结构
  const streamList: StreamInfo[] = Object.entries(streamData)
    .map(([quality, info]) => {
      const stream = info?.main;
      const name = qualityList.find((item) => item.key === quality)?.desc;
      return {
        quality: quality,
        name: name ?? "未知",
        flv: stream?.flv,
        hls: stream?.hls,
      };
    })
    .filter((stream) => stream.flv || stream.hls);

  const aoStream = streamList.find((stream) => stream.quality === "ao");
  if (!!aoStream) {
    // 真原画流是在ao流中拿到的
    streamList.push({
      quality: "real_origin",
      name: "真原画",
      flv: (aoStream?.flv ?? "").replace("&only_audio=1", ""),
      hls: (aoStream?.hls ?? "").replace("&only_audio=1", ""),
    });
  }
  streamList.sort((a, b) => {
    const aIndex = qualityList.findIndex((item) => item.key === a.quality);
    const bIndex = qualityList.findIndex((item) => item.key === b.quality);
    // 如果找不到对应的质量等级，将其排在最后
    if (aIndex === -1) return 1;
    if (bIndex === -1) return -1;
    return aIndex - bIndex;
  });

  // 看起来抖音是自动切换 cdn 的，所以这里固定返回一个默认的 source。
  const sources: SourceProfile[] = [
    {
      name: "自动",
      streamMap: streamData,
      streams: streamList,
    },
  ];

  // console.log(JSON.stringify(sources, null, 2), qualities);

  return {
    living: data.living,
    roomId: webRoomId,
    owner: data.nickname,
    title: room.title,
    streams,
    sources,
    avatar: data.avatar,
    cover: room.cover,
    liveId: room.id_str,
    uid: data.sec_uid,
  };
}

let nonceCache: {
  startTimestamp: number;
  nonce: string;
};

/**
 * 获取nonce
 */
async function getNonce(url: string) {
  const now = new Date().getTime();
  // 缓存6小时
  if (nonceCache?.startTimestamp && now - nonceCache.startTimestamp < 6 * 60 * 60 * 1000) {
    return nonceCache.nonce;
  }
  const res = await requester.get(url);
  if (!res.headers["set-cookie"]) {
    throw new Error("No cookie in response");
  }
  const cookies = {};
  (res.headers["set-cookie"] ?? []).forEach((cookie) => {
    const [key, _] = cookie.split(";");
    const [keyPart, valuePart] = key.split("=");
    if (!keyPart || !valuePart) return;
    cookies[keyPart.trim()] = valuePart.trim();
  });
  const nonce = cookies["__ac_nonce"];
  if (nonce) {
    nonceCache = {
      startTimestamp: now,
      nonce: nonce,
    };
  }
  return nonce;
}

/**
 * 解析抖音号
 * @param url
 */
export async function parseUser(url: string) {
  const timestamp = Math.floor(Date.now() / 1000);
  const ua =
    "Mozilla/5.0 (Windows NT 10.0; Win64; x64) AppleWebKit/537.36 (KHTML, like Gecko) Chrome/133.0.0.0 Safari/537.36 Edg/133.0.0.0";
  const nonce = (await getNonce(url)) ?? generateNonce();
  const signed = get__ac_signature(timestamp, url, nonce, ua);

  const res = await requester.get(url, {
    headers: {
      "User-Agent": ua,
      cookie: `__ac_nonce=${nonce}; __ac_signature=${signed}`,
    },
  });
  const text = res.data;
  const regex = /\\"uniqueId\\":\\"(.*?)\\"/;
  const match = text.match(regex);
  if (match && match[1]) {
    return match[1];
  }

  return null;
}

export interface StreamProfile {
  desc: string;
  key: string;
  bitRate: number;
}

export interface StreamInfo {
  quality: string;
  name: string;
  flv?: string;
  hls?: string;
}

export interface SourceProfile {
  name: string;
  streamMap: StreamData["data"];
  streams: StreamInfo[];
}

interface EnterRoomApiResp {
  data: {
    data: [
      | undefined
      | {
          id_str: string;
          status: number;
          status_str: string;
          title: string;
          user_count_str: string;
          cover: {
            url_list: string[];
          };
          stream_url?: {
            flv_pull_url: PullURLMap;
            default_resolution: string;
            hls_pull_url_map: PullURLMap;
            hls_pull_url: string;
            stream_orientation: number;
            live_core_sdk_data: {
              pull_data: {
                options: {
                  default_quality: QualityInfo;
                  qualities: QualityInfo[];
                };
                stream_data: string;
              };
            };
            extra: {
              height: number;
              width: number;
              fps: number;
              max_bitrate: number;
              min_bitrate: number;
              default_bitrate: number;
              bitrate_adapt_strategy: number;
              anchor_interact_profile: number;
              audience_interact_profile: number;
              hardware_encode: boolean;
              video_profile: number;
              h265_enable: boolean;
              gop_sec: number;
              bframe_enable: boolean;
              roi: boolean;
              sw_roi: boolean;
              bytevc1_enable: boolean;
            };
            pull_datas: Record<
              string,
              {
                options: {
                  qualities: QualityInfo[];
                };
                stream_data: string;
              }
            >;
          };
          mosaic_status: number;
          mosaic_status_str: string;
          admin_user_ids: number[];
          admin_user_ids_str: string[];
          owner: UserInfo;
          room_auth: unknown;
          live_room_mode: number;
          stats: {
            total_user_desp: string;
            like_count: number;
            total_user_str: string;
            user_count_str: string;
          };
          has_commerce_goods: boolean;
          linker_map: {};
          linker_detail: unknown;
          room_view_stats: {
            is_hidden: boolean;
            display_short: string;
            display_middle: string;
            display_long: string;
            display_value: number;
            display_version: number;
            incremental: boolean;
            display_type: number;
            display_short_anchor: string;
            display_middle_anchor: string;
            display_long_anchor: string;
          };
          scene_type_info: unknown;
          toolbar_data: unknown;
          room_cart: unknown;
        },
    ];
    enter_room_id: string;
    extra?: {
      digg_color: string;
      pay_scores: string;
      is_official_channel: boolean;
      signature: string;
    };
    user: UserInfo;
    qrcode_url: string;
    enter_mode: number;
    room_status: number;
    partition_road_map?: unknown;
    similar_rooms: unknown[];
    shark_decision_conf: string;
    web_stream_url?: unknown;
  };
  extra: { now: number };
  status_code: number;
}

type PullURLMap = Record<string, string>;

interface QualityInfo {
  name: string;
  sdk_key: string;
  v_codec: string;
  resolution: string;
  level: number;
  v_bit_rate: number;
  additional_content: string;
  fps: number;
  disable: number;
}

interface UserInfo {
  id_str: string;
  sec_uid: string;
  nickname: string;
  avatar_thumb: {
    url_list: string[];
  };
  follow_info: { follow_status: number; follow_status_str: string };
}

interface StreamData {
  common: unknown;
  data: Record<
    string,
    {
      main: {
        flv: string;
        hls: string;
        cmaf: string;
        dash: string;
        lls: string;
        tsl: string;
        tile: string;
        sdk_params: string;
      };
    }
  >;
}<|MERGE_RESOLUTION|>--- conflicted
+++ resolved
@@ -265,15 +265,10 @@
     const roomInfo = data.state.roomStore.roomInfo;
     const streamData = data.state.streamStore.streamData;
     return {
-<<<<<<< HEAD
-      living: roomInfo.room.status === 2,
-      nickname: roomInfo.anchor.nickname,
-      sec_uid: roomInfo.anchor.sec_uid,
-=======
       living: roomInfo?.room?.status === 2,
       nickname: roomInfo?.anchor?.nickname,
->>>>>>> 55daebeb
-      avatar: roomInfo.anchor?.avatar_thumb?.url_list?.[0],
+      sec_uid: roomInfo?.anchor?.sec_uid,
+      avatar: roomInfo?.anchor?.avatar_thumb?.url_list?.[0],
       room: {
         title: roomInfo?.room?.title,
         cover: roomInfo?.room?.cover?.url_list?.[0],
