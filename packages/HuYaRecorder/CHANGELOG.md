# next

<<<<<<< HEAD
- 支持 `wup` 接口，`auto` 行为从星秀区使用`mp`改为使用`wup`接口
=======
- 录播姬引擎支持切割
>>>>>>> 4b695e18

# 1.10.0

- 重构：录制器相关的参数修改为 `Downloader`
- 修复“画质匹配重试次数”不会被重置的bug
- 修复 `qualityRetry` 修改后不会生效的bug
- 修复：录播姬引擎分段时间不支持浮点数
- segment 参数如果以"B","KB","MB","GB"结尾，会使用文件大小分段

# 1.9.0

- `recordHandle` 新增参数 `recorderType`
- 录制：优化ffmpeg默认参数，fmp4使用m4s后缀 [#224](https://github.com/renmu123/biliLive-tools/pull/224)

# 1.8.0

- 新增`debugLevel`参数，支持`none`、`basic`、`verbose`
- 支持标题黑名单
- 触发标题黑名单设定额外状态
- 录播姬引擎支持

# 1.7.1

- 修复检查错误状态不会被重置的bug

# 1.7.0

- 增加检查错误状态值

# 1.6.0

- let recorderType: "ffmpeg" | "mesio" = this.recorderType ?? "ffmpeg";

- 修复 `videoFormat=auto` 时某些情况下格式的判断
- 支持真原画画质
- 修复“画质匹配重试次数”不生效的bug

# 1.3.2

- 修复星秀区录制原画可能失败的bug
- `resolveChannelInfoFromURL` 新增返回参数：`avatar`

# 1.3.1

- 修复获取未直播主播时的信息失败

# 1.3.0

1. 分P时获取更加准确的标题以及封面信息
2. 废弃 `formatName` 参数，转为使用 `formatPriorities` 参数，默
3. 认为['flv','hls']

# 1.2.0

1. 支持 `videoFormat`参数: "auto", "ts", "mkv"

# 1.1.1

## Bug修复

1. 修复虎牙星秀区无法录制的bug，感谢 https://github.com/ihmily/DouyinLiveRecorder/pull/993

# 1.1.0

## 破坏性更改

1. `quality` 参数值修改，具体见文档

## 功能

1. 支持 `api` 参数，用于获取直播流时选择使用 `web` 还是 `mp` 接口，默认情况下星秀区使用mp，其他使用web接口
2. 支持 `sourcePriorities` 参数，按提供的源优先级去给CDN列表排序，并过滤掉不在优先级配置中的源，在未匹配到的情况下会优先使用TX的CDN，具体参数见 CDN 参数
3. 支持 `formatName` 参数，支持 flv,hls 参数，默认使用flv
4. 画质支持 蓝光20M,蓝光10M

## Bug修复

1. 修复画质无法生效的bug
2. 录制星秀专区不再破碎，默认使用 web 接口，如果检测到为星秀专区，使用 mp 接口

# 1.0.1

## Bug fix

1. 修复缺少依赖的bug<|MERGE_RESOLUTION|>--- conflicted
+++ resolved
@@ -1,10 +1,7 @@
 # next
 
-<<<<<<< HEAD
 - 支持 `wup` 接口，`auto` 行为从星秀区使用`mp`改为使用`wup`接口
-=======
 - 录播姬引擎支持切割
->>>>>>> 4b695e18
 
 # 1.10.0
 
