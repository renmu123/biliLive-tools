import fs from "fs-extra";
import { expect, describe, it, beforeEach, vi } from "vitest";
import { WebhookHandler } from "../src/services/webhook/webhook.js";
import { Live, Part } from "../src/services/webhook/Live.js";
import { DEFAULT_BILIUP_CONFIG } from "@biliLive-tools/shared/presets/videoPreset.js";
import * as utils from "@biliLive-tools/shared/utils/index.js";
import * as syncTask from "@biliLive-tools/shared/task/sync.js";

import type { Options } from "../src/types/webhook.js";

vi.mock("../src/index.js", async (importOriginal) => {
  const mod = await importOriginal<typeof import("../src/index.js")>();
  return {
    ...mod,
    config: {
      get: vi.fn().mockReturnValue({}),
    },
  };
});

vi.mock("@biliLive-tools/shared/utils/index.js", async (importOriginal) => {
  const mod = await importOriginal<typeof import("@biliLive-tools/shared/utils/index.js")>();
  return {
    ...mod,
    trashItem: vi.fn().mockResolvedValue(true),
  };
});

vi.spyOn(utils, "sleep").mockImplementation(async () => {
  return undefined;
});

describe("WebhookHandler", () => {
  let webhookHandler: WebhookHandler;

  beforeEach(() => {
    const appConfig = {
      getAll: vi.fn().mockReturnValue({
        task: { ffmpegMaxNum: -1, douyuDownloadMaxNum: -1, biliUploadMaxNum: -1 },
      }),
    };
    // @ts-ignore
    webhookHandler = new WebhookHandler(appConfig);
  });

  describe("handleLiveData", () => {
    const appConfig = {
      getAll: vi.fn().mockReturnValue({
        task: { ffmpegMaxNum: -1, douyuDownloadMaxNum: -1, biliUploadMaxNum: -1 },
      }),
    };
    it("存在live的情况下，在event: FileClosed前先发送了event: FileOpeing", async () => {
      // @ts-ignore
      webhookHandler = new WebhookHandler(appConfig);
      webhookHandler.liveData = [];
      const existingLive = new Live({
        eventId: "existing-event-id",
        platform: "bili-recorder",
        software: "bili-recorder",
        roomId: "123",
        startTime: new Date("2022-01-01T00:00:00Z").getTime(),
        title: "Existing Video",
        username: "username",
      });
      existingLive.addPart({
        partId: "existing-part-id2",
        startTime: new Date("2022-01-01T00:00:00Z").getTime(),
        filePath: "/path/to/existing-video1.mp4",
        recordStatus: "recorded",
        endTime: new Date("2022-01-01T00:05:00Z").getTime(),
        title: "Existing Video",
      });
      existingLive.addPart({
        partId: "existing-part-id",
        startTime: new Date("2022-01-01T00:08:00Z").getTime(),
        filePath: "/path/to/existing-video2.mp4",
        recordStatus: "recording",
        title: "Existing Video",
      });

      webhookHandler.liveData.push(existingLive);

      const options: Options = {
        event: "FileOpening",
        roomId: "123",
        platform: "bili-recorder",
        software: "bili-recorder",
        time: "2022-01-01T00:09:00Z",
        title: "Existing Video",
        filePath: "/path/to/existing-video3.mp4",
        username: "test",
      };
      // @ts-ignore
      await webhookHandler.handleLiveData(options, {
        partMergeMinute: 10,
      });
      const liveData = webhookHandler.liveData;

      expect(liveData.length).toBe(1);
      expect(liveData[0].parts.length).toBe(3);
      expect(liveData[0].parts[2].recordStatus).toBe("recording");
      expect(liveData[0].parts[1].recordStatus).toBe("recording");

      const options2: Options = {
        event: "FileClosed",
        roomId: "123",
        platform: "bili-recorder",
        software: "bili-recorder",
        time: "2022-01-01T00:10:00Z",
        title: "Existing Video",
        filePath: "/path/to/existing-video2.mp4",
        username: "test",
      };
      // @ts-ignore
      await webhookHandler.handleLiveData(options2, {
        partMergeMinute: 10,
      });
      const liveData2 = webhookHandler.liveData;
      expect(liveData2[0].parts[1].recordStatus).toBe("recorded");
      expect(liveData[0].parts[2].recordStatus).toBe("recording");
    });

    it("不存在live的情况下，在event: FileClosed前先发送了event: FileOpeing", async () => {
      // @ts-ignore
      webhookHandler = new WebhookHandler(appConfig);
      webhookHandler.liveData = [];
      const existingLive = new Live({
        eventId: "existing-event-id",
        platform: "bili-recorder",
        software: "bili-recorder",
        roomId: "123",
        startTime: new Date("2022-01-01T00:08:00Z").getTime(),
        title: "Existing Video",
        username: "username",
      });
      existingLive.addPart({
        partId: "existing-part-id",
        startTime: new Date("2022-01-01T00:08:00Z").getTime(),
        filePath: "/path/to/existing-video2.mp4",
        recordStatus: "recording",
        title: "Existing Video",
      });

      webhookHandler.liveData.push(existingLive);

      const options: Options = {
        event: "FileOpening",
        roomId: "123",
        platform: "bili-recorder",
        software: "bili-recorder",
        time: "2022-01-01T00:09:00Z",
        title: "Existing Video",
        filePath: "/path/to/existing-video3.mp4",
        username: "test",
      };
      // @ts-ignore
      await webhookHandler.handleLiveData(options, {
        partMergeMinute: 10,
      });
      const liveData = webhookHandler.liveData;

      expect(liveData.length).toBe(1);
      expect(liveData[0].parts.length).toBe(2);
      expect(liveData[0].parts[1].recordStatus).toBe("recording");
      expect(liveData[0].parts[0].recordStatus).toBe("recording");

      const options2: Options = {
        event: "FileClosed",
        roomId: "123",
        platform: "bili-recorder",
        software: "bili-recorder",
        time: "2022-01-01T00:10:00Z",
        title: "Existing Video",
        filePath: "/path/to/existing-video2.mp4",
        username: "test",
      };
      // @ts-ignore
      await webhookHandler.handleLiveData(options2, {
        partMergeMinute: 10,
      });
      const liveData2 = webhookHandler.liveData;
      expect(liveData2[0].parts[0].recordStatus).toBe("recorded");
      expect(liveData[0].parts[1].recordStatus).toBe("recording");
    });
  });

  describe.concurrent("getRoomSetting", () => {
    /**
     * 获取房间配置项
     */
    function getRoomSetting(key: string, roomSetting: any, appConfig?: any) {
      if (roomSetting) {
        if (roomSetting.noGlobal?.includes(key)) return roomSetting[key];

        return appConfig?.webhook[key];
      } else {
        return appConfig?.webhook[key];
      }
    }

    it("should return the value from roomSetting if it exists and noGlobal does not include the key", () => {
      const roomSetting = {
        noGlobal: ["key2"],
        key1: "value1",
        key2: "value2",
      };
      const key = "key1";

      const result = getRoomSetting(key, roomSetting);

      expect(result).toBe(undefined);
    });

    it("should return the value from appConfig.webhook if roomSetting does not exist", () => {
      const appConfig = {
        webhook: {
          key1: "value1",
          key2: "value2",
        },
      };
      const key = "key1";

      const result = getRoomSetting(key, undefined, appConfig);

      expect(result).toBe(appConfig.webhook[key]);
    });

    it("should return the value from appConfig.webhook if roomSetting exists but noGlobal includes the key", () => {
      const roomSetting = {
        noGlobal: ["key2"],
        key1: "value1",
        key2: "value2",
      };
      const appConfig = {
        webhook: {
          key1: "value3",
          key2: "value4",
        },
      };
      const key = "key2";

      const result = getRoomSetting(key, roomSetting, appConfig);

      expect(result).toBe(roomSetting[key]);
    });

    it("should return the value from appConfig.webhook if roomSetting exists but noGlobal not includes the key", () => {
      const roomSetting = {
        noGlobal: [],
        key1: "value1",
        key2: "value2",
      };
      const appConfig = {
        webhook: {
          key1: "value3",
          key2: "value4",
        },
      };
      const key = "key2";

      const result = getRoomSetting(key, roomSetting, appConfig);

      expect(result).toBe(appConfig.webhook[key]);
    });

    it("should return the value from appConfig.webhook if roomSetting exists but noGlobal not includes the key", () => {
      const roomSetting = {
        noGlobal: undefined,
        key1: "value1",
        key2: "value2",
      };
      const appConfig = {
        webhook: {
          key1: "value3",
          key2: "value4",
        },
      };
      const key = "key2";

      const result = getRoomSetting(key, roomSetting, appConfig);

      expect(result).toBe(appConfig.webhook[key]);
    });
  });

  describe("handle", () => {
    const appConfig = {
      getAll: vi.fn().mockReturnValue({
        task: { ffmpegMaxNum: -1, douyuDownloadMaxNum: -1, biliUploadMaxNum: -1 },
      }),
    };
    // @ts-ignore
    webhookHandler = new WebhookHandler(appConfig);

    it("should handle the options and return if the event is 'FileOpening'", async () => {
      // Arrange
      const options: Options = {
        roomId: "123",
        event: "FileOpening",
        filePath: "/path/to/part1.mp4",
        time: "2022-01-01T00:05:00Z",
        username: "test",
        platform: "blrec",
        title: "test video",
        software: "bili-recorder",
      };
      const getConfigSpy = vi
        .spyOn(webhookHandler.configManager, "getConfig")
        // @ts-ignore
        .mockReturnValue({ open: true, title: "test" });

      // Act
      const returnVal = await webhookHandler.handle(options);

      // Assert
      expect(getConfigSpy).toHaveBeenCalledWith(options.roomId);
      expect(returnVal).toBeUndefined();
    });
    it("should handle the options and update rawFilePath when convert2Mp4Option is true", async () => {
      // Arrange
      const openOptions: Options = {
        roomId: "123",
        event: "FileOpening",
        filePath: "/path/to/part1.flv",
        time: "2022-01-01T00:00:00Z",
        username: "test",
        platform: "blrec",
        title: "test video",
        software: "bili-recorder",
      };
      const closeOptions: Options = {
        roomId: "123",
        event: "FileClosed",
        filePath: "/path/to/part1.flv",
        time: "2022-01-01T00:05:00Z",
        username: "test",
        platform: "blrec",
        title: "test video",
        software: "bili-recorder",
      };
      const getConfigSpy = vi
        .spyOn(webhookHandler.configManager, "getConfig")
        // @ts-ignore
        .mockReturnValue({
          open: true,
          title: "test",
          convert2Mp4Option: true,
          removeSourceAferrConvert2Mp4: true,
          minSize: 1,
          partMergeMinute: 10,
        });
      const convert2Mp4Spy = vi
        .spyOn(webhookHandler, "transcode")
        .mockResolvedValue("/path/to/part1.mp4");

      const utils = await import("@biliLive-tools/shared/utils/index.js");
      vi.spyOn(utils, "getFileSize").mockResolvedValue(10 * 1024 * 1024); // 10MB

      // Act
      await webhookHandler.handle(openOptions);
      await webhookHandler.handle(closeOptions);

      // Assert
      expect(getConfigSpy).toHaveBeenCalledWith(closeOptions.roomId);
      expect(convert2Mp4Spy).toHaveBeenCalledWith(
        "/path/to/part1.flv",
        {
          audioCodec: "copy",
          encoder: "copy",
        },
        {
          removeVideo: true,
        },
      );
      expect(webhookHandler.liveData[0].parts[0].filePath).toBe("/path/to/part1.mp4");
      expect(webhookHandler.liveData[0].parts[0].rawFilePath).toBe("/path/to/part1.mp4");
    });
    it("should handle the options and return if the file size is too small", async () => {
      // Arrange
      const options1: Options = {
        roomId: "123",
        event: "FileOpening",
        filePath: "/path/to/part1.mp4",
        time: "2022-01-01T00:00:00Z",
        username: "test",
        platform: "blrec",
        title: "test video",
        software: "bili-recorder",
      };
      const options: Options = {
        roomId: "123",
        event: "FileClosed",
        filePath: "/path/to/part1.mp4",
        time: "2022-01-01T00:05:00Z",
        username: "test",
        platform: "blrec",
        title: "test video",
        software: "bili-recorder",
      };
      vi.mock("@biliLive-tools/shared/utils/index.js", async (importOriginal) => {
        const mod = await importOriginal<typeof import("@biliLive-tools/shared/utils/index.js")>();
        return {
          ...mod,
          getFileSize: vi.fn().mockResolvedValue(50),
          // 替换一些导出
          namedExport: vi.fn(),
        };
      });
      const getConfigSpy = vi.spyOn(webhookHandler.configManager, "getConfig");
      // @ts-ignore
      getConfigSpy.mockReturnValue({ open: true, minSize: 100, title: "test" });

      // Act
      await webhookHandler.handle(options1);
      const result = await webhookHandler.handle(options);

      // Assert
      expect(getConfigSpy).toHaveBeenCalledWith(options.roomId);
      expect(result).toBeUndefined();
      // 修改断言：live和part应该保留，但part状态为error
      expect(webhookHandler.liveData.length).toBe(1);
      expect(webhookHandler.liveData[0].parts.length).toBe(1);
      expect(webhookHandler.liveData[0].parts[0].recordStatus).toBe("error");
    });
  });
  describe("handleLive", () => {
    beforeEach(() => {
      // @ts-ignore
      webhookHandler.videoPreset = {
        get: vi.fn().mockReturnValue({}),
      };
      // @ts-ignore
      webhookHandler.danmuPreset = {
        get: vi.fn().mockReturnValue({}),
      };
      // @ts-ignore
      webhookHandler.ffmpegPreset = {
        get: vi.fn().mockReturnValue({}),
      };
    });
    describe("解析标题", () => {
      it("应在webhook不存在占位符时，使用预设标题进行格式化", async () => {
        // Arrange
        const live = new Live({
          eventId: "123",
          platform: "blrec",
          roomId: "123",
          startTime: new Date("2022-01-01T00:00:00Z").getTime(),
          title: "live-title",
          username: "username",
        });
        live.addPart({
          partId: "part-1",
          filePath: "/path/to/part1.mp4",
          recordStatus: "handled",
          endTime: new Date("2022-01-01T00:05:00Z").getTime(),
          cover: "/path/to/cover.jpg",
          title: "part1",
        });

        // @ts-ignore
        vi.spyOn(webhookHandler.configManager, "getConfig").mockReturnValue({
          uploadPresetId: "preset-id",
          uid: 456,
          title: "webhook-title",
          afterUploadDeletAction: "none",
        });
        // @ts-ignore
        webhookHandler.videoPreset = {
          get: vi.fn().mockReturnValue({
            config: {
              title: "preset-title",
            },
          }),
        };
        const addUploadTaskSpy = vi.spyOn(webhookHandler, "addUploadTask").mockResolvedValue(789);
        // Act
        await webhookHandler.handleLive(live);

        // Assert
        expect(addUploadTaskSpy).toHaveBeenCalledWith(
          456,
          [
            {
              path: "/path/to/part1.mp4",
              title: "part1",
            },
          ],
          {
            ...DEFAULT_BILIUP_CONFIG,
            title: "webhook-title",
          },
          [],
          "none",
        );
      });
      it("应在webhook存在占位符时，使用webhook标题进行格式化", async () => {
        // Arrange
        const live = new Live({
          eventId: "123",
          platform: "blrec",
          roomId: "123",
          startTime: new Date("2022-01-01T00:00:00Z").getTime(),
          title: "live-title",
          username: "username",
        });
        live.addPart({
          partId: "part-1",
          filePath: "/path/to/part1.mp4",
          recordStatus: "handled",
          endTime: new Date("2022-01-01T00:05:00Z").getTime(),
          cover: "/path/to/cover.jpg",
          title: "part1",
        });

        // @ts-ignore
        vi.spyOn(webhookHandler.configManager, "getConfig").mockReturnValue({
          uploadPresetId: "preset-id",
          uid: 456,
          title: "webhook-title-{{title}}",
          afterUploadDeletAction: "none",
        });
        // @ts-ignore
        webhookHandler.videoPreset = {
          get: vi.fn().mockReturnValue({
            config: {
              title: "preset-title",
            },
          }),
        };
        const addUploadTaskSpy = vi.spyOn(webhookHandler, "addUploadTask").mockResolvedValue(789);
        // Act
        await webhookHandler.handleLive(live);

        // Assert
        expect(addUploadTaskSpy).toHaveBeenCalledWith(
          456,
          [
            {
              path: "/path/to/part1.mp4",
              title: "part1",
            },
          ],
          {
            ...DEFAULT_BILIUP_CONFIG,
            title: "webhook-title-live-title",
          },
          [],
          "none",
        );
      });
      it("应用live和part数据正常格式化标题", async () => {
        // Arrange
        const live = new Live({
          eventId: "123",
          platform: "blrec",
          roomId: "123",
          startTime: new Date("2022-01-01T00:00:00Z").getTime(),
          title: "live-title",
          username: "username",
        });
        live.addPart({
          partId: "part-1",
          filePath: "/path/to/part1.mp4",
          recordStatus: "handled",
          endTime: new Date("2023-01-01T00:05:00Z").getTime(),
          startTime: new Date("2022-01-01T00:00:00Z").getTime(),
          cover: "/path/to/cover.jpg",
          title: "part1",
        });

        // @ts-ignore
        vi.spyOn(webhookHandler.configManager, "getConfig").mockReturnValue({
          uploadPresetId: "preset-id",
          uid: 456,
          title: "webhook-title",
          afterUploadDeletAction: "none",
        });

        // @ts-ignore
        webhookHandler.videoPreset = {
          get: vi.fn().mockReturnValue({
            config: {
              title: "{{title}}-{{user}}-{{now}}-{{roomId}}",
            },
          }),
        };
        const addUploadTaskSpy = vi.spyOn(webhookHandler, "addUploadTask").mockResolvedValue(789);
        // Act
        await webhookHandler.handleLive(live);

        // Assert
        expect(addUploadTaskSpy).toHaveBeenCalledWith(
          456,
          [
            {
              path: "/path/to/part1.mp4",
              title: "part1",
            },
          ],
          {
            ...DEFAULT_BILIUP_CONFIG,
            title: "live-title-username-2022.01.01-123",
          },
          [],
          "none",
        );
      });
    });

    describe("一般处理后的视频", () => {
      it("应在上传成功时正确设置状态", async () => {
        // Arrange
        const live = new Live({
          eventId: "123",
          platform: "blrec",
          roomId: "123",
          startTime: new Date("2022-01-01T00:00:00Z").getTime(),
          title: "Test Video",
          username: "username",
        });
        live.addPart({
          partId: "part-1",
          filePath: "/path/to/part1.mp4",
          recordStatus: "handled",
          endTime: new Date("2022-01-01T00:05:00Z").getTime(),
          cover: "/path/to/cover.jpg",
          title: "part1",
        });
        live.addPart({
          partId: "part-2",
          filePath: "/path/to/part2.mp4",
          recordStatus: "handled",
          endTime: new Date("2022-01-01T00:10:00Z").getTime(),
          cover: "/path/to/cover.jpg",
          title: "part2",
        });
        live.addPart({
          partId: "part-3",
          filePath: "/path/to/part3.mp4",
          recordStatus: "handled",
          endTime: new Date("2022-01-01T00:15:00Z").getTime(),
          cover: "/path/to/cover.jpg",
          title: "part3",
        });

        // @ts-ignore
        const getConfigSpy = vi.spyOn(webhookHandler.configManager, "getConfig").mockReturnValue({
          uploadPresetId: "preset-id",
          uid: 456,
          afterUploadDeletAction: "delete",
          useLiveCover: true,
          title: "webhook-title",
          uploadNoDanmu: false,
        });
        const addUploadTaskSpy = vi.spyOn(webhookHandler, "addUploadTask").mockResolvedValue(789);
        const addEditMediaTaskSpy = vi
          .spyOn(webhookHandler, "addEditMediaTask")
          .mockResolvedValue(undefined);
        // Act
        await webhookHandler.handleLive(live, "handled");

        // Assert
        expect(getConfigSpy).toHaveBeenCalledWith(live.roomId);
        expect(addUploadTaskSpy).toBeCalledTimes(1);
        expect(addEditMediaTaskSpy).not.toHaveBeenCalled();
        expect(addUploadTaskSpy).toHaveBeenCalledWith(
          456,
          [
            {
              path: "/path/to/part1.mp4",
              title: "part1",
            },
            {
              path: "/path/to/part2.mp4",
              title: "part2",
            },
            {
              path: "/path/to/part3.mp4",
              title: "part3",
            },
          ],
          {
            ...DEFAULT_BILIUP_CONFIG,
            title: "webhook-title",
            cover: "/path/to/cover.jpg",
          },
          [],
          "delete",
        );
        expect(live.aid).toBe(789);
        expect(live.parts[0].uploadStatus).toBe("uploaded");
        expect(live.parts[1].uploadStatus).toBe("uploaded");
        expect(live.parts[2].uploadStatus).toBe("uploaded");
      });
      it("应在uid未设置不进行上传，且状态修改为error", async () => {
        // Arrange
        const live = new Live({
          eventId: "123",
          platform: "blrec",
          roomId: "123",
          startTime: new Date("2022-01-01T00:00:00Z").getTime(),
          title: "Test Video",
          username: "username",
        });
        live.addPart({
          partId: "part-1",
          filePath: "/path/to/part1.mp4",
          recordStatus: "handled",
          endTime: new Date("2022-01-01T00:05:00Z").getTime(),
          cover: "/path/to/cover.jpg",
          title: "part1",
        });

        // @ts-ignore
        const getConfigSpy = vi.spyOn(webhookHandler.configManager, "getConfig").mockReturnValue({
          uploadPresetId: "preset-id",
          uid: undefined,
          afterUploadDeletAction: "delete",
          useLiveCover: true,
        });
        const addUploadTaskSpy = vi.spyOn(webhookHandler, "addUploadTask").mockResolvedValue(789);
        const addEditMediaTaskSpy = vi
          .spyOn(webhookHandler, "addEditMediaTask")
          .mockResolvedValue(undefined);
        // Act
        await webhookHandler.handleLive(live, "handled");

        // Assert
        expect(getConfigSpy).toHaveBeenCalledWith(live.roomId);
        expect(addUploadTaskSpy).not.toHaveBeenCalled();
        expect(addEditMediaTaskSpy).not.toHaveBeenCalled();
        expect(live.parts[0].uploadStatus).toBe("error");
      });
      it("应在没有满足状态的part时不进行上传", async () => {
        // Arrange
        const live = new Live({
          eventId: "123",
          platform: "blrec",
          roomId: "123",
          startTime: new Date("2022-01-01T00:00:00Z").getTime(),
          title: "Test Video",
          username: "username",
        });
        live.addPart({
          partId: "part-1",
          filePath: "/path/to/part1.mp4",
          recordStatus: "handled",
          uploadStatus: "error",
          endTime: new Date("2022-01-01T00:05:00Z").getTime(),
          title: "part1",
        });
        // @ts-ignore
        vi.spyOn(webhookHandler.configManager, "getConfig").mockReturnValue({
          uploadPresetId: "preset-id",
          uid: 123,
        });
        const addUploadTaskSpy = vi.spyOn(webhookHandler, "addUploadTask").mockResolvedValue(789);
        const addEditMediaTaskSpy = vi
          .spyOn(webhookHandler, "addEditMediaTask")
          .mockResolvedValue(undefined);
        // Act
        await webhookHandler.handleLive(live, "handled");

        // Assert
        expect(addUploadTaskSpy).not.toHaveBeenCalled();
        expect(addEditMediaTaskSpy).not.toHaveBeenCalled();
      });
      it("应把正在录制中的视频及后续的视频不进行处理", async () => {
        // Arrange
        const live = new Live({
          eventId: "123",
          platform: "blrec",
          roomId: "123",
          startTime: new Date("2022-01-01T00:00:00Z").getTime(),
          title: "Test Video",
          username: "username",
        });
        live.addPart({
          partId: "part-1",
          filePath: "/path/to/part1.mp4",
          recordStatus: "handled",
          uploadStatus: "error",
          endTime: new Date("2022-01-01T00:05:00Z").getTime(),
          title: "part1",
        });
        live.addPart({
          partId: "part-2",
          filePath: "/path/to/part2.mp4",
          recordStatus: "recording",
          title: "part2",
        });
        live.addPart({
          partId: "part-3",
          filePath: "/path/to/part3.mp4",
          recordStatus: "handled",
          endTime: new Date("2022-01-01T00:05:00Z").getTime(),
          title: "part3",
        });

        // @ts-ignore
        vi.spyOn(webhookHandler.configManager, "getConfig").mockReturnValue({
          uploadPresetId: "preset-id",
          uid: 123,
          title: "webhook-title",
        });
        // @ts-ignore
        const addUploadTaskSpy = vi.spyOn(webhookHandler, "addUploadTask").mockResolvedValue(789);
        const addEditMediaTaskSpy = vi
          .spyOn(webhookHandler, "addEditMediaTask")
          .mockResolvedValue(undefined);
        // Act
        await webhookHandler.handleLive(live, "handled");

        // Assert
        expect(addUploadTaskSpy).not.toHaveBeenCalled();
        expect(addEditMediaTaskSpy).not.toHaveBeenCalled();
        expect(live.parts[2].uploadStatus).toBe("pending");
      });

      it("应在续传成功时正确设置状态", async () => {
        // Arrange
        const live = new Live({
          eventId: "123",
          platform: "blrec",
          roomId: "123",
          startTime: new Date("2022-01-01T00:00:00Z").getTime(),
          aid: 789,
          title: "Test Video",
          username: "username",
        });
        live.addPart({
          partId: "part-1",
          filePath: "/path/to/part1.mp4",
          recordStatus: "handled",
          uploadStatus: "uploaded",
          endTime: new Date("2022-01-01T00:05:00Z").getTime(),
          title: "part1",
        });
        live.addPart({
          partId: "part-2",
          filePath: "/path/to/part2.mp4",
          recordStatus: "handled",
          endTime: new Date("2022-01-01T00:10:00Z").getTime(),
          title: "part2",
        });
        live.addPart({
          partId: "part-3",
          filePath: "/path/to/part3.mp4",
          recordStatus: "handled",
          endTime: new Date("2022-01-01T00:15:00Z").getTime(),
          title: "part3",
        });
        // @ts-ignore
        const getConfigSpy = vi.spyOn(webhookHandler.configManager, "getConfig").mockReturnValue({
          uploadPresetId: "preset-id",
          uid: 456,
          afterUploadDeletAction: "delete",
          useLiveCover: true,
        });
        const addEditMediaTaskSpy = vi
          .spyOn(webhookHandler, "addEditMediaTask")
          .mockResolvedValue(undefined);
        const addUploadTaskSpy = vi
          .spyOn(webhookHandler, "addUploadTask")
          .mockResolvedValue(undefined);

        // Act
        await webhookHandler.handleLive(live, "handled");

        // Assert
        expect(getConfigSpy).toHaveBeenCalledWith(live.roomId);
        expect(addEditMediaTaskSpy).toHaveBeenCalledWith(
          456,
          789,
          [
            {
              path: "/path/to/part2.mp4",
              title: "part2",
            },
            {
              path: "/path/to/part3.mp4",
              title: "part3",
            },
          ],
          [],
          "delete",
        );
        expect(addUploadTaskSpy).not.toHaveBeenCalled();
        expect(live.aid).toBe(789);
        expect(live.parts[1].uploadStatus).toBe("uploaded");
        expect(live.parts[2].uploadStatus).toBe("uploaded");
      });
      it("应在续传失败时正确设置状态", async () => {
        // Arrange
        const live = new Live({
          eventId: "123",
          platform: "blrec",
          roomId: "123",
          startTime: new Date("2022-01-01T00:00:00Z").getTime(),
          aid: 789,
          title: "Test Video",
          username: "username",
        });
        live.addPart({
          partId: "part-1",
          filePath: "/path/to/part1.mp4",
          recordStatus: "handled",
          uploadStatus: "uploaded",
          endTime: new Date("2022-01-01T00:05:00Z").getTime(),
          title: "part1",
        });
        live.addPart({
          partId: "part-2",
          filePath: "/path/to/part2.mp4",
          recordStatus: "handled",
          endTime: new Date("2022-01-01T00:10:00Z").getTime(),
          title: "part2",
        });
        live.addPart({
          partId: "part-3",
          filePath: "/path/to/part3.mp4",
          recordStatus: "handled",
          endTime: new Date("2022-01-01T00:15:00Z").getTime(),
          title: "part3",
        });

        // @ts-ignore
        const getConfigSpy = vi.spyOn(webhookHandler.configManager, "getConfig").mockReturnValue({
          uploadPresetId: "preset-id",
          uid: 456,
          afterUploadDeletAction: "delete",
        });
        const addEditMediaTaskSpy = vi
          .spyOn(webhookHandler, "addEditMediaTask")
          .mockRejectedValue(undefined);
        const addUploadTaskSpy = vi
          .spyOn(webhookHandler, "addUploadTask")
          .mockResolvedValue(undefined);

        // Act
        await webhookHandler.handleLive(live, "handled");

        // Assert
        expect(getConfigSpy).toHaveBeenCalledWith(live.roomId);
        expect(addEditMediaTaskSpy).toHaveBeenCalledWith(
          456,
          789,
          [
            {
              path: "/path/to/part2.mp4",
              title: "part2",
            },
            {
              path: "/path/to/part3.mp4",
              title: "part3",
            },
          ],
          [],
          "delete",
        );
        expect(addUploadTaskSpy).not.toHaveBeenCalled();
        expect(live.aid).toBe(789);
        expect(live.parts[1].uploadStatus).toBe("error");
        expect(live.parts[2].uploadStatus).toBe("error");
      });
      it("应正确格式化分P标题", async () => {
        // Arrange
        const live = new Live({
          eventId: "123",
          platform: "blrec",
          roomId: "123",
          startTime: new Date("2022-01-01T00:00:00Z").getTime(),
          aid: 789,
          title: "Test Video",
          username: "username",
        });
        live.addPart({
          partId: "part-1",
          filePath: "/path/to/part1.mp4",
          recordStatus: "handled",
          uploadStatus: "uploaded",
          endTime: new Date("2022-01-01T00:05:00Z").getTime(),
          title: "part1",
        });
        live.addPart({
          partId: "part-2",
          filePath: "/path/to/part2.mp4",
          recordStatus: "handled",
          endTime: new Date("2022-01-01T00:10:00Z").getTime(),
          title: "part2",
        });
        live.addPart({
          partId: "part-3",
          filePath: "/path/to/part3.mp4",
          recordStatus: "handled",
          endTime: new Date("2022-01-01T00:15:00Z").getTime(),
          title: "part3",
        });

        // @ts-ignore
        const getConfigSpy = vi.spyOn(webhookHandler.configManager, "getConfig").mockReturnValue({
          uploadPresetId: "preset-id",
          uid: 456,
          afterUploadDeletAction: "delete",
          partTitleTemplate: "{{filename}}-{{title}}-{{user}}-{{roomId}}-{{index}}",
        });
        const addEditMediaTaskSpy = vi
          .spyOn(webhookHandler, "addEditMediaTask")
          .mockRejectedValue(undefined);
        // Act
        await webhookHandler.handleLive(live, "handled");

        // Assert
        expect(getConfigSpy).toHaveBeenCalledWith(live.roomId);
        expect(addEditMediaTaskSpy).toHaveBeenCalledWith(
          456,
          789,
          [
            {
              path: "/path/to/part2.mp4",
              title: "part2-part2-username-123-2",
            },
            {
              path: "/path/to/part3.mp4",
              title: "part3-part3-username-123-3",
            },
          ],
          [],
          "delete",
        );
      });
      it("应正确格式化分P标题：index", async () => {
        // Arrange
        const live = new Live({
          eventId: "123",
          platform: "blrec",
          roomId: "123",
          startTime: new Date("2022-01-01T00:00:00Z").getTime(),
          aid: 789,
          title: "Test Video",
          username: "username",
        });
        live.addPart({
          partId: "part-1",
          filePath: "/path/to/part1.mp4",
          recordStatus: "handled",
          uploadStatus: "uploaded",
          endTime: new Date("2022-01-01T00:05:00Z").getTime(),
          title: "part1",
        });
        live.addPart({
          partId: "part-2",
          filePath: "/path/to/part2.mp4",
          recordStatus: "handled",
          uploadStatus: "error",
          endTime: new Date("2022-01-01T00:10:00Z").getTime(),
          title: "part2",
        });
        live.addPart({
          partId: "part-3",
          filePath: "/path/to/part3.mp4",
          recordStatus: "handled",
          endTime: new Date("2022-01-01T00:15:00Z").getTime(),
          title: "part3",
        });
        live.addPart({
          partId: "part-2",
          filePath: "/path/to/part4.mp4",
          recordStatus: "handled",
          uploadStatus: "error",
          endTime: new Date("2022-01-01T00:10:00Z").getTime(),
          title: "part4",
        });
        live.addPart({
          partId: "part-3",
          filePath: "/path/to/part5.mp4",
          recordStatus: "handled",
          endTime: new Date("2022-01-01T00:15:00Z").getTime(),
          title: "part5",
        });

        // @ts-ignore
        const getConfigSpy = vi.spyOn(webhookHandler.configManager, "getConfig").mockReturnValue({
          uploadPresetId: "preset-id",
          uid: 456,
          afterUploadDeletAction: "delete",
          partTitleTemplate: "{{filename}}-{{title}}-{{user}}-{{roomId}}-{{index}}",
        });
        const addEditMediaTaskSpy = vi
          .spyOn(webhookHandler, "addEditMediaTask")
          .mockRejectedValue(undefined);
        // Act
        await webhookHandler.handleLive(live, "handled");

        // Assert
        expect(getConfigSpy).toHaveBeenCalledWith(live.roomId);
        expect(addEditMediaTaskSpy).toHaveBeenCalledWith(
          456,
          789,
          [
            {
              path: "/path/to/part3.mp4",
              title: "part3-part3-username-123-2",
            },
            {
              path: "/path/to/part5.mp4",
              title: "part5-part5-username-123-3",
            },
          ],
          [],
          "delete",
        );
      });

      // it("应仅在上传时间内处理上传操作", async () => {
      //   // Arrange
      //   const live = new Live({
      //     eventId: "123",
      //     platform: "blrec",
      //     roomId: "123",
      //     startTime: new Date("2022-01-01T00:00:00Z").getTime(),
      //     title: "Test Video",
      //     username: "username",
      //   });
      //   live.addPart({
      //     partId: "part-1",
      //     filePath: "/path/to/part1.mp4",
      //     recordStatus: "handled",
      //     endTime: new Date("2022-01-01T00:05:00Z").getTime(),
      //   });
      //   vi.useFakeTimers();
      //   vi.setSystemTime(new Date("2022-01-01T14:05:00"));
      //   // @ts-ignore
      //   const getConfigSpy = vi.spyOn(webhookHandler.configManager, "getConfig").mockReturnValue({
      //     uploadPresetId: "preset-id",
      //     uid: 456,
      //     afterUploadDeletAction: "delete",
      //     uploadHandleTime: ["10:10:00", "18:18:00"],
      //     limitUploadTime: true,
      //     title: "webhook-title",
      //   });
      //   const addEditMediaTaskSpy = vi
      //     .spyOn(webhookHandler, "addEditMediaTask")
      //     .mockRejectedValue(undefined);
      //   const addUploadTaskSpy = vi.spyOn(webhookHandler, "addUploadTask").mockResolvedValue(789);
      //   const isBetweenTimeSpy = vi.spyOn(webhookHandler, "isBetweenTime");

      //   // Act
      //   await webhookHandler.handleLive(live);

      //   // Assert
      //   expect(getConfigSpy).toHaveBeenCalledWith(live.roomId);
      //   expect(isBetweenTimeSpy).toBeCalled();
      //   expect(addEditMediaTaskSpy).not.toHaveBeenCalledWith();
      //   expect(addUploadTaskSpy).toHaveBeenCalled();
      //   expect(live.parts[0].uploadStatus).toBe("uploaded");
      // });
      // it("应不在上传时间内不处理上传操作", async () => {
      //   // Arrange
      //   const live = new Live({
      //     eventId: "123",
      //     platform: "blrec",
      //     roomId: "123",
      //     startTime: new Date("2022-01-01T00:00:00Z").getTime(),
      //     title: "Test Video",
      //     username: "username",
      //   });
      //   live.addPart({
      //     partId: "part-1",
      //     filePath: "/path/to/part1.mp4",
      //     recordStatus: "handled",
      //     endTime: new Date("2022-01-01T00:05:00Z").getTime(),
      //   });

      //   vi.useFakeTimers();
      //   vi.setSystemTime(new Date("2022-01-01T14:05:00"));
      //   // @ts-ignore
      //   const getConfigSpy = vi.spyOn(webhookHandler.configManager, "getConfig").mockReturnValue({
      //     uploadPresetId: "preset-id",
      //     uid: 456,
      //     afterUploadDeletAction: "delete",
      //     uploadHandleTime: ["10:10:00", "12:12:00"],
      //     limitUploadTime: true,
      //   });
      //   const addEditMediaTaskSpy = vi
      //     .spyOn(webhookHandler, "addEditMediaTask")
      //     .mockRejectedValue(undefined);
      //   const addUploadTaskSpy = vi.spyOn(webhookHandler, "addUploadTask").mockResolvedValue(789);
      //   const isBetweenTimeSpy = vi.spyOn(webhookHandler, "isBetweenTime");

      //   // Act
      //   await webhookHandler.handleLive(live);

      //   // Assert
      //   expect(getConfigSpy).toHaveBeenCalledWith(live.roomId);
      //   expect(isBetweenTimeSpy).toBeCalled();
      //   expect(addEditMediaTaskSpy).not.toHaveBeenCalledWith();
      //   expect(addUploadTaskSpy).not.toHaveBeenCalledWith();
      //   expect(live.parts[0].uploadStatus).toBe("pending");
      // });
    });

    describe("处理非弹幕视频", () => {
      it("应在上传成功时正确设置状态2", async () => {
        // Arrange
        const live = new Live({
          eventId: "123",
          platform: "blrec",
          roomId: "123",
          startTime: new Date("2022-01-01T00:00:00Z").getTime(),
          title: "Test Video",
          username: "username",
        });
        live.addPart({
          partId: "part-1",
          filePath: "/path/to/part1.mp4",
          rawFilePath: "/rawPath/to/part1.mp4",
          recordStatus: "handled",
          endTime: new Date("2022-01-01T00:05:00Z").getTime(),
          cover: "/path/to/cover.jpg",
          uploadStatus: "uploaded",
          title: "part1",
        });
        live.addPart({
          partId: "part-2",
          filePath: "/path/to/part2.mp4",
          rawFilePath: "/rawPath/to/part2.mp4",
          recordStatus: "handled",
          endTime: new Date("2022-01-01T00:10:00Z").getTime(),
          cover: "/path/to/cover.jpg",
          uploadStatus: "uploaded",
          title: "part2",
        });
        live.addPart({
          partId: "part-3",
          filePath: "/path/to/part3.mp4",
          rawFilePath: "/rawPath/to/part3.mp4",
          recordStatus: "handled",
          endTime: new Date("2022-01-01T00:15:00Z").getTime(),
          cover: "/path/to/cover.jpg",
          uploadStatus: "uploaded",
          title: "part3",
        });

        // @ts-ignore
        const getConfigSpy = vi.spyOn(webhookHandler.configManager, "getConfig").mockReturnValue({
          uploadPresetId: "preset-id",
          uid: 456,
          afterUploadDeletAction: "delete",
          useLiveCover: true,
          title: "webhook-title",
          uploadNoDanmu: true,
          noDanmuVideoPreset: "no-preset-id",
        });
        // @ts-ignore
        webhookHandler.videoPreset = {
          get: vi.fn().mockImplementation((id: string) => {
            if (id === "no-preset-id") {
              return {
                config: {
                  title: "preset-title",
                },
              };
            }
          }),
        };
        const addUploadTaskSpy = vi.spyOn(webhookHandler, "addUploadTask").mockResolvedValue(789);
        const addEditMediaTaskSpy = vi
          .spyOn(webhookHandler, "addEditMediaTask")
          .mockResolvedValue(undefined);
        // Act
        await webhookHandler.handleLive(live, "raw");

        // Assert
        expect(getConfigSpy).toHaveBeenCalledWith(live.roomId);
        expect(addUploadTaskSpy).toHaveBeenCalled();
        expect(addEditMediaTaskSpy).not.toHaveBeenCalled();
        expect(addUploadTaskSpy).toHaveBeenCalledWith(
          456,
          [
            {
              path: "/rawPath/to/part1.mp4",
              title: "part1",
            },
            {
              path: "/rawPath/to/part2.mp4",
              title: "part2",
            },
            {
              path: "/rawPath/to/part3.mp4",
              title: "part3",
            },
          ],
          {
            ...DEFAULT_BILIUP_CONFIG,
            title: "preset-title",
            cover: "/path/to/cover.jpg",
          },
          [],
          "none",
        );
        expect(live.rawAid).toBe(789);
        expect(live.parts[0].rawUploadStatus).toBe("uploaded");
        expect(live.parts[1].rawUploadStatus).toBe("uploaded");
        expect(live.parts[2].rawUploadStatus).toBe("uploaded");
      });
      it("应在uid未设置不进行上传，且状态修改为error2", async () => {
        // Arrange
        const live = new Live({
          eventId: "123",
          platform: "blrec",
          roomId: "123",
          startTime: new Date("2022-01-01T00:00:00Z").getTime(),
          title: "Test Video",
          username: "username",
        });
        live.addPart({
          partId: "part-1",
          filePath: "/path/to/part1.mp4",
          rawFilePath: "/rawPath/to/part1.mp4",
          uploadStatus: "uploaded",
          recordStatus: "handled",
          endTime: new Date("2022-01-01T00:05:00Z").getTime(),
          cover: "/path/to/cover.jpg",
          title: "part1",
        });

        // @ts-ignore
        const getConfigSpy = vi.spyOn(webhookHandler.configManager, "getConfig").mockReturnValue({
          uploadPresetId: "preset-id",
          uid: undefined,
          afterUploadDeletAction: "delete",
          useLiveCover: true,
          uploadNoDanmu: true,
          noDanmuVideoPreset: "no-preset-id",
        });
        const addUploadTaskSpy = vi.spyOn(webhookHandler, "addUploadTask").mockResolvedValue(789);
        const addEditMediaTaskSpy = vi
          .spyOn(webhookHandler, "addEditMediaTask")
          .mockResolvedValue(undefined);
        // Act
        await webhookHandler.handleLive(live, "raw");

        // Assert
        expect(getConfigSpy).toHaveBeenCalledWith(live.roomId);
        expect(addUploadTaskSpy).not.toHaveBeenCalled();
        expect(addEditMediaTaskSpy).not.toHaveBeenCalled();
        expect(live.parts[0].rawUploadStatus).toBe("error");
      });
      it("应在没有满足状态的part时不进行上传2", async () => {
        // Arrange
        const live = new Live({
          eventId: "123",
          platform: "blrec",
          roomId: "123",
          startTime: new Date("2022-01-01T00:00:00Z").getTime(),
          title: "Test Video",
          username: "username",
        });
        live.addPart({
          partId: "part-1",
          filePath: "/path/to/part1.mp4",
          rawFilePath: "/rawPath/to/part1.mp4",
          recordStatus: "handled",
          uploadStatus: "error",
          rawUploadStatus: "error",
          endTime: new Date("2022-01-01T00:05:00Z").getTime(),
          title: "part1",
        });
        // @ts-ignore
        vi.spyOn(webhookHandler.configManager, "getConfig").mockReturnValue({
          uploadPresetId: "preset-id",
          uid: 123,
          uploadNoDanmu: true,
          noDanmuVideoPreset: "no-preset-id",
        });
        const addUploadTaskSpy = vi.spyOn(webhookHandler, "addUploadTask").mockResolvedValue(789);
        const addEditMediaTaskSpy = vi
          .spyOn(webhookHandler, "addEditMediaTask")
          .mockResolvedValue(undefined);
        // Act
        await webhookHandler.handleLive(live, "raw");

        // Assert
        expect(addUploadTaskSpy).not.toHaveBeenCalled();
        expect(addEditMediaTaskSpy).not.toHaveBeenCalled();
      });
      it("应把正在录制中的视频及后续的视频不进行处理2", async () => {
        // Arrange
        const live = new Live({
          eventId: "123",
          platform: "blrec",
          roomId: "123",
          startTime: new Date("2022-01-01T00:00:00Z").getTime(),
          title: "Test Video",
          username: "username",
        });
        live.addPart({
          partId: "part-1",
          filePath: "/path/to/part1.mp4",
          rawFilePath: "/rawPath/to/part1.mp4",
          recordStatus: "handled",
          uploadStatus: "error",
          rawUploadStatus: "error",
          endTime: new Date("2022-01-01T00:05:00Z").getTime(),
          title: "part1",
        });
        live.addPart({
          partId: "part-2",
          filePath: "/path/to/part2.mp4",
          recordStatus: "recording",
          title: "part2",
        });
        live.addPart({
          partId: "part-3",
          filePath: "/path/to/part3.mp4",
          recordStatus: "handled",
          endTime: new Date("2022-01-01T00:05:00Z").getTime(),
          title: "part3",
        });

        // @ts-ignore
        vi.spyOn(webhookHandler.configManager, "getConfig").mockReturnValue({
          uploadPresetId: "preset-id",
          uid: 123,
          title: "webhook-title",
          uploadNoDanmu: true,
          noDanmuVideoPreset: "preset-id",
        });
        // @ts-ignore
        const addUploadTaskSpy = vi.spyOn(webhookHandler, "addUploadTask").mockResolvedValue(789);
        const addEditMediaTaskSpy = vi
          .spyOn(webhookHandler, "addEditMediaTask")
          .mockResolvedValue(undefined);
        // Act
        await webhookHandler.handleLive(live, "raw");

        // Assert
        expect(addUploadTaskSpy).not.toHaveBeenCalled();
        expect(addEditMediaTaskSpy).not.toHaveBeenCalled();
        expect(live.parts[2].rawUploadStatus).toBe("pending");
      });

      it("应在续传成功时正确设置状态2", async () => {
        // Arrange
        const live = new Live({
          eventId: "123",
          platform: "blrec",
          roomId: "123",
          startTime: new Date("2022-01-01T00:00:00Z").getTime(),
          rawAid: 789,
          title: "Test Video",
          username: "username",
        });
        live.addPart({
          partId: "part-1",
          filePath: "/path/to/part1.mp4",
          rawFilePath: "/rawPath/to/part1.mp4",
          recordStatus: "handled",
          uploadStatus: "uploaded",
          rawUploadStatus: "uploaded",
          endTime: new Date("2022-01-01T00:05:00Z").getTime(),
          title: "part1",
        });
        live.addPart({
          partId: "part-2",
          filePath: "/path/to/part2.mp4",
          recordStatus: "handled",
          uploadStatus: "uploaded",
          endTime: new Date("2022-01-01T00:10:00Z").getTime(),
          title: "part2",
        });
        live.addPart({
          partId: "part-3",
          filePath: "/path/to/part3.mp4",
          recordStatus: "handled",
          uploadStatus: "uploaded",
          endTime: new Date("2022-01-01T00:15:00Z").getTime(),
          title: "part3",
        });

        // @ts-ignore
        const getConfigSpy = vi.spyOn(webhookHandler.configManager, "getConfig").mockReturnValue({
          uploadPresetId: "preset-id",
          uid: 456,
          afterUploadDeletAction: "delete",
          uploadNoDanmu: true,
          noDanmuVideoPreset: "no-preset-id",
        });
        const addEditMediaTaskSpy = vi
          .spyOn(webhookHandler, "addEditMediaTask")
          .mockResolvedValue(undefined);
        const addUploadTaskSpy = vi
          .spyOn(webhookHandler, "addUploadTask")
          .mockResolvedValue(undefined);

        // Act
        await webhookHandler.handleLive(live, "raw");

        // Assert
        expect(getConfigSpy).toHaveBeenCalledWith(live.roomId);
        expect(addEditMediaTaskSpy).toHaveBeenCalledWith(
          456,
          789,
          [
            {
              path: "/path/to/part2.mp4",
              title: "part2",
            },
            {
              path: "/path/to/part3.mp4",
              title: "part3",
            },
          ],
          [],
          "none",
        );
        expect(addUploadTaskSpy).not.toHaveBeenCalled();
        expect(live.rawAid).toBe(789);
        expect(live.parts[1].rawUploadStatus).toBe("uploaded");
        expect(live.parts[2].rawUploadStatus).toBe("uploaded");
      });
      it("应在续传失败时正确设置状态2", async () => {
        // Arrange
        const live = new Live({
          eventId: "123",
          platform: "blrec",
          roomId: "123",
          startTime: new Date("2022-01-01T00:00:00Z").getTime(),
          rawAid: 789,
          title: "Test Video",
          username: "username",
        });
        live.addPart({
          partId: "part-1",
          filePath: "/path/to/part1.mp4",
          rawFilePath: "/rawPath/to/part1.mp4",
          recordStatus: "handled",
          uploadStatus: "uploaded",
          rawUploadStatus: "uploaded",
          endTime: new Date("2022-01-01T00:05:00Z").getTime(),
          title: "part1",
        });
        live.addPart({
          partId: "part-2",
          filePath: "/path/to/part2.mp4",
          recordStatus: "handled",
          endTime: new Date("2022-01-01T00:10:00Z").getTime(),
          title: "part2",
        });
        live.addPart({
          partId: "part-3",
          filePath: "/path/to/part3.mp4",
          recordStatus: "handled",
          endTime: new Date("2022-01-01T00:15:00Z").getTime(),
          title: "part3",
        });

        // @ts-ignore
        const getConfigSpy = vi.spyOn(webhookHandler.configManager, "getConfig").mockReturnValue({
          uploadPresetId: "preset-id",
          uid: 456,
          afterUploadDeletAction: "delete",
          uploadNoDanmu: true,
          noDanmuVideoPreset: "no-preset-id",
        });
        const addEditMediaTaskSpy = vi
          .spyOn(webhookHandler, "addEditMediaTask")
          .mockRejectedValue(undefined);
        const addUploadTaskSpy = vi
          .spyOn(webhookHandler, "addUploadTask")
          .mockResolvedValue(undefined);

        // Act
        await webhookHandler.handleLive(live, "raw");

        // Assert
        expect(getConfigSpy).toHaveBeenCalledWith(live.roomId);
        expect(addEditMediaTaskSpy).toHaveBeenCalledWith(
          456,
          789,
          [
            {
              path: "/path/to/part2.mp4",
              title: "part2",
            },
            {
              path: "/path/to/part3.mp4",
              title: "part3",
            },
          ],
          [],
          "none",
        );
        expect(addUploadTaskSpy).not.toHaveBeenCalled();
        expect(live.rawAid).toBe(789);
        expect(live.parts[1].rawUploadStatus).toBe("error");
        expect(live.parts[2].rawUploadStatus).toBe("error");
      });
      it("应正确格式化分P标题21", async () => {
        // Arrange
        const live = new Live({
          eventId: "123",
          platform: "blrec",
          roomId: "123",
          startTime: new Date("2022-01-01T00:00:00Z").getTime(),
          rawAid: 789,
          title: "Test Video",
          username: "username",
        });
        live.addPart({
          partId: "part-1",
          filePath: "/path/to/part1.mp4",
          recordStatus: "handled",
          uploadStatus: "uploaded",
          rawUploadStatus: "uploaded",
          endTime: new Date("2022-01-01T00:05:00Z").getTime(),
          title: "part1",
        });
        live.addPart({
          partId: "part-2",
          filePath: "/path/to/part2.mp4",
          recordStatus: "handled",
          endTime: new Date("2022-01-01T00:10:00Z").getTime(),
          title: "part2",
        });
        live.addPart({
          partId: "part-3",
          filePath: "/path/to/part3.mp4",
          recordStatus: "handled",
          endTime: new Date("2022-01-01T00:15:00Z").getTime(),
          title: "part3",
        });

        // @ts-ignore
        const getConfigSpy = vi.spyOn(webhookHandler.configManager, "getConfig").mockReturnValue({
          uploadPresetId: "preset-id",
          uid: 456,
          uploadNoDanmu: true,
          afterUploadDeletAction: "delete",
          partTitleTemplate: "{{filename}}-{{title}}-{{user}}-{{roomId}}-{{index}}",
        });
        const addEditMediaTaskSpy = vi
          .spyOn(webhookHandler, "addEditMediaTask")
          .mockRejectedValue(undefined);
        // Act
        await webhookHandler.handleLive(live, "raw");

        // Assert
        expect(getConfigSpy).toHaveBeenCalledWith(live.roomId);
        expect(addEditMediaTaskSpy).toHaveBeenCalledWith(
          456,
          789,
          [
            {
              path: "/path/to/part2.mp4",
              title: "part2-part2-username-123-2",
            },
            {
              path: "/path/to/part3.mp4",
              title: "part3-part3-username-123-3",
            },
          ],
          [],
          "none",
        );
      });
      it("应正确格式化分P标题2：index", async () => {
        // Arrange
        const live = new Live({
          eventId: "123",
          platform: "blrec",
          roomId: "123",
          startTime: new Date("2022-01-01T00:00:00Z").getTime(),
          rawAid: 789,
          title: "Test Video",
          username: "username",
        });
        live.addPart({
          partId: "part-1",
          filePath: "/path/to/part1.mp4",
          recordStatus: "handled",
          uploadStatus: "uploaded",
          rawUploadStatus: "uploaded",
          endTime: new Date("2022-01-01T00:05:00Z").getTime(),
          title: "part1",
        });
        live.addPart({
          partId: "part-2",
          filePath: "/path/to/part2.mp4",
          recordStatus: "handled",
          uploadStatus: "error",
          rawUploadStatus: "error",
          endTime: new Date("2022-01-01T00:10:00Z").getTime(),
          title: "part2",
        });
        live.addPart({
          partId: "part-3",
          filePath: "/path/to/part3.mp4",
          recordStatus: "handled",
          endTime: new Date("2022-01-01T00:15:00Z").getTime(),
          title: "part3",
        });
        live.addPart({
          partId: "part-2",
          filePath: "/path/to/part4.mp4",
          recordStatus: "handled",
          uploadStatus: "error",
          rawUploadStatus: "error",
          endTime: new Date("2022-01-01T00:10:00Z").getTime(),
          title: "part4",
        });
        live.addPart({
          partId: "part-3",
          filePath: "/path/to/part5.mp4",
          recordStatus: "handled",
          endTime: new Date("2022-01-01T00:15:00Z").getTime(),
          title: "part5",
        });

        // @ts-ignore
        const getConfigSpy = vi.spyOn(webhookHandler.configManager, "getConfig").mockReturnValue({
          uploadPresetId: "preset-id",
          uid: 456,
          afterUploadDeletAction: "delete",
          uploadNoDanmu: true,
          partTitleTemplate: "{{filename}}-{{title}}-{{user}}-{{roomId}}-{{index}}",
        });
        const addEditMediaTaskSpy = vi
          .spyOn(webhookHandler, "addEditMediaTask")
          .mockRejectedValue(undefined);
        // Act
        await webhookHandler.handleLive(live, "raw");

        // Assert
        expect(getConfigSpy).toHaveBeenCalledWith(live.roomId);
        expect(addEditMediaTaskSpy).toHaveBeenCalledWith(
          456,
          789,
          [
            {
              path: "/path/to/part3.mp4",
              title: "part3-part3-username-123-2",
            },
            {
              path: "/path/to/part5.mp4",
              title: "part5-part5-username-123-3",
            },
          ],
          [],
          "none",
        );
      });
      // it("应仅在上传时间内处理上传操作2", async () => {
      //   // Arrange
      //   const live = new Live({
      //     eventId: "123",
      //     platform: "blrec",
      //     roomId: "123",
      //     startTime: new Date("2022-01-01T00:00:00Z").getTime(),
      //     title: "Test Video",
      //     username: "username",
      //   });
      //   live.addPart({
      //     partId: "part-1",
      //     filePath: "/path/to/part1.mp4",
      //     rawFilePath: "/rawPath/to/part1.mp4",
      //     uploadStatus: "uploaded",
      //     recordStatus: "handled",
      //     endTime: new Date("2022-01-01T00:05:00Z").getTime(),
      //   });
      //   vi.useFakeTimers();
      //   vi.setSystemTime(new Date("2022-01-01T14:05:00"));
      //   // @ts-ignore
      //   const getConfigSpy = vi.spyOn(webhookHandler.configManager, "getConfig").mockReturnValue({
      //     uploadPresetId: "preset-id",
      //     uid: 456,
      //     afterUploadDeletAction: "delete",
      //     uploadHandleTime: ["10:10:00", "18:18:00"],
      //     limitUploadTime: true,
      //     title: "webhook-title",
      //     uploadNoDanmu: true,
      //     noDanmuVideoPreset: "no-preset-id",
      //   });
      //   const addEditMediaTaskSpy = vi
      //     .spyOn(webhookHandler, "addEditMediaTask")
      //     .mockRejectedValue(undefined);
      //   const addUploadTaskSpy = vi.spyOn(webhookHandler, "addUploadTask").mockResolvedValue(789);
      //   const isBetweenTimeSpy = vi.spyOn(webhookHandler, "isBetweenTime");

      //   // Act
      //   await webhookHandler.handleLive(live);

      //   // Assert
      //   expect(getConfigSpy).toHaveBeenCalledWith(live.roomId);
      //   expect(isBetweenTimeSpy).toBeCalled();
      //   expect(addEditMediaTaskSpy).not.toHaveBeenCalledWith();
      //   expect(addUploadTaskSpy).toHaveBeenCalled();
      //   expect(live.parts[0].rawUploadStatus).toBe("uploaded");
      // });
      // it("应不在上传时间内不处理上传操作2", async () => {
      //   // Arrange
      //   const live = new Live({
      //     eventId: "123",
      //     platform: "blrec",
      //     roomId: "123",
      //     startTime: new Date("2022-01-01T00:00:00Z").getTime(),
      //     title: "Test Video",
      //     username: "username",
      //   });
      //   live.addPart({
      //     partId: "part-1",
      //     filePath: "/path/to/part1.mp4",
      //     rawFilePath: "/rawPath/to/part1.mp4",
      //     uploadStatus: "uploaded",
      //     recordStatus: "handled",
      //     endTime: new Date("2022-01-01T00:05:00Z").getTime(),
      //   });

      //   vi.useFakeTimers();
      //   vi.setSystemTime(new Date("2022-01-01T14:05:00"));
      //   // @ts-ignore
      //   const getConfigSpy = vi.spyOn(webhookHandler.configManager, "getConfig").mockReturnValue({
      //     uploadPresetId: "preset-id",
      //     uid: 456,
      //     afterUploadDeletAction: "delete",
      //     uploadHandleTime: ["10:10:00", "12:12:00"],
      //     limitUploadTime: true,
      //     uploadNoDanmu: true,
      //     noDanmuVideoPreset: "no-preset-id",
      //   });
      //   const addEditMediaTaskSpy = vi
      //     .spyOn(webhookHandler, "addEditMediaTask")
      //     .mockRejectedValue(undefined);
      //   const addUploadTaskSpy = vi.spyOn(webhookHandler, "addUploadTask").mockResolvedValue(789);
      //   const isBetweenTimeSpy = vi.spyOn(webhookHandler, "isBetweenTime");

      //   // Act
      //   await webhookHandler.handleLive(live);

      //   // Assert
      //   expect(getConfigSpy).toHaveBeenCalledWith(live.roomId);
      //   expect(isBetweenTimeSpy).toBeCalled();
      //   expect(addEditMediaTaskSpy).not.toHaveBeenCalledWith();
      //   expect(addUploadTaskSpy).not.toHaveBeenCalledWith();
      //   expect(live.parts[0].rawUploadStatus).toBe("pending");
      // });
    });
  });

  describe("handleCloseEvent", () => {
    const appConfig = {
      getAll: vi.fn().mockReturnValue({
        task: { ffmpegMaxNum: -1, douyuDownloadMaxNum: -1, biliUploadMaxNum: -1 },
      }),
    };
    let webhookHandler: WebhookHandler;

    it("should handle close event and update part endTime and recordStatus", async () => {
      // Arrange
      // @ts-ignore
      webhookHandler = new WebhookHandler(appConfig);
      const existingLive = new Live({
        eventId: "existing-event-id",
        platform: "bili-recorder",
        roomId: "123",
        startTime: new Date("2022-01-01T00:00:00Z").getTime(),
        title: "Existing Video",
        username: "username",
      });
      existingLive.addPart({
        partId: "existing-part-id",
        startTime: new Date("2022-01-01T00:00:00Z").getTime(),
        filePath: "/path/to/existing-video.mp4",
        recordStatus: "recording",
        title: "Existing Video",
      });
      webhookHandler.liveData.push(existingLive);

      const options: Options = {
        event: "FileClosed",
        roomId: "123",
        platform: "bili-recorder",
        time: "2022-01-01T00:05:00Z",
        title: "Existing Video",
        filePath: "/path/to/existing-video.mp4",
        username: "test",
        software: "bili-recorder",
      };

      // Act
      const partId = await webhookHandler.handleCloseEvent(options);

      // Assert
      const liveData = webhookHandler.liveData;
      expect(partId).toBe(existingLive.parts[0].partId);
      expect(liveData.length).toBe(1);
      expect(liveData[0].eventId).toBe(existingLive.eventId);
      expect(liveData[0].platform).toBe(existingLive.platform);
      expect(liveData[0].startTime).toBe(existingLive.startTime);
      expect(liveData[0].roomId).toBe(existingLive.roomId);
      expect(liveData[0].title).toBe(existingLive.title);
      expect(liveData[0].parts.length).toBe(1);
      expect(liveData[0].parts[0].partId).toBe(existingLive.parts[0].partId);
      expect(liveData[0].parts[0].startTime).toBe(existingLive.parts[0].startTime);
      expect(liveData[0].parts[0].filePath).toBe(existingLive.parts[0].filePath);
      expect(liveData[0].parts[0].endTime).toBe(new Date(options.time).getTime());
      expect(liveData[0].parts[0].recordStatus).toBe("recorded");
    });

    it("should create a new live if no existing live is found", async () => {
      // Arrange
      // @ts-ignore
      webhookHandler = new WebhookHandler(appConfig);
      webhookHandler.liveData = [];

      const options: Options = {
        event: "FileClosed",
        roomId: "123",
        platform: "bili-recorder",
        time: "2022-01-01T00:05:00Z",
        title: "New Video",
        filePath: "/path/to/new-video.mp4",
        username: "test",
        software: "bili-recorder",
      };

      // Act
      const partId = await webhookHandler.handleCloseEvent(options);

      // Assert
      const liveData = webhookHandler.liveData;
      expect(partId).toBe(liveData[0].parts[0].partId);
      expect(liveData.length).toBe(1);
      expect(liveData[0].eventId).toBeDefined();
      expect(liveData[0].platform).toBe(options.platform);
      expect(liveData[0].roomId).toBe(options.roomId);
      expect(liveData[0].title).toBe(options.title);
      expect(liveData[0].parts.length).toBe(1);
      expect(liveData[0].parts[0].partId).toBeDefined();
      expect(liveData[0].parts[0].filePath).toBe(options.filePath);
      expect(liveData[0].parts[0].endTime).toBe(new Date(options.time).getTime());
      expect(liveData[0].parts[0].recordStatus).toBe("recorded");
    });

    it("should handle close event and update part endTime and recordStatus when multiple parts exist", async () => {
      // Arrange
      const existingLive = new Live({
        eventId: "existing-event-id",
        platform: "bili-recorder",
        roomId: "123",
        startTime: new Date("2022-01-01T00:00:00Z").getTime(),
        title: "Existing Video",
        username: "username",
      });
      existingLive.addPart({
        partId: "existing-part-id-1",
        startTime: new Date("2022-01-01T00:00:00Z").getTime(),
        filePath: "/path/to/existing-video-1.mp4",
        recordStatus: "recording",
        title: "part1",
      });
      existingLive.addPart({
        partId: "existing-part-id-2",
        startTime: new Date("2022-01-01T00:05:00Z").getTime(),
        filePath: "/path/to/existing-video-2.mp4",
        recordStatus: "recording",
        title: "part2",
      });
      // @ts-ignore
      webhookHandler = new WebhookHandler(appConfig);
      webhookHandler.liveData.push(existingLive);

      const options: Options = {
        event: "FileClosed",
        roomId: "123",
        platform: "bili-recorder",
        time: "2022-01-01T00:10:00Z",
        title: "Existing Video",
        filePath: "/path/to/existing-video-2.mp4",
        username: "test",
        software: "bili-recorder",
      };

      // Act
      const partId = await webhookHandler.handleCloseEvent(options);

      // Assert
      const liveData = webhookHandler.liveData;
      expect(partId).toBe("existing-part-id-2");
      expect(liveData.length).toBe(1);
      expect(liveData[0].eventId).toBe(existingLive.eventId);
      expect(liveData[0].platform).toBe(existingLive.platform);
      expect(liveData[0].startTime).toBe(existingLive.startTime);
      expect(liveData[0].roomId).toBe(existingLive.roomId);
      expect(liveData[0].title).toBe(existingLive.title);
      expect(liveData[0].parts.length).toBe(2);
      expect(liveData[0].parts[1].partId).toBe(existingLive.parts[1].partId);
      expect(liveData[0].parts[1].startTime).toBe(existingLive.parts[1].startTime);
      expect(liveData[0].parts[1].filePath).toBe(existingLive.parts[1].filePath);
      expect(liveData[0].parts[1].endTime).toBe(new Date(options.time).getTime());
      expect(liveData[0].parts[1].recordStatus).toBe("recorded");
    });

<<<<<<< HEAD
    it("当接手到close事件时，如果之前part还在录制中，则设置为失败", async () => {
      // Arrange
      const existingLive = new Live({
        eventId: "existing-event-id",
        platform: "bili-recorder",
        roomId: "123",
        startTime: new Date("2022-01-01T00:00:00Z").getTime(),
        title: "Existing Video",
        username: "username",
      });
      existingLive.addPart({
        partId: "existing-part-id-1",
        startTime: new Date("2022-01-01T00:00:00Z").getTime(),
        filePath: "/path/to/existing-video-1.mp4",
        recordStatus: "recording",
        title: "part1",
      });
      existingLive.addPart({
        partId: "existing-part-id-3",
        startTime: new Date("2022-01-01T00:00:00Z").getTime(),
        filePath: "/path/to/existing-video-3.mp4",
        recordStatus: "recording",
        title: "part3",
      });
      existingLive.addPart({
        partId: "existing-part-id-2",
        startTime: new Date("2022-01-01T00:05:00Z").getTime(),
        filePath: "/path/to/existing-video-2.mp4",
        recordStatus: "recording",
        title: "part2",
      });
      // @ts-ignore
      webhookHandler = new WebhookHandler(appConfig);
      webhookHandler.liveData.push(existingLive);

      const options: Options = {
        event: "FileClosed",
        roomId: "123",
        platform: "bili-recorder",
        time: "2022-01-01T00:10:00Z",
        title: "Existing Video",
        filePath: "/path/to/existing-video-2.mp4",
        username: "test",
        software: "bili-recorder",
      };

      // Act
      await webhookHandler.handleCloseEvent(options);

      // Assert
      const liveData = webhookHandler.liveData;

      expect(liveData[0].parts[0].recordStatus).toBe("error");
      expect(liveData[0].parts[1].recordStatus).toBe("error");
      expect(liveData[0].parts[2].recordStatus).toBe("recorded");
    });

    it("应在文件不存在时尝试替换为mp4扩展名 - 存在直播记录", async () => {
      // @ts-ignore
      webhookHandler = new WebhookHandler(appConfig);
      const existingLive = new Live({
        eventId: "test-id",
        platform: "blrec",
        roomId: "123",
        startTime: Date.now(),
        title: "Test",
        username: "user",
      });
      existingLive.addPart({
        partId: "part-1",
        startTime: Date.now(),
        filePath: "/path/to/file.flv",
        recordStatus: "recording",
        title: "Part 1",
      });
      webhookHandler.liveData.push(existingLive);

      const options: Options = {
        event: "FileClosed",
        roomId: "123",
        platform: "blrec",
        filePath: "/path/to/file.flv",
        time: new Date().toISOString(),
        title: "Test",
        username: "user",
        software: "bili-recorder",
      };

      // @ts-ignore
      vi.spyOn(fs, "pathExistsSync")
        // @ts-ignore
        .mockReturnValueOnce(false) // 第一次检查flv不存在
        // @ts-ignore
        .mockReturnValueOnce(true); // 第二次检查mp4存在

      // Act
      const partId = await webhookHandler.handleCloseEvent(options);

      // Assert
      // 使用 toContain 来处理路径分隔符差异
      expect(options.filePath).toContain("file.mp4");
      const liveData = webhookHandler.liveData;
      expect(liveData[0].parts[0].filePath).toContain("file.mp4");
      expect(liveData[0].parts[0].rawFilePath).toContain("file.mp4");
      expect(partId).toBe("part-1");
    });

    it("应在文件不存在时尝试替换为mp4扩展名 - 不存在直播记录", async () => {
      // @ts-ignore
      webhookHandler = new WebhookHandler(appConfig);
      webhookHandler.liveData = [];

      const options: Options = {
        event: "FileClosed",
        roomId: "123",
        platform: "blrec",
        filePath: "/path/to/file.flv",
        time: new Date().toISOString(),
        title: "Test",
        username: "user",
        software: "bili-recorder",
      };

      // @ts-ignore
      vi.spyOn(fs, "pathExistsSync")
        // @ts-ignore
        .mockReturnValueOnce(false) // 第一次检查flv不存在
        // @ts-ignore
        .mockReturnValueOnce(true); // 第二次检查mp4存在

      // Act
      const partId = await webhookHandler.handleCloseEvent(options);

      // Assert
      // 使用 toContain 来处理路径分隔符差异
      expect(options.filePath).toContain("file.mp4");
      const liveData = webhookHandler.liveData;
      expect(liveData[0].parts[0].filePath).toContain("file.mp4");
      expect(liveData[0].parts[0].rawFilePath).toContain("file.mp4");
      expect(partId).toBeDefined();
    });
  });

  describe("handleErrorEvent", () => {
    const appConfig = {
      getAll: vi.fn().mockReturnValue({
        task: { ffmpegMaxNum: -1, douyuDownloadMaxNum: -1, biliUploadMaxNum: -1 },
      }),
    };
    let webhookHandler: WebhookHandler;

    beforeEach(() => {
      // @ts-ignore
      webhookHandler = new WebhookHandler(appConfig);
    });

    it("应该将错误的part设置为error状态", () => {
      const live = new Live({
        eventId: "event-123",
        platform: "blrec",
        roomId: "123456",
        startTime: new Date("2022-01-01T00:00:00Z").getTime(),
        title: "Test Video",
        username: "test-user",
      });

      live.addPart({
        partId: "part-1",
        startTime: new Date("2022-01-01T00:00:00Z").getTime(),
        filePath: "/path/to/video1.mp4",
        recordStatus: "recording",
        title: "Part 1",
      });

      webhookHandler.liveData.push(live);

      const options: Options = {
        event: "FileError",
        roomId: "123456",
        platform: "blrec",
        time: "2022-01-01T00:05:00Z",
        title: "Test Video",
        filePath: "/path/to/video1.mp4",
        username: "test-user",
        software: "bili-recorder",
      };

      webhookHandler.handleErrorEvent(options);

      expect(live.parts[0].recordStatus).toBe("error");
      expect(live.parts.length).toBe(1); // part不应该被删除
      expect(webhookHandler.liveData.length).toBe(1); // live不应该被删除
    });

    it("应该处理找不到part的情况", () => {
      const live = new Live({
        eventId: "event-123",
        platform: "blrec",
        roomId: "123456",
        startTime: new Date("2022-01-01T00:00:00Z").getTime(),
        title: "Test Video",
        username: "test-user",
      });

      webhookHandler.liveData.push(live);

      const options: Options = {
        event: "FileError",
        roomId: "123456",
        platform: "blrec",
        time: "2022-01-01T00:05:00Z",
        title: "Test Video",
        filePath: "/path/to/nonexistent.mp4",
        username: "test-user",
        software: "bili-recorder",
      };

      // 不应该抛出错误
      expect(() => webhookHandler.handleErrorEvent(options)).not.toThrow();
    });

    it("应该处理多个part中的error", () => {
      const live = new Live({
        eventId: "event-123",
        platform: "blrec",
        roomId: "123456",
        startTime: new Date("2022-01-01T00:00:00Z").getTime(),
        title: "Test Video",
        username: "test-user",
      });

      live.addPart({
        partId: "part-1",
        startTime: new Date("2022-01-01T00:00:00Z").getTime(),
        filePath: "/path/to/video1.mp4",
        recordStatus: "recorded",
        endTime: new Date("2022-01-01T00:05:00Z").getTime(),
        title: "Part 1",
      });

      live.addPart({
        partId: "part-2",
        startTime: new Date("2022-01-01T00:05:00Z").getTime(),
        filePath: "/path/to/video2.mp4",
        recordStatus: "recording",
        title: "Part 2",
      });

      webhookHandler.liveData.push(live);

      const options: Options = {
        event: "FileError",
        roomId: "123456",
        platform: "blrec",
        time: "2022-01-01T00:10:00Z",
        title: "Test Video",
        filePath: "/path/to/video2.mp4",
        username: "test-user",
        software: "bili-recorder",
      };

      webhookHandler.handleErrorEvent(options);

      expect(live.parts[0].recordStatus).toBe("recorded"); // 第一个part不受影响
      expect(live.parts[1].recordStatus).toBe("error"); // 第二个part被设置为error
      expect(live.parts.length).toBe(2); // 两个part都保留
    });
=======
    // it("当接手到close事件时，如果之前part还在录制中，则设置为成功", async () => {
    //   // Arrange
    //   const existingLive = new Live({
    //     eventId: "existing-event-id",
    //     platform: "bili-recorder",
    //     roomId: 123,
    //     startTime: new Date("2022-01-01T00:00:00Z").getTime(),
    //     title: "Existing Video",
    //     username: "username",
    //   });
    //   existingLive.addPart({
    //     partId: "existing-part-id-1",
    //     startTime: new Date("2022-01-01T00:00:00Z").getTime(),
    //     filePath: "/path/to/existing-video-1.mp4",
    //     recordStatus: "recording",
    //     title: "part1",
    //   });
    //   existingLive.addPart({
    //     partId: "existing-part-id-3",
    //     startTime: new Date("2022-01-01T00:00:00Z").getTime(),
    //     filePath: "/path/to/existing-video-3.mp4",
    //     recordStatus: "recording",
    //     title: "part3",
    //   });
    //   existingLive.addPart({
    //     partId: "existing-part-id-2",
    //     startTime: new Date("2022-01-01T00:05:00Z").getTime(),
    //     filePath: "/path/to/existing-video-2.mp4",
    //     recordStatus: "recording",
    //     title: "part2",
    //   });
    //   // @ts-ignore
    //   webhookHandler = new WebhookHandler(appConfig);
    //   webhookHandler.liveData.push(existingLive);

    //   const options: Options = {
    //     event: "FileClosed",
    //     roomId: 123,
    //     platform: "bili-recorder",
    //     time: "2022-01-01T00:10:00Z",
    //     title: "Existing Video",
    //     filePath: "/path/to/existing-video-2.mp4",
    //     username: "test",
    //   };

    //   // Act
    //   webhookHandler.handleCloseEvent(options);

    //   // Assert
    //   const liveData = webhookHandler.liveData;

    //   expect(liveData[0].parts[0].recordStatus).toBe("handled");
    //   expect(liveData[0].parts[1].recordStatus).toBe("recorded");
    //   expect(liveData[0].parts[2].recordStatus).toBe("recorded");
    // });
>>>>>>> d58c8d10
  });

  describe("handleOpenEvent", () => {
    const appConfig = {
      getAll: vi.fn().mockReturnValue({
        task: { ffmpegMaxNum: -1, douyuDownloadMaxNum: -1, biliUploadMaxNum: -1 },
      }),
    };
    let webhookHandler: WebhookHandler;

    it("should handle open event and add a new part to existing live", async () => {
      // Arrange
      // @ts-ignore
      webhookHandler = new WebhookHandler(appConfig);
      const existingLive = new Live({
        eventId: "existing-event-id",
        platform: "bili-recorder",
        software: "bili-recorder",
        roomId: "123",
        startTime: new Date("2022-01-01T00:00:00Z").getTime(),
        title: "Existing Video",
        username: "username",
      });
      existingLive.addPart({
        partId: "existing-part-id",
        startTime: new Date("2022-01-01T00:00:00Z").getTime(),
        filePath: "/path/to/existing-video.mp4",
        recordStatus: "recorded",
        endTime: new Date("2022-01-01T00:05:00Z").getTime(),
        title: "part1",
      });
      webhookHandler.liveData.push(existingLive);

      const options: Options = {
        event: "FileOpening",
        roomId: "123",
        platform: "bili-recorder",
        time: "2022-01-01T00:09:00Z",
        title: "New Video",
        filePath: "/path/to/new-video.mp4",
        username: "test",
        software: "bili-recorder",
      };

      // Act
      webhookHandler.handleOpenEvent(options, 10);

      // Assert
      const liveData = webhookHandler.liveData;
      expect(liveData.length).toBe(1);
      expect(liveData[0].eventId).toBe(existingLive.eventId);
      expect(liveData[0].platform).toBe(existingLive.platform);
      expect(liveData[0].startTime).toBe(existingLive.startTime);
      expect(liveData[0].roomId).toBe(existingLive.roomId);
      expect(liveData[0].title).toBe(existingLive.title);
      expect(liveData[0].parts.length).toBe(2);
      expect(liveData[0].parts[1].partId).toBeDefined();
      expect(liveData[0].parts[1].startTime).toBe(new Date(options.time).getTime());
      expect(liveData[0].parts[1].filePath).toBe(options.filePath);
      expect(liveData[0].parts[1].recordStatus).toBe("recording");
    });

    it("should handle open event and add a new part to existing live when last part is recording", async () => {
      // Arrange
      // @ts-ignore
      webhookHandler = new WebhookHandler(appConfig);
      const existingLive = new Live({
        eventId: "existing-event-id",
        platform: "bili-recorder",
        software: "bili-recorder",
        roomId: "123",
        startTime: new Date("2022-01-01T00:00:00Z").getTime(),
        title: "Existing Video",
        username: "username",
      });
      existingLive.addPart({
        partId: "existing-part-id",
        startTime: new Date("2022-01-01T00:00:00Z").getTime(),
        filePath: "/path/to/existing-video.mp4",
        recordStatus: "recording",
        endTime: new Date("2022-01-01T00:05:00Z").getTime(),
        title: "part1",
      });
      webhookHandler.liveData.push(existingLive);

      const options: Options = {
        event: "FileOpening",
        roomId: "123",
        platform: "bili-recorder",
        time: "2022-01-01T00:09:00Z",
        title: "New Video",
        filePath: "/path/to/new-video.mp4",
        software: "bili-recorder",
        username: "test",
      };

      // Act
      webhookHandler.handleOpenEvent(options, 10);

      // Assert
      const liveData = webhookHandler.liveData;
      expect(liveData.length).toBe(1);
      expect(liveData[0].eventId).toBe(existingLive.eventId);
      expect(liveData[0].platform).toBe(existingLive.platform);
      expect(liveData[0].startTime).toBe(existingLive.startTime);
      expect(liveData[0].roomId).toBe(existingLive.roomId);
      expect(liveData[0].title).toBe(existingLive.title);
      expect(liveData[0].parts.length).toBe(2);
      expect(liveData[0].parts[1].partId).toBeDefined();
      expect(liveData[0].parts[1].startTime).toBe(new Date(options.time).getTime());
      expect(liveData[0].parts[1].filePath).toBe(options.filePath);
      expect(liveData[0].parts[1].recordStatus).toBe("recording");
    });

    it("should create a new live when live is empty", async () => {
      // Arrange
      // @ts-ignore
      webhookHandler = new WebhookHandler(appConfig);
      webhookHandler.liveData = [];

      const options: Options = {
        event: "FileOpening",
        roomId: "123",
        platform: "bili-recorder",
        time: "2022-01-01T00:00:00Z",
        title: "New Video",
        filePath: "/path/to/new-video.mp4",
        username: "test",
        software: "bili-recorder",
      };

      // Act
      webhookHandler.handleOpenEvent(options, 10);

      // Assert
      const liveData = webhookHandler.liveData;
      expect(liveData.length).toBe(1);
      expect(liveData[0].eventId).toBeDefined();
      expect(liveData[0].platform).toBe(options.platform);
      expect(liveData[0].roomId).toBe(options.roomId);
      expect(liveData[0].title).toBe(options.title);
      expect(liveData[0].parts.length).toBe(1);
      expect(liveData[0].parts[0].partId).toBeDefined();
      expect(liveData[0].parts[0].startTime).toBe(new Date(options.time).getTime());
      expect(liveData[0].parts[0].filePath).toBe(options.filePath);
      expect(liveData[0].parts[0].recordStatus).toBe("recording");
    });

    it("should handle open event and add a new part to existing live when partMergeMinute is -1", async () => {
      // Arrange
      // @ts-ignore
      webhookHandler = new WebhookHandler(appConfig);
      const existingLive = new Live({
        eventId: "existing-event-id",
        platform: "bili-recorder",
        roomId: "123",
        startTime: new Date("2022-01-01T00:00:00Z").getTime(),
        title: "Existing Video",
        username: "username",
      });
      existingLive.addPart({
        partId: "existing-part-id",
        startTime: new Date("2022-01-01T00:00:00Z").getTime(),
        filePath: "/path/to/existing-video.mp4",
        recordStatus: "recording",
        endTime: new Date("2022-01-01T00:05:00Z").getTime(),
        title: "part1",
      });
      webhookHandler.liveData.push(existingLive);

      const options: Options = {
        event: "FileOpening",
        roomId: "123",
        platform: "bili-recorder",
        time: "2022-01-01T00:09:00Z",
        title: "New Video",
        filePath: "/path/to/new-video.mp4",
        username: "test",
        software: "bili-recorder",
      };

      // Act
      webhookHandler.handleOpenEvent(options, -1);

      // Assert
      const liveData = webhookHandler.liveData;
      expect(liveData.length).toBe(2);
      expect(liveData[1].eventId).toBeDefined();
      expect(liveData[1].platform).toBe(options.platform);
      expect(liveData[1].roomId).toBe(options.roomId);
      expect(liveData[1].title).toBe(options.title);
      expect(liveData[1].parts.length).toBe(1);
      expect(liveData[1].parts[0].partId).toBeDefined();
      expect(liveData[1].parts[0].startTime).toBe(new Date(options.time).getTime());
      expect(liveData[1].parts[0].filePath).toBe(options.filePath);
      expect(liveData[1].parts[0].recordStatus).toBe("recording");
    });

    it("should handle open event and add a new roomId live when has other live data", async () => {
      // Arrange
      // @ts-ignore
      webhookHandler = new WebhookHandler(appConfig);
      const existingLive = new Live({
        eventId: "existing-event-id",
        platform: "bili-recorder",
        roomId: "123",
        startTime: new Date("2022-01-01T00:00:00Z").getTime(),
        title: "Existing Video",
        username: "username",
      });
      existingLive.addPart({
        partId: "existing-part-id",
        startTime: new Date("2022-01-01T00:00:00Z").getTime(),
        filePath: "/path/to/existing-video.mp4",
        recordStatus: "recorded",
        endTime: new Date("2022-01-01T00:05:00Z").getTime(),
        title: "part1",
      });
      webhookHandler.liveData.push(existingLive);

      const options: Options = {
        event: "FileOpening",
        roomId: "321",
        platform: "bili-recorder",
        time: "2022-01-01T00:00:00Z",
        title: "New Video",
        filePath: "/path/to/new-video.mp4",
        username: "test",
        software: "bili-recorder",
      };

      // Act
      webhookHandler.handleOpenEvent(options, 10);

      // Assert
      const liveData = webhookHandler.liveData;
      expect(liveData.length).toBe(2);
      expect(liveData[1].eventId).toBeDefined();
      expect(liveData[1].platform).toBe(options.platform);
      expect(liveData[1].roomId).toBe(options.roomId);
      expect(liveData[1].title).toBe(options.title);
      expect(liveData[1].parts.length).toBe(1);
      expect(liveData[1].parts[0].partId).toBeDefined();
      expect(liveData[1].parts[0].startTime).toBe(new Date(options.time).getTime());
      expect(liveData[1].parts[0].filePath).toBe(options.filePath);
      expect(liveData[1].parts[0].recordStatus).toBe("recording");
    });
    it("should handle open event and add a new platform live when has other live data", async () => {
      // Arrange
      // @ts-ignore
      webhookHandler = new WebhookHandler(appConfig);
      const existingLive = new Live({
        eventId: "existing-event-id",
        platform: "bili-recorder",
        roomId: "123",
        startTime: new Date("2022-01-01T00:00:00Z").getTime(),
        title: "Existing Video",
        username: "username",
      });
      existingLive.addPart({
        partId: "existing-part-id",
        startTime: new Date("2022-01-01T00:00:00Z").getTime(),
        filePath: "/path/to/existing-video.mp4",
        recordStatus: "recorded",
        endTime: new Date("2022-01-01T00:05:00Z").getTime(),
        title: "part1",
      });
      webhookHandler.liveData.push(existingLive);

      const options: Options = {
        event: "FileOpening",
        roomId: "123",
        platform: "blrec",
        time: "2022-01-01T00:00:00Z",
        title: "New Video",
        filePath: "/path/to/new-video.mp4",
        username: "test",
        software: "bili-recorder",
      };

      // Act
      webhookHandler.handleOpenEvent(options, 10);

      // Assert
      const liveData = webhookHandler.liveData;
      expect(liveData.length).toBe(2);
      expect(liveData[1].eventId).toBeDefined();
      expect(liveData[1].platform).toBe(options.platform);
      expect(liveData[1].roomId).toBe(options.roomId);
      expect(liveData[1].title).toBe(options.title);
      expect(liveData[1].parts.length).toBe(1);
      expect(liveData[1].parts[0].partId).toBeDefined();
      expect(liveData[1].parts[0].startTime).toBe(new Date(options.time).getTime());
      expect(liveData[1].parts[0].filePath).toBe(options.filePath);
      expect(liveData[1].parts[0].recordStatus).toBe("recording");
    });
    it("should handle open event and add a new part to existing live when interval has over partMergeMinute ", async () => {
      // Arrange
      // @ts-ignore
      webhookHandler = new WebhookHandler(appConfig);
      const existingLive = new Live({
        eventId: "existing-event-id",
        platform: "bili-recorder",
        roomId: "123",
        startTime: new Date("2022-01-01T00:00:00Z").getTime(),
        title: "Existing Video",
        username: "username",
      });
      existingLive.addPart({
        partId: "existing-part-id",
        startTime: new Date("2022-01-01T00:00:00Z").getTime(),
        filePath: "/path/to/existing-video.mp4",
        recordStatus: "recorded",
        endTime: new Date("2022-01-01T00:05:00Z").getTime(),
        title: "part1",
      });
      webhookHandler.liveData.push(existingLive);

      const options: Options = {
        event: "FileOpening",
        roomId: "123",
        platform: "bili-recorder",
        time: "2022-01-01T00:09:00Z",
        title: "New Video",
        filePath: "/path/to/new-video.mp4",
        username: "test",
        software: "bili-recorder",
      };

      // Act
      webhookHandler.handleOpenEvent(options, 3);

      // Assert
      const liveData = webhookHandler.liveData;
      expect(liveData.length).toBe(2);
      expect(liveData[0].eventId).toBe(existingLive.eventId);
      expect(liveData[0].platform).toBe(existingLive.platform);
      expect(liveData[0].startTime).toBe(existingLive.startTime);
      expect(liveData[0].roomId).toBe(existingLive.roomId);
      expect(liveData[0].title).toBe(existingLive.title);
      expect(liveData[0].parts.length).toBe(1);

      expect(liveData[1].parts[0].partId).toBeDefined();
      expect(liveData[1].parts[0].startTime).toBe(new Date(options.time).getTime());
      expect(liveData[1].parts[0].filePath).toBe(options.filePath);
      expect(liveData[1].parts[0].recordStatus).toBe("recording");
    });
  });

  describe("handleVideoSync", () => {
    // @ts-ignore
    vi.spyOn(fs, "pathExistsSync").mockReturnValue(true);
    // @ts-ignore
    vi.spyOn(fs, "pathExists").mockResolvedValue(true);

    it("视频：不同步不上传且删除", async () => {
      vi.spyOn(webhookHandler, "hasTypeInSync").mockResolvedValue(false);
      vi.spyOn(webhookHandler, "handleFileSync").mockResolvedValue(undefined);

      const trashSpy = vi.spyOn(utils, "trashItem").mockResolvedValue(undefined);

      await webhookHandler.handleVideoSync("123", "/path/to/video.mp4", "part1", true);
      expect(trashSpy).toHaveBeenCalledWith("/path/to/video.mp4");
    });
    it("视频：不同步不上传且不删除", async () => {
      vi.spyOn(webhookHandler, "hasTypeInSync").mockResolvedValue(false);
      vi.spyOn(webhookHandler, "handleFileSync").mockResolvedValue(undefined);

      const trashSpy = vi.spyOn(utils, "trashItem").mockResolvedValue(undefined);

      await webhookHandler.handleVideoSync("123", "/path/to/video.mp4", "part1", false);
      expect(trashSpy).not.toHaveBeenCalled();
    });
    it("视频：同步上传且删除", async () => {});
    it("视频：同步上传且不删除", async () => {
      const appConfig = {
        getAll: vi.fn().mockReturnValue({
          task: { ffmpegMaxNum: -1, douyuDownloadMaxNum: -1, biliUploadMaxNum: -1 },
        }),
      };
      // @ts-ignore
      const webhookHandler = new WebhookHandler(appConfig);
      const existingLive = new Live({
        eventId: "existing-event-id",
        platform: "bili-recorder",
        roomId: "123",
        startTime: new Date("2022-01-01T00:00:00Z").getTime(),
        title: "Existing Video",
        username: "username",
      });
      existingLive.addPart({
        partId: "part1",
        startTime: new Date("2022-01-01T00:00:00Z").getTime(),
        filePath: "/path/to/existing-video.mp4",
        recordStatus: "recorded",
        endTime: new Date("2022-01-01T00:05:00Z").getTime(),
        title: "part1",
      });
      webhookHandler.liveData.push(existingLive);

      vi.spyOn(webhookHandler, "hasTypeInSync").mockResolvedValue(true);
      vi.spyOn(webhookHandler.configManager, "getSyncConfig").mockReturnValue({
        id: "sync1",
        targetFiles: ["source"],
        folderStructure: "",
        syncSource: "alist",
        name: "sync",
      });
      const addSyncTaskSpy = vi.spyOn(syncTask, "addSyncTask").mockResolvedValue({
        on: vi.fn(),
        cancel: vi.fn(),
        start: vi.fn(),
        pause: vi.fn(),
        resume: vi.fn(),
        destroy: vi.fn(),
      } as any);

      const trashSpy = vi.spyOn(utils, "trashItem").mockResolvedValue(undefined);

      await webhookHandler.handleVideoSync("123", "/path/to/video.mp4", "part1", true);
      expect(trashSpy).not.toHaveBeenCalled();
      expect(addSyncTaskSpy).toBeCalled();
    });
    // it("视频：不同步上传且不删除", () => {});
    // it("视频：不同步不上传且不删除", () => {});
  });
});

describe("Live", () => {
  it("should initialize with correct values", () => {
    const live = new Live({
      eventId: "event1",
      platform: "bili-recorder",
      roomId: "123",
      startTime: 1616161616161,
      aid: 456,
      title: "Test Video",
      username: "username",
    });

    expect(live.eventId).toBe("event1");
    expect(live.platform).toBe("bili-recorder");
    expect(live.roomId).toBe("123");
    expect(live.title).toBe("Test Video");
    expect(live.startTime).toBe(1616161616161);
    expect(live.aid).toBe(456);
    expect(live.parts).toEqual([]);
  });

  it("should add a part correctly", () => {
    const live = new Live({
      eventId: "event1",
      platform: "bili-recorder",
      roomId: "123",
      title: "Test Video",
      username: "username",
      startTime: 1616161616161,
    });
    const part = {
      partId: "part1",
      filePath: "/path/to/part1.mp4",
      recordStatus: "recording" as const,
      rawFilePath: "/path/to/raw/part1.mp4",
      uploadStatus: "uploaded" as const,
      rawUploadStatus: "uploaded" as const,
      title: "part1",
    };

    live.addPart(part);
    expect(live.parts).toContainEqual(part);
  });

  it("should update part value correctly", () => {
    const live = new Live({
      eventId: "event1",
      platform: "bili-recorder",
      roomId: "123",
      title: "Test Video",
      username: "username",
      startTime: 1616161616161,
    });
    const part = {
      partId: "part1",
      filePath: "/path/to/part1.mp4",
      recordStatus: "recording" as const,
      rawFilePath: "/path/to/raw/part1.mp4",
      uploadStatus: "uploaded" as const,
      rawUploadStatus: "uploaded" as const,
      title: "part1",
    };

    live.addPart(part);
    live.updatePartValue("part1", "recordStatus", "recorded");

    expect(live.parts[0].recordStatus).toBe("recorded");
  });

  it("should find part by file path correctly", () => {
    const live = new Live({
      eventId: "event1",
      platform: "bili-recorder",
      roomId: "123",
      title: "Test Video",
      username: "username",
      startTime: 1616161616161,
    });

    live.addPart({
      partId: "part1",
      filePath: "/path/to/part1.mp4",
      recordStatus: "recording",
      rawFilePath: "/path/to/raw/part1.mp4",
      uploadStatus: "uploaded",
      rawUploadStatus: "uploaded",
      title: "part1",
    });

    live.addPart({
      partId: "part2",
      filePath: "/path/to/part2.mp4",
      recordStatus: "recording",
      rawFilePath: "/path/to/raw/part1.mp4",
      uploadStatus: "uploaded",
      rawUploadStatus: "uploaded",
      title: "part2",
    });

    const foundPart = live.findPartByFilePath("/path/to/part2.mp4");

    expect(foundPart).toBeDefined();
    expect(foundPart?.partId).toBe("part2");
    expect(foundPart?.filePath).toBe("/path/to/part2.mp4");
  });

  it("should return undefined if part is not found by file path", () => {
    const live = new Live({
      eventId: "event1",
      platform: "bili-recorder",
      roomId: "123",
      title: "Test Video",
      username: "username",
      startTime: 1616161616161,
    });
    const part = {
      partId: "part1",
      filePath: "/path/to/part1.mp4",
      recordStatus: "recording" as const,
      rawFilePath: "/path/to/raw/part1.mp4",
      uploadStatus: "uploaded" as const,
      rawUploadStatus: "uploaded" as const,
      title: "part1",
    };

    live.addPart(part);

    const foundPart = live.findPartByFilePath("/path/to/nonexistent.mp4");

    expect(foundPart).toBeUndefined();
  });

  describe("重构后的私有方法测试", () => {
    const appConfig = {
      getAll: vi.fn().mockReturnValue({
        task: { ffmpegMaxNum: -1, douyuDownloadMaxNum: -1, biliUploadMaxNum: -1 },
      }),
    };
    let webhookHandler: WebhookHandler;

    beforeEach(() => {
      // @ts-ignore
      webhookHandler = new WebhookHandler(appConfig);
    });

    describe("shouldSkipProcessing", () => {
      it("应在事件为FileOpening时返回true", () => {
        // @ts-ignore
        const result = webhookHandler.shouldSkipProcessing("FileOpening");
        expect(result).toBe(true);
      });

      it("应在事件为FileError时返回true", () => {
        // @ts-ignore
        const result = webhookHandler.shouldSkipProcessing("FileError");
        expect(result).toBe(true);
      });

      it("应在事件为FileClosed时返回false", () => {
        // @ts-ignore
        const result = webhookHandler.shouldSkipProcessing("FileClosed");
        expect(result).toBe(false);
      });
    });

    describe("validateFileSize", () => {
      it("应在文件大小足够时返回true", async () => {
        const live = new Live({
          eventId: "test-id",
          platform: "blrec",
          roomId: "123",
          startTime: Date.now(),
          title: "Test",
          username: "user",
        });
        const part = {
          partId: "part-1",
          filePath: "/path/to/file.mp4",
          recordStatus: "recording" as const,
          title: "Part 1",
        };
        const context = { live, part };
        const config = { minSize: 10 };
        const options = {
          event: "FileClosed" as const,
          roomId: "123",
          platform: "blrec" as const,
          filePath: "/path/to/file.mp4",
          time: new Date().toISOString(),
          title: "Test",
          username: "user",
        };

        vi.spyOn(utils, "getFileSize").mockResolvedValue(20 * 1024 * 1024); // 20MB

        // @ts-ignore
        const result = await webhookHandler.validateFileSize(context, config, options);
        expect(result).toBe(true);
      });

      it("应在文件太小时返回false并设置part为error状态", async () => {
        const live = new Live({
          eventId: "test-id",
          platform: "blrec",
          roomId: "123",
          startTime: Date.now(),
          title: "Test",
          username: "user",
        });
        const part = {
          partId: "part-1",
          filePath: "/path/to/file.mp4",
          recordStatus: "recording" as const,
          title: "Part 1",
        };
        live.addPart(part);
        webhookHandler.liveData.push(live);

        const context = { live, part: live.parts[0] };
        const config = { minSize: 100, removeSmallFile: true };
        const options = {
          event: "FileClosed" as const,
          roomId: "123",
          platform: "blrec" as const,
          filePath: "/path/to/file.mp4",
          time: new Date().toISOString(),
          title: "Test",
          username: "user",
        };

        vi.spyOn(utils, "getFileSize").mockResolvedValue(5 * 1024 * 1024); // 5MB
        const trashSpy = vi.spyOn(utils, "trashItem").mockResolvedValue();

        // @ts-ignore
        const result = await webhookHandler.validateFileSize(context, config, options);

        expect(result).toBe(false);
        expect(trashSpy).toHaveBeenCalledWith(options.filePath);
        expect(context.part.recordStatus).toBe("error"); // part状态设置为error
        expect(webhookHandler.liveData.length).toBe(1); // live没有被删除
        expect(live.parts.length).toBe(1); // part没有被删除
      });
    });

    describe("shouldRemoveFile", () => {
      it("应在操作成功且配置允许时返回true", () => {
        // @ts-ignore
        const result = webhookHandler.shouldRemoveFile(true, true, "warning");
        expect(result).toBe(true);
      });

      it("应在操作失败时返回false", () => {
        // @ts-ignore
        const result = webhookHandler.shouldRemoveFile(false, true, "warning");
        expect(result).toBe(false);
      });

      it("应在配置不允许删除时返回false", () => {
        // @ts-ignore
        const result = webhookHandler.shouldRemoveFile(true, false, "warning");
        expect(result).toBe(false);
      });
    });

    describe("processMediaFiles", () => {
      beforeEach(() => {
        // @ts-ignore
        webhookHandler.danmuPreset = {
          get: vi.fn().mockResolvedValue({ config: {} }),
        };
        // @ts-ignore
        webhookHandler.ffmpegPreset = {
          get: vi.fn().mockResolvedValue({ config: {} }),
        };
      });

      it("应在danmu为true时调用processDanmuVideo", async () => {
        const context = {
          live: new Live({
            eventId: "test",
            platform: "blrec" as const,
            roomId: "123",
            startTime: Date.now(),
            title: "Test",
            username: "user",
          }),
          part: {
            partId: "part-1",
            filePath: "/path/to/file.mp4",
            recordStatus: "recording" as const,
            title: "Part 1",
          },
        };
        const options = {
          event: "FileClosed" as const,
          roomId: "123",
          platform: "blrec" as const,
          filePath: "/path/to/file.mp4",
          time: new Date().toISOString(),
          title: "Test",
          username: "user",
        };
        const config = { danmu: true };

        const processDanmuVideoSpy = vi
          // @ts-ignore
          .spyOn(webhookHandler, "processDanmuVideo")
          // @ts-ignore
          .mockResolvedValue({ conversionSuccessful: true, danmuConversionSuccessful: true });

        // @ts-ignore
        await webhookHandler.processMediaFiles(context, options, config);

        expect(processDanmuVideoSpy).toHaveBeenCalled();
      });

      it("应在danmu为false时调用processRegularVideo", async () => {
        const context = {
          live: new Live({
            eventId: "test",
            platform: "blrec" as const,
            roomId: "123",
            startTime: Date.now(),
            title: "Test",
            username: "user",
          }),
          part: {
            partId: "part-1",
            filePath: "/path/to/file.mp4",
            recordStatus: "recording" as const,
            title: "Part 1",
          },
        };
        const options = {
          event: "FileClosed" as const,
          roomId: "123",
          platform: "blrec" as const,
          filePath: "/path/to/file.mp4",
          time: new Date().toISOString(),
          title: "Test",
          username: "user",
        };
        const config = { danmu: false };

        const processRegularVideoSpy = vi
          // @ts-ignore
          .spyOn(webhookHandler, "processRegularVideo")
          // @ts-ignore
          .mockResolvedValue({ conversionSuccessful: true, danmuConversionSuccessful: true });

        // @ts-ignore
        await webhookHandler.processMediaFiles(context, options, config);

        expect(processRegularVideoSpy).toHaveBeenCalled();
      });
    });

    describe("handlePostProcessing - 封面处理", () => {
      it("应在useLiveCover为false时不处理封面", async () => {
        const live = new Live({
          eventId: "test",
          platform: "blrec" as const,
          roomId: "123",
          startTime: Date.now(),
          title: "Test",
          username: "user",
        });

        live.addPart({
          partId: "part-1",
          filePath: "/path/to/file.mp4",
          recordStatus: "prehandled" as const,
          title: "Part 1",
        });

        const options = {
          event: "FileClosed" as const,
          roomId: "123",
          platform: "blrec" as const,
          filePath: "/path/to/file.mp4",
          coverPath: "/path/to/cover.jpg",
          time: new Date().toISOString(),
          title: "Test",
          username: "user",
        };
        const config = {
          useLiveCover: false,
          afterConvertRemoveVideo: false,
          afterConvertRemoveXml: false,
        };

        // @ts-ignore
        vi.spyOn(fs, "pathExists").mockResolvedValue(true);

        // 将 live 注册到 handler，以便 handleCloseEvent 能找到
        // @ts-ignore
        webhookHandler.liveData.push(live);

        // @ts-ignore
        webhookHandler.configManager.getConfig = () => config;

        // 调用 close 事件处理（会在内部处理封面）
        await webhookHandler.handleCloseEvent(options as any);

        const part = live.parts[0];
        expect(part.cover).toBe("/path/to/cover.jpg");
      });

      it("应在useLiveCover为true时处理封面", async () => {
        const live = new Live({
          eventId: "test",
          platform: "blrec" as const,
          roomId: "123",
          startTime: Date.now(),
          title: "Test",
          username: "user",
        });

        live.addPart({
          partId: "part-1",
          filePath: "/path/to/file.mp4",
          recordStatus: "prehandled" as const,
          title: "Part 1",
        });

        const options = {
          event: "FileClosed" as const,
          roomId: "123",
          platform: "blrec" as const,
          filePath: "/path/to/file.mp4",
          coverPath: "/path/to/cover.jpg",
          time: new Date().toISOString(),
          title: "Test",
          username: "user",
        };
        const config = {
          useLiveCover: true,
          afterConvertRemoveVideo: false,
          afterConvertRemoveXml: false,
        };

        // @ts-ignore
        vi.spyOn(fs, "pathExistsSync").mockReturnValue(true);

        // 将 live 注册到 handler，以便 handleCloseEvent 能找到
        // @ts-ignore
        webhookHandler.liveData.push(live);

        // @ts-ignore
        webhookHandler.configManager.getConfig = () => config;

        // 调用 close 事件处理（会在内部处理封面）
        await webhookHandler.handleCloseEvent(options as any);

        const part = live.parts[0];
        expect(part.cover).toBe("/path/to/cover.jpg");
      });
    });

    describe("集成测试 - 完整流程", () => {
      it("应成功处理一个完整的webhook流程", async () => {
        const options: Options = {
          event: "FileOpening",
          roomId: "123",
          platform: "blrec",
          filePath: "/path/to/file.mp4",
          time: "2022-01-01T00:00:00Z",
          title: "Test Video",
          username: "TestUser",
          software: "bili-recorder",
        };

        // @ts-ignore
        vi.spyOn(webhookHandler.configManager, "getConfig").mockReturnValue({
          open: true,
          partMergeMinute: 10,
          minSize: 1,
          useLiveCover: false,
          convert2Mp4Option: false,
          danmu: false,
          videoPresetId: undefined,
          danmuPresetId: undefined,
          afterConvertRemoveVideo: false,
          afterConvertRemoveXml: false,
          uid: undefined,
          afterUploadDeletAction: "none",
          removeSmallFile: false,
        });

        // @ts-ignore
        vi.spyOn(fs, "pathExists").mockResolvedValue(true);
        vi.spyOn(utils, "getFileSize").mockResolvedValue(10 * 1024 * 1024); // 10MB

        // 第一步：FileOpening
        await webhookHandler.handle(options);
        expect(webhookHandler.liveData.length).toBe(1);
        expect(webhookHandler.liveData[0].parts.length).toBe(1);
        expect(webhookHandler.liveData[0].parts[0].recordStatus).toBe("recording");

        // 第二步：FileClosed
        const closeOptions: Options = {
          ...options,
          event: "FileClosed",
          time: "2022-01-01T00:10:00Z",
        };

        await webhookHandler.handle(closeOptions);
        expect(webhookHandler.liveData[0].parts[0].recordStatus).toBe("handled");
      });
    });

    describe("handleLive 拆分后的私有方法测试", () => {
      beforeEach(() => {
        // @ts-ignore
        webhookHandler.videoPreset = {
          get: vi.fn().mockReturnValue({ config: {} }),
        };
      });

      describe("buildUploadFileList", () => {
        it("应正确构建上传文件列表", () => {
          const live = new Live({
            eventId: "123",
            platform: "blrec",
            roomId: "123",
            startTime: new Date("2022-01-01T00:00:00Z").getTime(),
            title: "Test Video",
            username: "TestUser",
          });

          live.addPart({
            partId: "part-1",
            filePath: "/path/to/part1.mp4",
            recordStatus: "handled",
            startTime: new Date("2022-01-01T00:00:00Z").getTime(),
            title: "Part 1",
          });

          live.addPart({
            partId: "part-2",
            filePath: "/path/to/part2.mp4",
            recordStatus: "handled",
            startTime: new Date("2022-01-01T00:05:00Z").getTime(),
            cover: "/path/to/cover.jpg",
            title: "Part 2",
          });

          const uploadableParts = [live.parts[0], live.parts[1]];
          const config = {
            partTitleTemplate: "{{filename}}",
          } as any;

          // @ts-ignore
          const result = webhookHandler.buildUploadFileList(
            live,
            uploadableParts,
            "handled",
            config,
          );

          expect(result.filePaths.length).toBe(2);
          expect(result.filePaths[0].part.partId).toBe("part-1");
          expect(result.filePaths[0].title).toBe("part1");
          expect(result.filePaths[1].part.partId).toBe("part-2");
          expect(result.filePaths[1].title).toBe("part2");
          expect(result.cover).toBe("/path/to/cover.jpg");
        });

        it("应根据已上传数量正确计算索引", () => {
          const live = new Live({
            eventId: "123",
            platform: "blrec",
            roomId: "123",
            startTime: new Date("2022-01-01T00:00:00Z").getTime(),
            title: "Test Video",
            username: "TestUser",
          });

          // 添加已上传的分段
          live.addPart({
            partId: "part-1",
            filePath: "/path/to/part1.mp4",
            recordStatus: "handled",
            uploadStatus: "uploaded",
            startTime: new Date("2022-01-01T00:00:00Z").getTime(),
            title: "Part 1",
          });

          // 添加待上传的分段
          live.addPart({
            partId: "part-2",
            filePath: "/path/to/part2.mp4",
            recordStatus: "handled",
            uploadStatus: "pending",
            startTime: new Date("2022-01-01T00:05:00Z").getTime(),
            title: "Part 2",
          });

          const uploadableParts = [live.parts[1]];
          const config = {
            partTitleTemplate: "P{{index}} {{filename}}",
          } as any;

          // @ts-ignore
          const result = webhookHandler.buildUploadFileList(
            live,
            uploadableParts,
            "handled",
            config,
          );

          expect(result.filePaths[0].title).toBe("P2 part2");
        });
      });

      describe("validateUploadConfig", () => {
        it("应在uid未配置时返回false并设置错误状态", () => {
          const live = new Live({
            eventId: "123",
            platform: "blrec",
            roomId: "123",
            startTime: new Date("2022-01-01T00:00:00Z").getTime(),
            title: "Test Video",
            username: "TestUser",
          });

          live.addPart({
            partId: "part-1",
            filePath: "/path/to/part1.mp4",
            recordStatus: "handled",
            title: "Part 1",
          });

          const filePaths = [{ part: live.parts[0], path: "/path/to/part1.mp4", title: "Part 1" }];
          const config = { uid: undefined } as any;

          // @ts-ignore
          const result = webhookHandler.validateUploadConfig(live, filePaths, "handled", config);

          expect(result).toBe(false);
          expect(live.parts[0].uploadStatus).toBe("error");
        });

        it("应在raw类型且不允许上传无弹幕视频时返回false", () => {
          const live = new Live({
            eventId: "123",
            platform: "blrec",
            roomId: "123",
            startTime: new Date("2022-01-01T00:00:00Z").getTime(),
            title: "Test Video",
            username: "TestUser",
          });

          live.addPart({
            partId: "part-1",
            filePath: "/path/to/part1.mp4",
            recordStatus: "handled",
            title: "Part 1",
          });

          const filePaths = [{ part: live.parts[0], path: "/path/to/part1.mp4", title: "Part 1" }];
          const config = { uid: 123, uploadNoDanmu: false } as any;

          // @ts-ignore
          const result = webhookHandler.validateUploadConfig(live, filePaths, "raw", config);

          expect(result).toBe(false);
          expect(live.parts[0].rawUploadStatus).toBe("error");
        });

        it("应在配置正确时返回true", () => {
          const live = new Live({
            eventId: "123",
            platform: "blrec",
            roomId: "123",
            startTime: new Date("2022-01-01T00:00:00Z").getTime(),
            title: "Test Video",
            username: "TestUser",
          });

          live.addPart({
            partId: "part-1",
            filePath: "/path/to/part1.mp4",
            recordStatus: "handled",
            title: "Part 1",
          });

          const filePaths = [{ part: live.parts[0], path: "/path/to/part1.mp4", title: "Part 1" }];
          const config = { uid: 123, uploadNoDanmu: true } as any;

          // @ts-ignore
          const result = webhookHandler.validateUploadConfig(live, filePaths, "handled", config);

          expect(result).toBe(true);
        });
      });

      describe("prepareUploadPreset", () => {
        it("应正确准备handled类型的上传预设", async () => {
          const config = {
            uploadPresetId: "preset-1",
            useLiveCover: true,
          } as any;
          const live = {
            platform: "bilibili",
            roomId: "123456",
          };
          // @ts-ignore
          webhookHandler.videoPreset.get = vi.fn().mockResolvedValue({
            config: { title: "Custom Title" },
          });

          // @ts-ignore
          const result = await webhookHandler.prepareUploadPreset(
            "handled",
            config,
            live as any,
            "/path/to/cover.jpg",
          );

          expect(webhookHandler.videoPreset.get).toHaveBeenCalledWith("preset-1");
          expect(result.title).toBe("Custom Title");
          expect(result.cover).toBe("/path/to/cover.jpg");
        });

        it("应正确准备raw类型的上传预设", async () => {
          const config = {
            noDanmuVideoPreset: "raw-preset",
            useLiveCover: false,
          } as any;

          // @ts-ignore
          webhookHandler.videoPreset.get = vi.fn().mockResolvedValue({
            config: { title: "Raw Title" },
          });

          // @ts-ignore
          const result = await webhookHandler.prepareUploadPreset("raw", config);

          expect(webhookHandler.videoPreset.get).toHaveBeenCalledWith("raw-preset");
          expect(result.title).toBe("Raw Title");
          // 注意：DEFAULT_BILIUP_CONFIG 可能包含空字符串的 cover
          expect(result.cover).toBeDefined();
        });

        describe("prepareUploadPreset - 转载来源自动生成", () => {
          beforeEach(() => {
            // @ts-ignore
            webhookHandler.videoPreset = {
              get: vi.fn().mockReturnValue({
                config: {
                  title: "Test Title",
                  copyright: 2, // 转载类型
                  source: "", // 转载来源为空
                },
              }),
            };
          });

          it("应在转载类型且来源为空时生成直播间链接", async () => {
            const live = {
              platform: "bilibili",
              roomId: "123456",
            };
            const config = { uploadPresetId: "test-preset" };

            // @ts-ignore
            const result = await webhookHandler.prepareUploadPreset("handled", config, live);

            expect(result.source).toBe("https://live.bilibili.com/123456");
          });

          it("应在无法生成链接时使用房间号作为转载来源", async () => {
            const live = {
              platform: "unknown",
              roomId: "123456",
            };
            const config = { uploadPresetId: "test-preset" };

            // @ts-ignore
            const result = await webhookHandler.prepareUploadPreset("handled", config, live);

            expect(result.source).toBe("123456");
          });

          it("应在转载来源已设置时不覆盖现有来源", async () => {
            const live = {
              platform: "bilibili",
              roomId: "123456",
            };
            const config = { uploadPresetId: "test-preset" };

            // @ts-ignore
            webhookHandler.videoPreset = {
              get: vi.fn().mockReturnValue({
                config: {
                  title: "Test Title",
                  copyright: 2, // 转载类型
                  source: "https://example.com", // 已设置转载来源
                },
              }),
            };

            // @ts-ignore
            const result = await webhookHandler.prepareUploadPreset("handled", config, live);

            expect(result.source).toBe("https://example.com");
          });

          it("应在自制类型时不设置转载来源", async () => {
            const live = {
              platform: "bilibili",
              roomId: "123456",
            };
            const config = { uploadPresetId: "test-preset" };

            // @ts-ignore
            webhookHandler.videoPreset = {
              get: vi.fn().mockReturnValue({
                config: {
                  title: "Test Title",
                  copyright: 1, // 自制类型
                  source: "",
                },
              }),
            };

            // @ts-ignore
            const result = await webhookHandler.prepareUploadPreset("handled", config, live);

            expect(result.source).toBe("");
          });

          it("应在转载来源为空字符串时生成链接", async () => {
            const live = {
              platform: "bilibili",
              roomId: "123456",
            };
            const config = { uploadPresetId: "test-preset" };

            // @ts-ignore
            webhookHandler.videoPreset = {
              get: vi.fn().mockReturnValue({
                config: {
                  title: "Test Title",
                  copyright: 2, // 转载类型
                  source: "   ", // 只有空格的字符串
                },
              }),
            };

            // @ts-ignore
            const result = await webhookHandler.prepareUploadPreset("handled", config, live);

            expect(result.source).toBe("https://live.bilibili.com/123456");
          });
        });
      });

      describe("formatUploadTitle", () => {
        it("应正确格式化handled类型的标题（使用预设占位符）", () => {
          const live = new Live({
            eventId: "123",
            platform: "blrec",
            roomId: "room123",
            startTime: new Date("2022-01-01T00:00:00Z").getTime(),
            title: "Live Title",
            username: "TestUser",
          });

          live.addPart({
            partId: "part-1",
            filePath: "/path/to/video.mp4",
            recordStatus: "handled",
            startTime: new Date("2022-01-01T00:00:00Z").getTime(),
            title: "Part Title",
          });

          const uploadPreset = { title: "{{title}} by {{user}}" } as any;
          const config = { title: "Webhook Title" } as any;

          // @ts-ignore
          const result = webhookHandler.formatUploadTitle(
            live,
            live.parts[0],
            "handled",
            uploadPreset,
            config,
          );

          expect(result).toBe("Live Title by TestUser");
        });

        it("应正确格式化handled类型的标题（使用webhook配置）", () => {
          const live = new Live({
            eventId: "123",
            platform: "blrec",
            roomId: "room123",
            startTime: new Date("2022-01-01T00:00:00Z").getTime(),
            title: "Live Title",
            username: "TestUser",
          });

          live.addPart({
            partId: "part-1",
            filePath: "/path/to/video.mp4",
            recordStatus: "handled",
            startTime: new Date("2022-01-01T00:00:00Z").getTime(),
            title: "Part Title",
          });

          const uploadPreset = { title: "Plain Title" } as any;
          const config = { title: "Webhook {{user}}" } as any;

          // @ts-ignore
          const result = webhookHandler.formatUploadTitle(
            live,
            live.parts[0],
            "handled",
            uploadPreset,
            config,
          );

          expect(result).toBe("Webhook TestUser");
        });

        it("应正确格式化raw类型的标题", () => {
          const live = new Live({
            eventId: "123",
            platform: "blrec",
            roomId: "room123",
            startTime: new Date("2022-01-01T00:00:00Z").getTime(),
            title: "Live Title",
            username: "TestUser",
          });

          live.addPart({
            partId: "part-1",
            filePath: "/path/to/video.mp4",
            recordStatus: "handled",
            startTime: new Date("2022-01-01T00:00:00Z").getTime(),
            title: "Part Title",
          });

          const uploadPreset = { title: "{{title}} - Raw" } as any;
          const config = {} as any;

          // @ts-ignore
          const result = webhookHandler.formatUploadTitle(
            live,
            live.parts[0],
            "raw",
            uploadPreset,
            config,
          );

          expect(result).toBe("Live Title - Raw");
        });
      });

      describe("uploadVideoByType - 集成测试", () => {
        it("应跳过有正在上传分段的情况", async () => {
          const live = new Live({
            eventId: "123",
            platform: "blrec",
            roomId: "123",
            startTime: new Date("2022-01-01T00:00:00Z").getTime(),
            title: "Test Video",
            username: "TestUser",
          });

          live.addPart({
            partId: "part-1",
            filePath: "/path/to/part1.mp4",
            recordStatus: "handled",
            uploadStatus: "uploading",
            title: "Part 1",
          });

          const getConfigSpy = vi.spyOn(webhookHandler.configManager, "getConfig");

          // @ts-ignore
          await webhookHandler.uploadVideoByType(live, "handled");

          expect(getConfigSpy).not.toHaveBeenCalled();
        });

        it("应跳过没有可上传分段的情况", async () => {
          const live = new Live({
            eventId: "123",
            platform: "blrec",
            roomId: "123",
            startTime: new Date("2022-01-01T00:00:00Z").getTime(),
            title: "Test Video",
            username: "TestUser",
          });

          live.addPart({
            partId: "part-1",
            filePath: "/path/to/part1.mp4",
            recordStatus: "recording",
            title: "Part 1",
          });

          const getConfigSpy = vi.spyOn(webhookHandler.configManager, "getConfig");

          // @ts-ignore
          await webhookHandler.uploadVideoByType(live, "handled");

          expect(getConfigSpy).not.toHaveBeenCalled();
        });

        it("应成功执行新上传流程", async () => {
          const live = new Live({
            eventId: "123",
            platform: "blrec",
            roomId: "123",
            startTime: new Date("2022-01-01T00:00:00Z").getTime(),
            title: "Test Video",
            username: "TestUser",
          });

          live.addPart({
            partId: "part-1",
            filePath: "/path/to/part1.mp4",
            recordStatus: "handled",
            uploadStatus: "pending",
            startTime: new Date("2022-01-01T00:00:00Z").getTime(),
            title: "Part 1",
          });

          // @ts-ignore
          vi.spyOn(webhookHandler.configManager, "getConfig").mockReturnValue({
            uid: 123,
            uploadPresetId: "preset-1",
            useLiveCover: false,
            limitUploadTime: false,
            uploadHandleTime: ["00:00:00", "23:59:59"],
            partTitleTemplate: "{{filename}}",
            afterUploadDeletAction: "none",
            title: "Test Video {{user}}", // 添加 title 字段
          });

          // @ts-ignore
          webhookHandler.videoPreset.get = vi.fn().mockResolvedValue({
            config: { title: "Preset {{title}}" },
          });

          const addUploadTaskSpy = vi.spyOn(webhookHandler, "addUploadTask").mockResolvedValue(456);

          // @ts-ignore
          await webhookHandler.uploadVideoByType(live, "handled");

          expect(addUploadTaskSpy).toHaveBeenCalled();
          expect(live.aid).toBe(456);
          expect(live.parts[0].uploadStatus).toBe("uploaded");
        });

        it("应成功执行续传流程", async () => {
          const live = new Live({
            eventId: "123",
            platform: "blrec",
            roomId: "123",
            startTime: new Date("2022-01-01T00:00:00Z").getTime(),
            title: "Test Video",
            username: "TestUser",
            aid: 789,
          });

          live.addPart({
            partId: "part-1",
            filePath: "/path/to/part1.mp4",
            recordStatus: "handled",
            uploadStatus: "pending",
            startTime: new Date("2022-01-01T00:00:00Z").getTime(),
            title: "Part 1",
          });

          // @ts-ignore
          vi.spyOn(webhookHandler.configManager, "getConfig").mockReturnValue({
            uid: 123,
            uploadPresetId: "preset-1",
            useLiveCover: false,
            limitUploadTime: false,
            uploadHandleTime: ["00:00:00", "23:59:59"],
            partTitleTemplate: "{{filename}}",
            afterUploadDeletAction: "none",
          });

          const addEditMediaTaskSpy = vi
            .spyOn(webhookHandler, "addEditMediaTask")
            .mockResolvedValue(undefined);

          // @ts-ignore
          await webhookHandler.uploadVideoByType(live, "handled");

          expect(addEditMediaTaskSpy).toHaveBeenCalledWith(
            123,
            789,
            expect.any(Array),
            expect.any(Array),
            "none",
          );
          expect(live.parts[0].uploadStatus).toBe("uploaded");
        });

        it("应在上传失败时设置错误状态", async () => {
          const live = new Live({
            eventId: "123",
            platform: "blrec",
            roomId: "123",
            startTime: new Date("2022-01-01T00:00:00Z").getTime(),
            title: "Test Video",
            username: "TestUser",
          });

          live.addPart({
            partId: "part-1",
            filePath: "/path/to/part1.mp4",
            recordStatus: "handled",
            uploadStatus: "pending",
            startTime: new Date("2022-01-01T00:00:00Z").getTime(),
            title: "Part 1",
          });

          // @ts-ignore
          vi.spyOn(webhookHandler.configManager, "getConfig").mockReturnValue({
            uid: 123,
            uploadPresetId: "preset-1",
            useLiveCover: false,
            limitUploadTime: false,
            uploadHandleTime: ["00:00:00", "23:59:59"],
            partTitleTemplate: "{{filename}}",
            afterUploadDeletAction: "none",
            title: "Test Video {{user}}", // 添加 title 字段
          });

          // @ts-ignore
          webhookHandler.videoPreset.get = vi.fn().mockResolvedValue({
            config: { title: "Preset {{title}}" },
          });

          vi.spyOn(webhookHandler, "addUploadTask").mockRejectedValue(new Error("Upload failed"));

          // @ts-ignore
          await webhookHandler.uploadVideoByType(live, "handled");

          expect(live.parts[0].uploadStatus).toBe("error");
        });
      });
    });
  });
});<|MERGE_RESOLUTION|>--- conflicted
+++ resolved
@@ -2003,275 +2003,6 @@
       expect(liveData[0].parts[1].recordStatus).toBe("recorded");
     });
 
-<<<<<<< HEAD
-    it("当接手到close事件时，如果之前part还在录制中，则设置为失败", async () => {
-      // Arrange
-      const existingLive = new Live({
-        eventId: "existing-event-id",
-        platform: "bili-recorder",
-        roomId: "123",
-        startTime: new Date("2022-01-01T00:00:00Z").getTime(),
-        title: "Existing Video",
-        username: "username",
-      });
-      existingLive.addPart({
-        partId: "existing-part-id-1",
-        startTime: new Date("2022-01-01T00:00:00Z").getTime(),
-        filePath: "/path/to/existing-video-1.mp4",
-        recordStatus: "recording",
-        title: "part1",
-      });
-      existingLive.addPart({
-        partId: "existing-part-id-3",
-        startTime: new Date("2022-01-01T00:00:00Z").getTime(),
-        filePath: "/path/to/existing-video-3.mp4",
-        recordStatus: "recording",
-        title: "part3",
-      });
-      existingLive.addPart({
-        partId: "existing-part-id-2",
-        startTime: new Date("2022-01-01T00:05:00Z").getTime(),
-        filePath: "/path/to/existing-video-2.mp4",
-        recordStatus: "recording",
-        title: "part2",
-      });
-      // @ts-ignore
-      webhookHandler = new WebhookHandler(appConfig);
-      webhookHandler.liveData.push(existingLive);
-
-      const options: Options = {
-        event: "FileClosed",
-        roomId: "123",
-        platform: "bili-recorder",
-        time: "2022-01-01T00:10:00Z",
-        title: "Existing Video",
-        filePath: "/path/to/existing-video-2.mp4",
-        username: "test",
-        software: "bili-recorder",
-      };
-
-      // Act
-      await webhookHandler.handleCloseEvent(options);
-
-      // Assert
-      const liveData = webhookHandler.liveData;
-
-      expect(liveData[0].parts[0].recordStatus).toBe("error");
-      expect(liveData[0].parts[1].recordStatus).toBe("error");
-      expect(liveData[0].parts[2].recordStatus).toBe("recorded");
-    });
-
-    it("应在文件不存在时尝试替换为mp4扩展名 - 存在直播记录", async () => {
-      // @ts-ignore
-      webhookHandler = new WebhookHandler(appConfig);
-      const existingLive = new Live({
-        eventId: "test-id",
-        platform: "blrec",
-        roomId: "123",
-        startTime: Date.now(),
-        title: "Test",
-        username: "user",
-      });
-      existingLive.addPart({
-        partId: "part-1",
-        startTime: Date.now(),
-        filePath: "/path/to/file.flv",
-        recordStatus: "recording",
-        title: "Part 1",
-      });
-      webhookHandler.liveData.push(existingLive);
-
-      const options: Options = {
-        event: "FileClosed",
-        roomId: "123",
-        platform: "blrec",
-        filePath: "/path/to/file.flv",
-        time: new Date().toISOString(),
-        title: "Test",
-        username: "user",
-        software: "bili-recorder",
-      };
-
-      // @ts-ignore
-      vi.spyOn(fs, "pathExistsSync")
-        // @ts-ignore
-        .mockReturnValueOnce(false) // 第一次检查flv不存在
-        // @ts-ignore
-        .mockReturnValueOnce(true); // 第二次检查mp4存在
-
-      // Act
-      const partId = await webhookHandler.handleCloseEvent(options);
-
-      // Assert
-      // 使用 toContain 来处理路径分隔符差异
-      expect(options.filePath).toContain("file.mp4");
-      const liveData = webhookHandler.liveData;
-      expect(liveData[0].parts[0].filePath).toContain("file.mp4");
-      expect(liveData[0].parts[0].rawFilePath).toContain("file.mp4");
-      expect(partId).toBe("part-1");
-    });
-
-    it("应在文件不存在时尝试替换为mp4扩展名 - 不存在直播记录", async () => {
-      // @ts-ignore
-      webhookHandler = new WebhookHandler(appConfig);
-      webhookHandler.liveData = [];
-
-      const options: Options = {
-        event: "FileClosed",
-        roomId: "123",
-        platform: "blrec",
-        filePath: "/path/to/file.flv",
-        time: new Date().toISOString(),
-        title: "Test",
-        username: "user",
-        software: "bili-recorder",
-      };
-
-      // @ts-ignore
-      vi.spyOn(fs, "pathExistsSync")
-        // @ts-ignore
-        .mockReturnValueOnce(false) // 第一次检查flv不存在
-        // @ts-ignore
-        .mockReturnValueOnce(true); // 第二次检查mp4存在
-
-      // Act
-      const partId = await webhookHandler.handleCloseEvent(options);
-
-      // Assert
-      // 使用 toContain 来处理路径分隔符差异
-      expect(options.filePath).toContain("file.mp4");
-      const liveData = webhookHandler.liveData;
-      expect(liveData[0].parts[0].filePath).toContain("file.mp4");
-      expect(liveData[0].parts[0].rawFilePath).toContain("file.mp4");
-      expect(partId).toBeDefined();
-    });
-  });
-
-  describe("handleErrorEvent", () => {
-    const appConfig = {
-      getAll: vi.fn().mockReturnValue({
-        task: { ffmpegMaxNum: -1, douyuDownloadMaxNum: -1, biliUploadMaxNum: -1 },
-      }),
-    };
-    let webhookHandler: WebhookHandler;
-
-    beforeEach(() => {
-      // @ts-ignore
-      webhookHandler = new WebhookHandler(appConfig);
-    });
-
-    it("应该将错误的part设置为error状态", () => {
-      const live = new Live({
-        eventId: "event-123",
-        platform: "blrec",
-        roomId: "123456",
-        startTime: new Date("2022-01-01T00:00:00Z").getTime(),
-        title: "Test Video",
-        username: "test-user",
-      });
-
-      live.addPart({
-        partId: "part-1",
-        startTime: new Date("2022-01-01T00:00:00Z").getTime(),
-        filePath: "/path/to/video1.mp4",
-        recordStatus: "recording",
-        title: "Part 1",
-      });
-
-      webhookHandler.liveData.push(live);
-
-      const options: Options = {
-        event: "FileError",
-        roomId: "123456",
-        platform: "blrec",
-        time: "2022-01-01T00:05:00Z",
-        title: "Test Video",
-        filePath: "/path/to/video1.mp4",
-        username: "test-user",
-        software: "bili-recorder",
-      };
-
-      webhookHandler.handleErrorEvent(options);
-
-      expect(live.parts[0].recordStatus).toBe("error");
-      expect(live.parts.length).toBe(1); // part不应该被删除
-      expect(webhookHandler.liveData.length).toBe(1); // live不应该被删除
-    });
-
-    it("应该处理找不到part的情况", () => {
-      const live = new Live({
-        eventId: "event-123",
-        platform: "blrec",
-        roomId: "123456",
-        startTime: new Date("2022-01-01T00:00:00Z").getTime(),
-        title: "Test Video",
-        username: "test-user",
-      });
-
-      webhookHandler.liveData.push(live);
-
-      const options: Options = {
-        event: "FileError",
-        roomId: "123456",
-        platform: "blrec",
-        time: "2022-01-01T00:05:00Z",
-        title: "Test Video",
-        filePath: "/path/to/nonexistent.mp4",
-        username: "test-user",
-        software: "bili-recorder",
-      };
-
-      // 不应该抛出错误
-      expect(() => webhookHandler.handleErrorEvent(options)).not.toThrow();
-    });
-
-    it("应该处理多个part中的error", () => {
-      const live = new Live({
-        eventId: "event-123",
-        platform: "blrec",
-        roomId: "123456",
-        startTime: new Date("2022-01-01T00:00:00Z").getTime(),
-        title: "Test Video",
-        username: "test-user",
-      });
-
-      live.addPart({
-        partId: "part-1",
-        startTime: new Date("2022-01-01T00:00:00Z").getTime(),
-        filePath: "/path/to/video1.mp4",
-        recordStatus: "recorded",
-        endTime: new Date("2022-01-01T00:05:00Z").getTime(),
-        title: "Part 1",
-      });
-
-      live.addPart({
-        partId: "part-2",
-        startTime: new Date("2022-01-01T00:05:00Z").getTime(),
-        filePath: "/path/to/video2.mp4",
-        recordStatus: "recording",
-        title: "Part 2",
-      });
-
-      webhookHandler.liveData.push(live);
-
-      const options: Options = {
-        event: "FileError",
-        roomId: "123456",
-        platform: "blrec",
-        time: "2022-01-01T00:10:00Z",
-        title: "Test Video",
-        filePath: "/path/to/video2.mp4",
-        username: "test-user",
-        software: "bili-recorder",
-      };
-
-      webhookHandler.handleErrorEvent(options);
-
-      expect(live.parts[0].recordStatus).toBe("recorded"); // 第一个part不受影响
-      expect(live.parts[1].recordStatus).toBe("error"); // 第二个part被设置为error
-      expect(live.parts.length).toBe(2); // 两个part都保留
-    });
-=======
     // it("当接手到close事件时，如果之前part还在录制中，则设置为成功", async () => {
     //   // Arrange
     //   const existingLive = new Live({
@@ -2327,7 +2058,132 @@
     //   expect(liveData[0].parts[1].recordStatus).toBe("recorded");
     //   expect(liveData[0].parts[2].recordStatus).toBe("recorded");
     // });
->>>>>>> d58c8d10
+  });
+
+  describe("handleErrorEvent", () => {
+    const appConfig = {
+      getAll: vi.fn().mockReturnValue({
+        task: { ffmpegMaxNum: -1, douyuDownloadMaxNum: -1, biliUploadMaxNum: -1 },
+      }),
+    };
+    let webhookHandler: WebhookHandler;
+
+    beforeEach(() => {
+      // @ts-ignore
+      webhookHandler = new WebhookHandler(appConfig);
+    });
+
+    it("应该将错误的part设置为error状态", () => {
+      const live = new Live({
+        eventId: "event-123",
+        platform: "blrec",
+        roomId: "123456",
+        startTime: new Date("2022-01-01T00:00:00Z").getTime(),
+        title: "Test Video",
+        username: "test-user",
+      });
+
+      live.addPart({
+        partId: "part-1",
+        startTime: new Date("2022-01-01T00:00:00Z").getTime(),
+        filePath: "/path/to/video1.mp4",
+        recordStatus: "recording",
+        title: "Part 1",
+      });
+
+      webhookHandler.liveData.push(live);
+
+      const options: Options = {
+        event: "FileError",
+        roomId: "123456",
+        platform: "blrec",
+        time: "2022-01-01T00:05:00Z",
+        title: "Test Video",
+        filePath: "/path/to/video1.mp4",
+        username: "test-user",
+        software: "bili-recorder",
+      };
+
+      webhookHandler.handleErrorEvent(options);
+
+      expect(live.parts[0].recordStatus).toBe("error");
+      expect(live.parts.length).toBe(1); // part不应该被删除
+      expect(webhookHandler.liveData.length).toBe(1); // live不应该被删除
+    });
+
+    it("应该处理找不到part的情况", () => {
+      const live = new Live({
+        eventId: "event-123",
+        platform: "blrec",
+        roomId: "123456",
+        startTime: new Date("2022-01-01T00:00:00Z").getTime(),
+        title: "Test Video",
+        username: "test-user",
+      });
+
+      webhookHandler.liveData.push(live);
+
+      const options: Options = {
+        event: "FileError",
+        roomId: "123456",
+        platform: "blrec",
+        time: "2022-01-01T00:05:00Z",
+        title: "Test Video",
+        filePath: "/path/to/nonexistent.mp4",
+        username: "test-user",
+        software: "bili-recorder",
+      };
+
+      // 不应该抛出错误
+      expect(() => webhookHandler.handleErrorEvent(options)).not.toThrow();
+    });
+
+    it("应该处理多个part中的error", () => {
+      const live = new Live({
+        eventId: "event-123",
+        platform: "blrec",
+        roomId: "123456",
+        startTime: new Date("2022-01-01T00:00:00Z").getTime(),
+        title: "Test Video",
+        username: "test-user",
+      });
+
+      live.addPart({
+        partId: "part-1",
+        startTime: new Date("2022-01-01T00:00:00Z").getTime(),
+        filePath: "/path/to/video1.mp4",
+        recordStatus: "recorded",
+        endTime: new Date("2022-01-01T00:05:00Z").getTime(),
+        title: "Part 1",
+      });
+
+      live.addPart({
+        partId: "part-2",
+        startTime: new Date("2022-01-01T00:05:00Z").getTime(),
+        filePath: "/path/to/video2.mp4",
+        recordStatus: "recording",
+        title: "Part 2",
+      });
+
+      webhookHandler.liveData.push(live);
+
+      const options: Options = {
+        event: "FileError",
+        roomId: "123456",
+        platform: "blrec",
+        time: "2022-01-01T00:10:00Z",
+        title: "Test Video",
+        filePath: "/path/to/video2.mp4",
+        username: "test-user",
+        software: "bili-recorder",
+      };
+
+      webhookHandler.handleErrorEvent(options);
+
+      expect(live.parts[0].recordStatus).toBe("recorded"); // 第一个part不受影响
+      expect(live.parts[1].recordStatus).toBe("error"); // 第二个part被设置为error
+      expect(live.parts.length).toBe(2); // 两个part都保留
+    });
   });
 
   describe("handleOpenEvent", () => {
