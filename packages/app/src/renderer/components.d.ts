--- conflicted
+++ resolved
@@ -45,10 +45,7 @@
     NPagination: typeof import('naive-ui')['NPagination']
     NPopover: typeof import('naive-ui')['NPopover']
     NProgress: typeof import('naive-ui')['NProgress']
-<<<<<<< HEAD
     NQrCode: typeof import('naive-ui')['NQrCode']
-=======
->>>>>>> 039350a6
     NRadio: typeof import('naive-ui')['NRadio']
     NRadioGroup: typeof import('naive-ui')['NRadioGroup']
     NSelect: typeof import('naive-ui')['NSelect']
