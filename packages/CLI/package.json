--- conflicted
+++ resolved
@@ -38,11 +38,7 @@
     "@napi-rs/canvas": "^0.1.60",
     "font-ls": "0.6.1",
     "ntsuspend": "^1.0.2",
-<<<<<<< HEAD
-    "better-sqlite3": "catalog:"
-=======
     "better-sqlite3": "12.4.1"
->>>>>>> 5e1ff28c
   },
   "devDependencies": {
     "@biliLive-tools/http": "workspace:*",
