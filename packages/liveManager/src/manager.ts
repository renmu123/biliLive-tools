import path from "node:path";
import mitt, { Emitter } from "mitt";
import ejs from "ejs";
import { omit, range } from "lodash-es";
import { parseArgsStringToArgv } from "string-argv";
import { ChannelId, Message } from "./common.js";
import { getBiliStatusInfoByRoomIds } from "./api.js";
import {
  RecorderCreateOpts,
  Recorder,
  SerializedRecorder,
  RecordHandle,
  DebugLog,
  Progress,
} from "./recorder.js";
import {
  AnyObject,
  UnknownObject,
  formatDate,
  removeSystemReservedChars,
  formatTemplate,
  replaceExtName,
  downloadImage,
  isBetweenTimeRange,
} from "./utils.js";
import { StreamManager } from "./recorder/streamManager.js";

export interface RecorderProvider<E extends AnyObject> {
  // Provider 的唯一 id，最好只由英文 + 数字组成
  // TODO: 可以加个检查 id 合法性的逻辑
  id: string;
  name: string;
  siteURL: string;

  // 用基础的域名、路径等方式快速决定一个 URL 是否能匹配此 provider
  matchURL: (this: RecorderProvider<E>, channelURL: string) => boolean;
  // 从一个与当前 provider 匹配的 URL 中解析与获取对应频道的一些信息
  resolveChannelInfoFromURL: (
    this: RecorderProvider<E>,
    channelURL: string,
  ) => Promise<{
    id: ChannelId;
    title: string;
    owner: string;
    uid?: number;
    avatar?: string;
  } | null>;
  createRecorder: (
    this: RecorderProvider<E>,
    opts: Omit<RecorderCreateOpts<E>, "providerId">,
  ) => Recorder<E>;

  fromJSON: <T extends SerializedRecorder<E>>(this: RecorderProvider<E>, json: T) => Recorder<E>;

  setFFMPEGOutputArgs: (this: RecorderProvider<E>, args: string[]) => void;
}

const configurableProps = [
  "savePathRule",
  "autoRemoveSystemReservedChars",
  "autoCheckInterval",
  "ffmpegOutputArgs",
  "biliBatchQuery",
  "recordRetryImmediately",
] as const;
type ConfigurableProp = (typeof configurableProps)[number];
function isConfigurableProp(prop: unknown): prop is ConfigurableProp {
  return configurableProps.includes(prop as any);
}

export interface RecorderManager<
  ME extends UnknownObject,
  P extends RecorderProvider<AnyObject> = RecorderProvider<UnknownObject>,
  PE extends AnyObject = GetProviderExtra<P>,
  E extends AnyObject = ME & PE,
> extends Emitter<{
    error: { source: string; err: unknown };
    RecordStart: { recorder: SerializedRecorder<E>; recordHandle: RecordHandle };
    RecordSegment: { recorder: SerializedRecorder<E>; recordHandle?: RecordHandle };
    videoFileCreated: { recorder: SerializedRecorder<E>; filename: string; cover?: string };
    videoFileCompleted: { recorder: SerializedRecorder<E>; filename: string };
    RecorderProgress: { recorder: SerializedRecorder<E>; progress: Progress };
    RecoderLiveStart: { recorder: Recorder<E> };

    RecordStop: { recorder: SerializedRecorder<E>; recordHandle: RecordHandle; reason?: string };
    Message: { recorder: SerializedRecorder<E>; message: Message };
    RecorderUpdated: {
      recorder: SerializedRecorder<E>;
      keys: (string | keyof Recorder<E>)[];
    };
    RecorderAdded: SerializedRecorder<E>;
    RecorderRemoved: SerializedRecorder<E>;
    RecorderDebugLog: DebugLog & { recorder: Recorder<E> };
    Updated: ConfigurableProp[];
  }> {
  providers: P[];
  getChannelURLMatchedRecorderProviders: (
    this: RecorderManager<ME, P, PE, E>,
    channelURL: string,
  ) => P[];

  recorders: Recorder<E>[];
  addRecorder: (this: RecorderManager<ME, P, PE, E>, opts: RecorderCreateOpts<E>) => Recorder<E>;
  removeRecorder: (this: RecorderManager<ME, P, PE, E>, recorder: Recorder<E>) => void;
  startRecord: (
    this: RecorderManager<ME, P, PE, E>,
    id: string,
  ) => Promise<Recorder<E> | undefined>;
  stopRecord: (this: RecorderManager<ME, P, PE, E>, id: string) => Promise<Recorder<E> | undefined>;
  cutRecord: (this: RecorderManager<ME, P, PE, E>, id: string) => Promise<Recorder<E> | undefined>;

  autoCheckInterval: number;
  isCheckLoopRunning: boolean;
  startCheckLoop: (this: RecorderManager<ME, P, PE, E>) => void;
  stopCheckLoop: (this: RecorderManager<ME, P, PE, E>) => void;

  savePathRule: string;
  autoRemoveSystemReservedChars: boolean;
  ffmpegOutputArgs: string;
  /** b站使用批量查询接口 */
  biliBatchQuery: boolean;
  /** 测试：录制错误立即重试 */
  recordRetryImmediately: boolean;
}

export type RecorderManagerCreateOpts<
  ME extends AnyObject = UnknownObject,
  P extends RecorderProvider<AnyObject> = RecorderProvider<UnknownObject>,
  PE extends AnyObject = GetProviderExtra<P>,
  E extends AnyObject = ME & PE,
> = Partial<Pick<RecorderManager<ME, P, PE, E>, ConfigurableProp>> & {
  providers: P[];
};

export function createRecorderManager<
  ME extends AnyObject = UnknownObject,
  P extends RecorderProvider<AnyObject> = RecorderProvider<UnknownObject>,
  PE extends AnyObject = GetProviderExtra<P>,
  E extends AnyObject = ME & PE,
>(opts: RecorderManagerCreateOpts<ME, P, PE, E>): RecorderManager<ME, P, PE, E> {
  const recorders: Recorder<E>[] = [];

  let checkLoopTimer: NodeJS.Timeout | undefined;

  const multiThreadCheck = async (manager: RecorderManager<ME, P, PE, E>) => {
    const handleBatchQuery = async (obj: Record<string, boolean>) => {
      for (const recorder of recorders
        .filter((r) => !r.disableAutoCheck)
        .filter((r) => r.providerId === "Bilibili")) {
        const isLive = obj[recorder.channelId];
        // 如果是undefined，说明这个接口查不到相关信息，使用录制器内的再查一次
        if (isLive === true || isLive === undefined) {
          await recorder.checkLiveStatusAndRecord({
            getSavePath(data) {
              return genSavePathFromRule(manager, recorder, data);
            },
            banLiveId: tempBanObj[recorder.channelId],
          });
        }
      }
    };

    const maxThreadCount = 3;
    // 这里暂时不打算用 state == recording 来过滤，provider 必须内部自己处理录制过程中的 check，
    // 这样可以防止一些意外调用 checkLiveStatusAndRecord 时出现重复录制。
    let needCheckRecorders = recorders
      .filter((r) => !r.disableAutoCheck)
      .filter((r) => isBetweenTimeRange(r.handleTime));
    let threads: Promise<void>[] = [];

    if (manager.biliBatchQuery) {
      const biliNeedCheckRecorders = needCheckRecorders
        .filter((r) => r.providerId === "Bilibili")
        .filter((r) => r.recordHandle == null);
      needCheckRecorders = needCheckRecorders.filter((r) => r.providerId !== "Bilibili");

      const roomIds = biliNeedCheckRecorders.map((r) => r.channelId).map(Number);
      try {
        if (roomIds.length !== 0) {
          const biliStatus = await getBiliStatusInfoByRoomIds(roomIds);
          threads.push(handleBatchQuery(biliStatus));
        }
      } catch (err) {
        manager.emit("error", { source: "getBiliStatusInfoByRoomIds", err });
        // 如果批量查询失败，则使用单个查询
        needCheckRecorders = needCheckRecorders.concat(biliNeedCheckRecorders);
      }
    }

    const checkOnce = async () => {
      const recorder = needCheckRecorders.shift();
      if (recorder == null) return;

      const banLiveId = tempBanObj[recorder.channelId];
      await recorder.checkLiveStatusAndRecord({
        getSavePath(data) {
          return genSavePathFromRule(manager, recorder, data);
        },
        banLiveId,
      });
    };

    threads = threads.concat(
      range(0, maxThreadCount).map(async () => {
        while (needCheckRecorders.length > 0) {
          try {
            await checkOnce();
          } catch (err) {
            manager.emit("error", { source: "checkOnceInThread", err });
          }
        }
      }),
    );

    await Promise.all(threads);
  };

  // 用于记录暂时被 ban 掉的直播间
  const tempBanObj: Record<string, string> = {};

  // 用于是否触发LiveStart事件，不要重复触发
  const liveStartObj: Record<string, boolean> = {};

  // 用于记录触发重试直播场次的次数
  const retryCountObj: Record<string, number> = {};

  const manager: RecorderManager<ME, P, PE, E> = {
    // @ts-ignore
    ...mitt(),

    providers: opts.providers,
    getChannelURLMatchedRecorderProviders(channelURL) {
      return this.providers.filter((p) => p.matchURL(channelURL));
    },

    recorders,
    addRecorder(opts) {
      const provider = this.providers.find((p) => p.id === opts.providerId);
      if (provider == null) throw new Error("Cant find provider " + opts.providerId);

      // TODO: 因为泛型函数内部是不持有具体泛型的，这里被迫用了 as，没什么好的思路处理，除非
      // provider.createRecorder 能返回 Recorder<PE> 才能进一步优化。
      const recorder = provider.createRecorder(omit(opts, ["providerId"])) as Recorder<E>;
      this.recorders.push(recorder);

      recorder.on("RecordStart", (recordHandle) =>
        this.emit("RecordStart", { recorder: recorder.toJSON(), recordHandle }),
      );
      recorder.on("RecordSegment", (recordHandle) =>
        this.emit("RecordSegment", { recorder: recorder.toJSON(), recordHandle }),
      );
      recorder.on("videoFileCreated", ({ filename, cover }) => {
        if (recorder.saveCover && recorder?.liveInfo?.cover) {
          const coverPath = replaceExtName(filename, ".jpg");
          downloadImage(cover ?? recorder?.liveInfo?.cover, coverPath);
        }
        this.emit("videoFileCreated", { recorder: recorder.toJSON(), filename });
      });
      recorder.on("videoFileCompleted", ({ filename }) =>
        this.emit("videoFileCompleted", { recorder: recorder.toJSON(), filename }),
      );
<<<<<<< HEAD
      recorder.on("RecordStop", ({ recordHandle, reason }) =>
        this.emit("RecordStop", { recorder: recorder.toJSON(), recordHandle, reason }),
      );
      recorder.on("Message", (message) =>
        this.emit("Message", { recorder: recorder.toJSON(), message }),
      );
      recorder.on("Updated", (keys) =>
        this.emit("RecorderUpdated", { recorder: recorder.toJSON(), keys }),
      );
      recorder.on("DebugLog", (log) =>
        this.emit("RecorderDebugLog", { recorder: recorder, ...log }),
      );
=======
      recorder.on("RecordStop", ({ recordHandle, reason }) => {
        this.emit("RecordStop", { recorder, recordHandle, reason });
        // 如果reason中存在"invalid stream"，说明直播由于某些原因中断了，虽然会在下一次周期检查中继续，但是会遗漏一段时间。
        // 这时候可以触发一次检查，但出于直播可能抽风的原因，为避免风控，一场直播最多触发五次。
        // 测试阶段，还需要一个开关，默认关闭，几个版本后转正使用
        // 也许之后还能链接复用，但也会引入更多复杂度，需要谨慎考虑
        // 虎牙直播结束后可能额外触发导致错误，忽略虎牙直播间：https://www.huya.com/910323
        if (
          manager.recordRetryImmediately &&
          recorder.providerId !== "Huya" &&
          reason &&
          reason.includes("invalid stream") &&
          recorder?.liveInfo?.liveId
        ) {
          const key = `${recorder.channelId}-${recorder.liveInfo?.liveId}`;

          if (retryCountObj[key] > 5) return;
          if (!retryCountObj[key]) {
            retryCountObj[key] = 0;
          }
          if (retryCountObj[key] < 5) {
            retryCountObj[key]++;
          }
          this.emit("RecorderDebugLog", {
            recorder,
            type: "common",
            text: `录制因“${reason}”中断，触发重试直播（${retryCountObj[key]}）`,
          });
          // 触发一次检查，等待一秒使状态清理完毕
          setTimeout(() => {
            recorder.checkLiveStatusAndRecord({
              getSavePath(data) {
                return genSavePathFromRule(manager, recorder, data);
              },
            });
          }, 1000);
        }
      });
      recorder.on("Message", (message) => this.emit("Message", { recorder, message }));
      recorder.on("Updated", (keys) => this.emit("RecorderUpdated", { recorder, keys }));
      recorder.on("DebugLog", (log) => this.emit("RecorderDebugLog", { recorder, ...log }));
>>>>>>> 2efeeb73
      recorder.on("progress", (progress) => {
        this.emit("RecorderProgress", { recorder: recorder.toJSON(), progress });
      });
      recorder.on("videoFileCreated", () => {
        if (!recorder.liveInfo?.liveId) return;

        const key = `${recorder.channelId}-${recorder.liveInfo?.liveId}`;
        if (liveStartObj[key]) return;
        liveStartObj[key] = true;

        this.emit("RecoderLiveStart", { recorder: recorder });
      });

      this.emit("RecorderAdded", recorder.toJSON());

      return recorder;
    },
    removeRecorder(recorder) {
      const idx = this.recorders.findIndex((item) => item === recorder);
      if (idx === -1) return;
      recorder.recordHandle?.stop("remove recorder");
      this.recorders.splice(idx, 1);

      delete tempBanObj[recorder.channelId];
      this.emit("RecorderRemoved", recorder.toJSON());
    },
    async startRecord(id: string) {
      const recorder = this.recorders.find((item) => item.id === id);
      if (recorder == null) return;
      if (recorder.recordHandle != null) return;

      await recorder.checkLiveStatusAndRecord({
        getSavePath(data) {
          return genSavePathFromRule(manager, recorder, data);
        },
        isManualStart: true,
      });
      delete tempBanObj[recorder.channelId];
      recorder.tempStopIntervalCheck = false;
      return recorder;
    },
    async stopRecord(id: string) {
      const recorder = this.recorders.find((item) => item.id === id);
      if (recorder == null) return;
      if (recorder.recordHandle == null) return;
      const liveId = recorder.liveInfo?.liveId;

      await recorder.recordHandle.stop("manual stop", true);
      if (liveId) {
        tempBanObj[recorder.channelId] = liveId;
        recorder.tempStopIntervalCheck = true;
      }
      return recorder;
    },
    async cutRecord(id: string) {
      const recorder = this.recorders.find((item) => item.id === id);
      if (recorder == null) return;
      if (recorder.recordHandle == null) return;
      await recorder.recordHandle.cut();
      return recorder;
    },

    autoCheckInterval: opts.autoCheckInterval ?? 1000,
    isCheckLoopRunning: false,
    startCheckLoop() {
      if (this.isCheckLoopRunning) return;
      this.isCheckLoopRunning = true;
      // TODO: emit updated event

      const checkLoop = async () => {
        try {
          await multiThreadCheck(this);
        } catch (err) {
          this.emit("error", { source: "multiThreadCheck", err });
        } finally {
          if (!this.isCheckLoopRunning) {
            // do nothing
          } else {
            checkLoopTimer = setTimeout(checkLoop, this.autoCheckInterval);
          }
        }
      };

      void checkLoop();
    },
    stopCheckLoop() {
      if (!this.isCheckLoopRunning) return;
      this.isCheckLoopRunning = false;
      // TODO: emit updated event
      clearTimeout(checkLoopTimer);
    },

    savePathRule:
      opts.savePathRule ??
      path.join(
        process.cwd(),
        "{platform}/{owner}/{year}-{month}-{date} {hour}-{min}-{sec} {title}",
      ),

    autoRemoveSystemReservedChars: opts.autoRemoveSystemReservedChars ?? true,
    biliBatchQuery: opts.biliBatchQuery ?? false,
    recordRetryImmediately: opts.recordRetryImmediately ?? false,

    ffmpegOutputArgs:
      opts.ffmpegOutputArgs ??
      "-c copy" +
        /**
         * FragmentMP4 可以边录边播（浏览器原生支持），具有一定的抗损坏能力，录制中 KILL 只会丢失
         * 最后一个片段，而 FLV 格式如果录制中 KILL 了需要手动修复下 keyframes。所以默认使用 fmp4 格式。
         */
        " -movflags faststart+frag_keyframe+empty_moov" +
        /**
         * 浏览器加载 FragmentMP4 会需要先把它所有的 moof boxes 都加载完成后才能播放，
         * 默认的分段时长很小，会产生大量的 moof，导致加载很慢，所以这里设置一个分段的最小时长。
         *
         * TODO: 这个浏览器行为或许是可以优化的，比如试试给 fmp4 在录制完成后设置或者录制过程中实时更新 mvhd.duration。
         * https://stackoverflow.com/questions/55887980/how-to-use-media-source-extension-mse-low-latency-mode
         * https://stackoverflow.com/questions/61803136/ffmpeg-fragmented-mp4-takes-long-time-to-start-playing-on-chrome
         *
         * TODO: 如果浏览器行为无法优化，并且想进一步优化加载速度，可以考虑录制时使用 fmp4，录制完成后再转一次普通 mp4。
         */
        " -min_frag_duration 10000000",
  };

  const setProvidersFFMPEGOutputArgs = (ffmpegOutputArgs: string) => {
    const args = parseArgsStringToArgv(ffmpegOutputArgs);
    manager.providers.forEach((p) => p.setFFMPEGOutputArgs(args));
  };
  // setProvidersFFMPEGOutputArgs(manager.ffmpegOutputArgs);

  const proxyManager = new Proxy(manager, {
    set(obj, prop, value) {
      Reflect.set(obj, prop, value);

      if (prop === "ffmpegOutputArgs") {
        setProvidersFFMPEGOutputArgs(value);
      }

      if (isConfigurableProp(prop)) {
        obj.emit("Updated", [prop]);
      }

      return true;
    },
  });

  return proxyManager;
}

export function genSavePathFromRule<
  ME extends AnyObject,
  P extends RecorderProvider<AnyObject>,
  PE extends AnyObject,
  E extends AnyObject,
>(
  manager: RecorderManager<ME, P, PE, E>,
  recorder: Recorder<E>,
  extData: {
    owner: string;
    title: string;
    startTime?: number;
  },
): string {
  // TODO: 这里随便写的，后面再优化
  const provider = manager.providers.find((p) => p.id === recorder.toJSON().providerId);

  const now = extData?.startTime ? new Date(extData.startTime) : new Date();
  const params = {
    platform: provider?.name ?? "unknown",
    channelId: recorder.channelId,
    remarks: recorder.remarks ?? "",
    year: formatDate(now, "yyyy"),
    month: formatDate(now, "MM"),
    date: formatDate(now, "dd"),
    hour: formatDate(now, "HH"),
    min: formatDate(now, "mm"),
    sec: formatDate(now, "ss"),
    ...extData,
  };
  if (manager.autoRemoveSystemReservedChars) {
    for (const key in params) {
      params[key] = removeSystemReservedChars(String(params[key])).trim();
    }
  }

  let savePathRule = manager.savePathRule;
  try {
    savePathRule = ejs.render(savePathRule, params);
  } catch (error) {
    console.error("模板解析错误", error);
  }
  return formatTemplate(savePathRule, params);
}

export type GetProviderExtra<P> = P extends RecorderProvider<infer E> ? E : never;
export { StreamManager };<|MERGE_RESOLUTION|>--- conflicted
+++ resolved
@@ -259,10 +259,6 @@
       recorder.on("videoFileCompleted", ({ filename }) =>
         this.emit("videoFileCompleted", { recorder: recorder.toJSON(), filename }),
       );
-<<<<<<< HEAD
-      recorder.on("RecordStop", ({ recordHandle, reason }) =>
-        this.emit("RecordStop", { recorder: recorder.toJSON(), recordHandle, reason }),
-      );
       recorder.on("Message", (message) =>
         this.emit("Message", { recorder: recorder.toJSON(), message }),
       );
@@ -272,9 +268,8 @@
       recorder.on("DebugLog", (log) =>
         this.emit("RecorderDebugLog", { recorder: recorder, ...log }),
       );
-=======
       recorder.on("RecordStop", ({ recordHandle, reason }) => {
-        this.emit("RecordStop", { recorder, recordHandle, reason });
+        this.emit("RecordStop", { recorder: recorder.toJSON(), recordHandle, reason });
         // 如果reason中存在"invalid stream"，说明直播由于某些原因中断了，虽然会在下一次周期检查中继续，但是会遗漏一段时间。
         // 这时候可以触发一次检查，但出于直播可能抽风的原因，为避免风控，一场直播最多触发五次。
         // 测试阶段，还需要一个开关，默认关闭，几个版本后转正使用
@@ -311,10 +306,6 @@
           }, 1000);
         }
       });
-      recorder.on("Message", (message) => this.emit("Message", { recorder, message }));
-      recorder.on("Updated", (keys) => this.emit("RecorderUpdated", { recorder, keys }));
-      recorder.on("DebugLog", (log) => this.emit("RecorderDebugLog", { recorder, ...log }));
->>>>>>> 2efeeb73
       recorder.on("progress", (progress) => {
         this.emit("RecorderProgress", { recorder: recorder.toJSON(), progress });
       });
