--- conflicted
+++ resolved
@@ -5,15 +5,11 @@
 import { setFfmpegPath } from "./task/video.js";
 import { initLogger } from "./utils/log.js";
 import { taskQueue, TaskQueue } from "./task/task.js";
-<<<<<<< HEAD
-import { commentQueue, BiliCommentQueue } from "./task/bili.js";
+import { BiliCommentQueue } from "./task/bili.js";
 import { createRecoderManager } from "./recorder/index.js";
-=======
-import { BiliCommentQueue } from "./task/bili.js";
 
 import type { GlobalConfig } from "@biliLive-tools/types";
 
->>>>>>> 41da0296
 // import { initDB } from "./db/index.js";
 
 export const container = createContainer();
@@ -42,19 +38,10 @@
   // initDB("danmu.db");
   const recorderManager = createRecoderManager(appConfig);
 
-<<<<<<< HEAD
-  container.register({
-    appConfig: asValue(appConfig),
-    logger: asValue(console),
-    taskQueue: asValue(taskQueue),
-    commentQueue: asValue(commentQueue),
-    recorderManager: asValue(recorderManager),
-=======
   appConfig.on("update", () => {
     const appconfig = container.resolve<AppConfig>("appConfig");
     const config = appconfig.getAll();
     commentQueue.interval = config.biliUpload.checkInterval;
->>>>>>> 41da0296
   });
 
   return container;
