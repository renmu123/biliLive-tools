import path from "node:path";
import mitt from "mitt";
import {
  defaultFromJSON,
  defaultToJSON,
  genRecorderUUID,
  genRecordUUID,
  utils,
  createBaseRecorder,
} from "@bililive-tools/manager";

import { getInfo, getStream, getLiveStatus, getStrictStream } from "./stream.js";
import { ensureFolderExist, hasKeyword } from "./utils.js";
import DanmaClient from "./danma.js";

import type {
  Recorder,
  RecorderCreateOpts,
  RecorderProvider,
  RecordHandle,
} from "@bililive-tools/manager";

function createRecorder(opts: RecorderCreateOpts): Recorder {
  // 内部实现时，应该只有 proxy 包裹的那一层会使用这个 recorder 标识符，不应该有直接通过
  // 此标志来操作这个对象的地方，不然会跳过 proxy 的拦截。
  const recorder: Recorder = {
    id: opts.id ?? genRecorderUUID(),
    extra: opts.extra ?? {},
    // @ts-ignore
    ...mitt(),
    ...opts,

    availableStreams: [],
    availableSources: [],
    state: "idle",
    qualityMaxRetry: opts.qualityRetry ?? 0,
    qualityRetry: opts.qualityRetry ?? 0,
    useM3U8Proxy: opts.useM3U8Proxy ?? false,
    useServerTimestamp: opts.useServerTimestamp ?? true,
    m3u8ProxyUrl: opts.m3u8ProxyUrl,
    formatName: opts.formatName ?? "auto",
    codecName: opts.codecName ?? "auto",
    recorderType: opts.recorderType ?? "ffmpeg",

    getChannelURL() {
      return `https://live.bilibili.com/${this.channelId}`;
    },
    checkLiveStatusAndRecord: utils.singleton(checkLiveStatusAndRecord),

    toJSON() {
      return defaultToJSON(provider, this);
    },
    async getLiveInfo() {
      const channelId = this.channelId;
      const info = await getInfo(channelId);
      return {
        channelId,
        ...info,
      };
    },
    async getStream() {
      const res = await getStream({
        channelId: this.channelId,
        quality: this.quality,
        formatName: this.formatName,
        codecName: this.codecName,
      });
      return res.currentStream;
    },
    // batchLiveStatusCheck: async function (channels: string[]) {
    //   const data = await getStatusInfoByUIDs([roomInit.uid]);
    // },
  };

  const recorderWithSupportUpdatedEvent = new Proxy(recorder, {
    set(obj, prop, value) {
      Reflect.set(obj, prop, value);

      if (typeof prop === "string") {
        obj.emit("Updated", [prop]);
      }

      return true;
    },
  });

  return recorderWithSupportUpdatedEvent;
}

const ffmpegOutputOptions: string[] = [
  "-c",
  "copy",
  "-movflags",
  "faststart+frag_keyframe+empty_moov",
  "-min_frag_duration",
  "10000000",
];
const ffmpegInputOptions: string[] = [
  "-reconnect",
  "1",
  "-reconnect_streamed",
  "1",
  "-reconnect_delay_max",
  "5",
  "-rw_timeout",
<<<<<<< HEAD
  "15000000",
=======
  "10000000",
  "-timeout",
  "10000000",
  "-headers",
  "Referer:https://live.bilibili.com/",
>>>>>>> defa5237
];

const checkLiveStatusAndRecord: Recorder["checkLiveStatusAndRecord"] = async function ({
  getSavePath,
  isManualStart,
  banLiveId,
}) {
  if (this.recordHandle != null) return this.recordHandle;
  try {
    const { living, liveId, owner: _owner, title: _title } = await getLiveStatus(this.channelId);
    this.liveInfo = {
      living,
      owner: _owner,
      title: _title,
      avatar: "",
      cover: "",
      liveId: liveId,
    };
    this.state = "idle";
  } catch (error) {
    this.state = "check-error";
    throw error;
  }

  if (this.liveInfo.liveId === banLiveId) {
    this.tempStopIntervalCheck = true;
  } else {
    this.tempStopIntervalCheck = false;
  }
  if (this.tempStopIntervalCheck) return null;
  if (!this.liveInfo.living) return null;

  // 检查标题是否包含关键词，如果包含则不自动录制
  // 手动开始录制时不检查标题关键词
  if (utils.shouldCheckTitleKeywords(isManualStart, this.titleKeywords)) {
    const hasTitleKeyword = hasKeyword(this.liveInfo.title, this.titleKeywords);
    if (hasTitleKeyword) {
      this.state = "title-blocked";
      this.emit("DebugLog", {
        type: "common",
        text: `跳过录制：直播间标题 "${this.liveInfo.title}" 包含关键词 "${this.titleKeywords}"`,
      });
      return null;
    }
  }

  const liveInfo = await getInfo(this.channelId);
  const { owner, title, roomId } = liveInfo;
  this.liveInfo = liveInfo;

  let res: Awaited<ReturnType<typeof getStream>>;
  try {
    let strictQuality = false;
    if (this.qualityRetry > 0) {
      strictQuality = true;
    }
    if (this.qualityMaxRetry < 0) {
      strictQuality = true;
    }
    if (isManualStart) {
      strictQuality = false;
    }
    res = await getStream({
      channelId: this.channelId,
      quality: this.quality,
      cookie: this.auth,
      strictQuality: strictQuality,
      formatName: this.formatName,
      codecName: this.codecName,
      onlyAudio: this.onlyAudio,
    });
  } catch (err) {
    if (this.qualityRetry > 0) this.qualityRetry -= 1;
    this.state = "check-error";
    throw err;
  }

  this.state = "recording";
  const {
    streamOptions,
    currentStream: stream,
    sources: availableSources,
    streams: availableStreams,
  } = res;
  this.availableStreams = availableStreams.map((s) => s.desc);
  this.availableSources = availableSources.map((s) => s.name);
  this.usedStream = stream.name;
  this.usedSource = stream.source;
  let url = stream.url;

  let intervalId: NodeJS.Timeout | null = null;
  if (this.useM3U8Proxy && streamOptions.protocol_name === "http_hls") {
    url = `${this.m3u8ProxyUrl}?id=${this.id}&format=hls`;
    this.emit("DebugLog", {
      type: "common",
      text: `is hls stream, use proxy: ${url}`,
    });
    intervalId = setInterval(
      async () => {
        const url = await getStrictStream(Number(this.channelId), {
          qn: streamOptions.qn,
          cookie: this.auth,
          protocol_name: streamOptions.protocol_name,
          format_name: streamOptions.format_name,
          codec_name: streamOptions.codec_name,
        });
        if (this.recordHandle) {
          this.recordHandle.url = url;
        }
        this.emit("DebugLog", {
          type: "common",
          text: `update stream: ${url}`,
        });
      },
      50 * 60 * 1000,
    );
  }

  let isCutting = false;
  let isEnded = false;
  const onEnd = (...args: unknown[]) => {
    if (isCutting) {
      isCutting = false;
      return;
    }
    if (isEnded) return;
    isEnded = true;
    this.emit("DebugLog", {
      type: "common",
      text: `record end, reason: ${JSON.stringify(args, (_, v) => (v instanceof Error ? v.stack : v))}`,
    });
    const reason = args[0] instanceof Error ? args[0].message : String(args[0]);
    this.recordHandle?.stop(reason);
  };

  const recorder = createBaseRecorder(
    this.recorderType,
    {
      url: url,
      outputOptions: ffmpegOutputOptions,
      inputOptions: ffmpegInputOptions,
      segment: this.segment ?? 0,
      getSavePath: (opts) =>
        getSavePath({ owner, title: opts.title ?? title, startTime: opts.startTime }),
      formatName: streamOptions.format_name as "flv" | "ts" | "fmp4",
      disableDanma: this.disableProvideCommentsWhenRecording,
      videoFormat: this.videoFormat,
      debugLevel: this.debugLevel ?? "none",
      headers: {
        Referer: "https://live.bilibili.com/",
      },
    },
    onEnd,
    async () => {
      const info = await getInfo(this.channelId);
      return info;
    },
  );

  const savePath = getSavePath({
    owner,
    title,
  });

  try {
    ensureFolderExist(savePath);
  } catch (err) {
    this.state = "idle";
    throw err;
  }

  const handleVideoCreated = async ({ filename, title, cover, rawFilename }) => {
    this.emit("videoFileCreated", { filename, cover, rawFilename });

    if (title && this?.liveInfo) {
      this.liveInfo.title = title;
    }
    if (cover && this?.liveInfo) {
      this.liveInfo.cover = cover;
    }
    const extraDataController = recorder.getExtraDataController();
    extraDataController?.setMeta({
      room_id: String(roomId),
      platform: provider?.id,
      liveStartTimestamp: liveInfo.startTime?.getTime(),
      // recordStopTimestamp: Date.now(),
      title: title,
      user_name: owner,
    });
  };
  recorder.on("videoFileCreated", handleVideoCreated);
  recorder.on("videoFileCompleted", ({ filename }) => {
    this.emit("videoFileCompleted", { filename });
  });
  recorder.on("DebugLog", (data) => {
    this.emit("DebugLog", data);
  });
  recorder.on("progress", (progress) => {
    if (this.recordHandle) {
      this.recordHandle.progress = progress;
    }
    this.emit("progress", progress);
  });

  let danmaClient = new DanmaClient(roomId, {
    auth: this.auth,
    uid: Number(this.uid) as number,
    useServerTimestamp: this.useServerTimestamp,
  });
  if (!this.disableProvideCommentsWhenRecording) {
    danmaClient.on("Message", (msg) => {
      const extraDataController = recorder.getExtraDataController();
      if (!extraDataController) return;

      if (msg.type === "super_chat" && this.saveSCDanma === false) return;
      if ((msg.type === "give_gift" || msg.type === "guard") && this.saveGiftDanma === false)
        return;

      this.emit("Message", msg);
      extraDataController.addMessage(msg);
    });
    danmaClient.on("onRoomInfoChange", (msg) => {
      if (utils.shouldCheckTitleKeywords(isManualStart, this.titleKeywords)) {
        const title = msg?.body?.title ?? "";
        const hasTitleKeyword = hasKeyword(title, this.titleKeywords);

        if (hasTitleKeyword) {
          this.state = "title-blocked";
          this.emit("DebugLog", {
            type: "common",
            text: `检测到标题包含关键词，停止录制：直播间标题 "${title}" 包含关键词 "${this.titleKeywords}"`,
          });

          // 停止录制
          this.recordHandle && this.recordHandle.stop("直播间标题包含关键词");
        }
      }
    });
    danmaClient.start();
  }

  const ffmpegArgs = recorder.getArguments();
  recorder.run();

  const cut = utils.singleton<RecordHandle["cut"]>(async () => {
    if (!this.recordHandle) return;
    if (isCutting) return;
    isCutting = true;
    await recorder.stop();
    recorder.createCommand();
    recorder.run();
  });

  const stop = utils.singleton<RecordHandle["stop"]>(async (reason?: string) => {
    if (!this.recordHandle) return;

    this.state = "stopping-record";
    intervalId && clearInterval(intervalId);

    try {
      danmaClient.stop();
      await recorder.stop();
    } catch (err) {
      this.emit("DebugLog", {
        type: "common",
        text: `stop ffmpeg error: ${String(err)}`,
      });
    }

    this.usedStream = undefined;
    this.usedSource = undefined;
    this.emit("RecordStop", { recordHandle: this.recordHandle, reason });
    this.recordHandle = undefined;
    this.liveInfo = undefined;
    this.state = "idle";
    this.qualityRetry = this.qualityMaxRetry;
  });

  this.recordHandle = {
    id: genRecordUUID(),
    stream: stream.name,
    source: stream.source,
    url: stream.url,
    ffmpegArgs,
    savePath: savePath,
    stop,
    cut,
  };
  this.emit("RecordStart", this.recordHandle);

  return this.recordHandle;
};

export const provider: RecorderProvider<Record<string, unknown>> = {
  id: "Bilibili",
  name: "Bilibili",
  siteURL: "https://live.bilibili.com/",

  matchURL(channelURL) {
    return /https?:\/\/(?:.*?\.)?bilibili.com\//.test(channelURL);
  },

  async resolveChannelInfoFromURL(channelURL) {
    if (!this.matchURL(channelURL)) return null;

    const id = path.basename(new URL(channelURL).pathname);
    const info = await getInfo(id);

    return {
      id: info.roomId.toString(),
      title: info.title,
      owner: info.owner,
      uid: info.uid,
      avatar: info.avatar,
    };
  },

  createRecorder(opts) {
    return createRecorder({ providerId: provider.id, ...opts });
  },

  fromJSON(recorder) {
    return defaultFromJSON(this, recorder);
  },

  setFFMPEGOutputArgs(args) {
    ffmpegOutputOptions.splice(0, ffmpegOutputOptions.length, ...args);
  },
};<|MERGE_RESOLUTION|>--- conflicted
+++ resolved
@@ -103,15 +103,11 @@
   "-reconnect_delay_max",
   "5",
   "-rw_timeout",
-<<<<<<< HEAD
-  "15000000",
-=======
   "10000000",
   "-timeout",
   "10000000",
   "-headers",
   "Referer:https://live.bilibili.com/",
->>>>>>> defa5237
 ];
 
 const checkLiveStatusAndRecord: Recorder["checkLiveStatusAndRecord"] = async function ({
