--- conflicted
+++ resolved
@@ -2,16 +2,12 @@
 import { fileURLToPath } from "node:url";
 
 import { expect, describe, it } from "vitest";
-<<<<<<< HEAD
 import {
   escaped,
   getHardwareAcceleration,
   countByIntervalInSeconds,
   normalizePoints,
 } from "../../src/utils/index";
-=======
-import { escaped, countByIntervalInSeconds, getHardwareAcceleration } from "../../src/utils/index";
->>>>>>> 80c570a1
 
 export const __dirname = dirname(fileURLToPath(import.meta.url));
 
@@ -67,85 +63,6 @@
       getHardwareAcceleration(encoder);
     }).toThrowError("未知的编码器: unknown_encoder");
   });
-<<<<<<< HEAD
-});
-
-describe("normalizePoints", () => {
-  it("should normalize points to the given width and height", () => {
-    const points = [
-      { x: 0, y: 0 },
-      { x: 10, y: 10 },
-      { x: 20, y: 20 },
-    ];
-    const width = 100;
-    const height = 100;
-    const result = normalizePoints(points, width, height);
-    expect(result).toEqual([
-      { x: 0, y: 0 },
-      { x: 50, y: 50 },
-      { x: 100, y: 100 },
-    ]);
-  });
-
-  it("should handle points with negative coordinates", () => {
-    const points = [
-      { x: -10, y: -10 },
-      { x: 0, y: 0 },
-      { x: 10, y: 10 },
-    ];
-    const width = 100;
-    const height = 100;
-    const result = normalizePoints(points, width, height);
-    expect(result).toEqual([
-      { x: 0, y: 0 },
-      { x: 50, y: 50 },
-      { x: 100, y: 100 },
-    ]);
-  });
-
-  it("should handle points with different ranges", () => {
-    const points = [
-      { x: 0, y: 0 },
-      { x: 5, y: 15 },
-      { x: 10, y: 30 },
-    ];
-    const width = 100;
-    const height = 100;
-    const result = normalizePoints(points, width, height);
-    expect(result).toEqual([
-      { x: 0, y: 0 },
-      { x: 50, y: 50 },
-      { x: 100, y: 100 },
-    ]);
-  });
-
-  it("should handle points with zero width and height", () => {
-    const points = [
-      { x: 0, y: 0 },
-      { x: 10, y: 10 },
-    ];
-    const width = 0;
-    const height = 0;
-    const result = normalizePoints(points, width, height);
-    expect(result).toEqual([
-      { x: 0, y: 0 },
-      { x: 0, y: 0 },
-    ]);
-  });
-
-  it("should handle points with single point", () => {
-    const points = [
-      { x: 5, y: 5 },
-      { x: 5, y: 5 },
-    ];
-    const width = 100;
-    const height = 100;
-    const result = normalizePoints(points, width, height);
-    expect(result).toEqual([
-      { x: 0, y: 0 },
-      { x: 0, y: 0 },
-    ]);
-=======
 
   describe("countByIntervalInSeconds", () => {
     it("should return an empty array when times array is empty", () => {
@@ -295,6 +212,83 @@
         { start: 30, count: 1 },
       ]);
     });
->>>>>>> 80c570a1
+  });
+});
+
+describe("normalizePoints", () => {
+  it("should normalize points to the given width and height", () => {
+    const points = [
+      { x: 0, y: 0 },
+      { x: 10, y: 10 },
+      { x: 20, y: 20 },
+    ];
+    const width = 100;
+    const height = 100;
+    const result = normalizePoints(points, width, height);
+    expect(result).toEqual([
+      { x: 0, y: 0 },
+      { x: 50, y: 50 },
+      { x: 100, y: 100 },
+    ]);
+  });
+
+  it("should handle points with negative coordinates", () => {
+    const points = [
+      { x: -10, y: -10 },
+      { x: 0, y: 0 },
+      { x: 10, y: 10 },
+    ];
+    const width = 100;
+    const height = 100;
+    const result = normalizePoints(points, width, height);
+    expect(result).toEqual([
+      { x: 0, y: 0 },
+      { x: 50, y: 50 },
+      { x: 100, y: 100 },
+    ]);
+  });
+
+  it("should handle points with different ranges", () => {
+    const points = [
+      { x: 0, y: 0 },
+      { x: 5, y: 15 },
+      { x: 10, y: 30 },
+    ];
+    const width = 100;
+    const height = 100;
+    const result = normalizePoints(points, width, height);
+    expect(result).toEqual([
+      { x: 0, y: 0 },
+      { x: 50, y: 50 },
+      { x: 100, y: 100 },
+    ]);
+  });
+
+  it("should handle points with zero width and height", () => {
+    const points = [
+      { x: 0, y: 0 },
+      { x: 10, y: 10 },
+    ];
+    const width = 0;
+    const height = 0;
+    const result = normalizePoints(points, width, height);
+    expect(result).toEqual([
+      { x: 0, y: 0 },
+      { x: 0, y: 0 },
+    ]);
+  });
+
+  it("should handle points with single point", () => {
+    const points = [
+      { x: 5, y: 5 },
+      { x: 5, y: 5 },
+    ];
+    const width = 100;
+    const height = 100;
+    const result = normalizePoints(points, width, height);
+    expect(result).toEqual([
+      { x: 0, y: 0 },
+      { x: 0, y: 0 },
+    ]);
   });
 });