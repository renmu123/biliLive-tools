--- conflicted
+++ resolved
@@ -131,32 +131,9 @@
       ? roomSetting.autoPartMerge
       : appConfig.webhook.autoPartMerge;
   const minSize = roomSetting?.minSize || appConfig.webhook.minSize || 0;
-<<<<<<< HEAD
-  let config = DEFAULT_BILIUP_CONFIG;
-=======
->>>>>>> 08354580
   const uploadPresetId =
     roomSetting?.uploadPresetId || appConfig.webhook.uploadPresetId || "default";
   const title = roomSetting?.title || appConfig.webhook.title || "";
-<<<<<<< HEAD
-  const open = roomSetting?.open;
-  config.title = title
-    .replaceAll("{{title}}", data.title)
-    .replaceAll("{{user}}", data.name)
-    .replaceAll("{{now}}", formatTime(data.time))
-    .trim()
-    .slice(0, 80);
-  if (!config.title) config.title = path.parse(options.filePath).name;
-
-  if (appConfig.webhook.blacklist.includes(String(options.roomId))) {
-    log.info(`${options.roomId} is in blacklist`);
-    return;
-  }
-  if (!open) {
-    log.info(`${options.roomId} is not open`);
-    return;
-  }
-=======
   const danmuPresetId = roomSetting?.danmuPreset || appConfig.webhook.danmuPreset || "default";
   const videoPresetId = roomSetting?.ffmpegPreset || appConfig.webhook.ffmpegPreset || "default";
   const blacklist = appConfig.webhook.blacklist.split(",");
@@ -182,7 +159,6 @@
   title: string;
   platform: "bili-recorder" | "blrec";
 }
->>>>>>> 08354580
 
 export function handleLiveData(options: Options) {
   // 计算live
