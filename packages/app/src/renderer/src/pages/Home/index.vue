--- conflicted
+++ resolved
@@ -294,7 +294,6 @@
 
   const data = await preHandle(files, rawClientOptions, danmuPreset.value.config);
   if (!data) return;
-<<<<<<< HEAD
   if (clientOptions.autoUpload && !aid.value) {
     if (presetOptions.value.config.copyright === 2 && !presetOptions.value.config.source) {
       notice.error({
@@ -312,8 +311,6 @@
   //     { name: "所有文件", extensions: ["*"] },
   //   ],
   // });
-=======
->>>>>>> d58c8d10
   const outputPath = await showSaveDialog({
     defaultPath: `${data.inputVideoFile.name}-弹幕版.mp4`,
   });
