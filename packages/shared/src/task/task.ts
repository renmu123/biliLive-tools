import EventEmitter from "node:events";
import { createRequire } from "node:module";
import { TypedEmitter } from "tiny-typed-emitter";

import { uuid, isWin32 } from "../utils/index.js";
import log from "../utils/log.js";
import { Danmu } from "../danmu/index.js";
import { sendNotify } from "../notify.js";
import { appConfig, AppConfig } from "../config.js";
import kill from "tree-kill";
import { addMediaApi, editMediaApi } from "./bili.js";

import type ffmpeg from "fluent-ffmpeg";
import type { Client, WebVideoUploader } from "@renmu/bili-api";
import type { Progress, NotificationTaskStatus, BiliupConfig } from "@biliLive-tools/types";
import type { Status } from "@biliLive-tools/types/task.d.ts";
import { TaskType } from "../enum.js";
import type M3U8Downloader from "@renmu/m3u8-downloader";

interface TaskEvents {
  "task-start": ({ taskId }: { taskId: string }) => void;
  "task-end": ({ taskId }: { taskId: string }) => void;
  "task-error": ({ taskId, error }: { taskId: string; error: string }) => void;
  "task-progress": ({ taskId }: { taskId: string }) => void;
  "task-pause": ({ taskId }: { taskId: string }) => void;
  "task-resume": ({ taskId }: { taskId: string }) => void;
  "task-cancel": ({ taskId }: { taskId: string }) => void;
  "task-removed-queue": ({ taskId }: { taskId: string }) => void;
  [key: string]: (...args: any[]) => void;
}

export abstract class AbstractTask {
  taskId: string;
  pid?: string;
  status: Status;
  name: string;
  relTaskId?: string;
  output?: string;
  progress: number;
  custsomProgressMsg: string;
  action: ("pause" | "kill" | "interrupt")[];
  startTime?: number;
  endTime?: number;
  error?: string;
  emitter = new TypedEmitter<TaskEvents>();
  on: TypedEmitter<TaskEvents>["on"];
  emit: TypedEmitter<TaskEvents>["emit"];

  abstract type: string;
  abstract exec(): void;
  abstract kill(): void;
  abstract pause(): void;
  abstract resume(): void;
  constructor() {
    this.taskId = uuid();
    this.status = "pending";
    this.name = this.taskId;
    this.progress = 0;
    this.action = ["pause", "kill"];
    this.custsomProgressMsg = "";
    this.on = this.emitter.on.bind(this.emitter);
    this.emit = this.emitter.emit.bind(this.emitter);
  }
}

export class DanmuTask extends AbstractTask {
  danmu: Danmu;
  input: string;
  options: any;
  type = TaskType.danmu;
  controller: AbortController;
  callback: {
    onStart?: () => void;
    onEnd?: (output: string) => void;
    onError?: (err: string) => void;
    onProgress?: (progress: Progress) => any;
  };
  constructor(
    danmu: Danmu,
    options: {
      input: string;
      output: string;
      options: any;
      name: string;
    },
    callback?: {
      onStart?: () => void;
      onEnd?: (output: string) => void;
      onError?: (err: string) => void;
      onProgress?: (progress: Progress) => any;
    },
  ) {
    super();
    this.danmu = danmu;
    this.input = options.input;
    this.options = options.options;
    this.output = options.output;
    this.progress = 0;
    if (options.name) {
      this.name = options.name;
    }
    this.action = ["kill"];
    this.callback = callback || {};
    this.controller = new AbortController();
  }
  exec() {
    this.callback.onStart && this.callback.onStart();
    this.status = "running";
    this.progress = 0;
    this.emitter.emit("task-start", { taskId: this.taskId });
    this.startTime = Date.now();
    this.danmu
      .convertXml2Ass(this.input, this.output as string, this.options)
      .then(() => {
        this.status = "completed";
        this.callback.onEnd && this.callback.onEnd(this.output as string);
        this.progress = 100;
        this.emitter.emit("task-end", { taskId: this.taskId });
        this.endTime = Date.now();
      })
      .catch((err) => {
        this.status = "error";
        this.callback.onError && this.callback.onError(err);
        this.error = err;
        this.emitter.emit("task-error", { taskId: this.taskId, error: err });
      });
  }
  pause() {
    return false;
  }
  resume() {
    return false;
  }
  kill() {
    if (this.status === "completed" || this.status === "error" || this.status === "canceled")
      return;
    log.warn(`danmu task ${this.taskId} killed`);
    this.status = "canceled";
    if (this.danmu?.child?.pid) {
      kill(this.danmu.child.pid);
    }
    return true;
  }
}

export class FFmpegTask extends AbstractTask {
  command: ffmpeg.FfmpegCommand;
  type = TaskType.ffmpeg;
  isInterrupted: boolean = false;

  constructor(
    command: ffmpeg.FfmpegCommand,
    options: {
      output: string;
      name: string;
    },
    callback: {
      onStart?: () => void;
      onEnd?: (output: string) => void;
      onError?: (err: string) => void;
      onProgress?: (progress: Progress) => any;
    },
  ) {
    super();
    this.command = command;
    this.output = options.output;
    this.progress = 0;
    this.action = ["kill", "pause", "interrupt"];
    if (options.name) {
      this.name = options.name;
    }

    log.info(
      `ffmpeg task ${this.taskId} has been added, command: ${command._getArguments().join(" ")}`,
    );

    command.on("start", (commandLine: string) => {
      this.progress = 0;
      log.info(`task ${this.taskId} start, command: ${commandLine}`);
      this.status = "running";

      callback.onStart && callback.onStart();
      this.emitter.emit("task-start", { taskId: this.taskId });

      this.startTime = Date.now();
    });
    command.on("end", async () => {
      // 如果任务是被中断的，走这个逻辑
      if (this.isInterrupted) {
        const msg = `task ${this.taskId} error: isInterrupted`;
        log.error(msg);
        this.status = "error";

        callback.onError && callback.onError(msg);
        this.error = msg;
        this.emitter.emit("task-error", { taskId: this.taskId, error: msg });
      } else {
        log.info(`task ${this.taskId} end`);
        this.status = "completed";
        this.progress = 100;

        callback.onEnd && callback.onEnd(options.output);
        this.emitter.emit("task-end", { taskId: this.taskId });
        this.endTime = Date.now();
      }
    });
    command.on("error", (err) => {
      log.error(`task ${this.taskId} error: ${err}`);
      this.status = "error";

      callback.onError && callback.onError(err);
      this.error = err;
      this.emitter.emit("task-error", { taskId: this.taskId, error: err });
    });
    command.on("progress", (progress) => {
      progress.percentage = progress.percent;
      // console.log("progress", progress);
      if (callback.onProgress) {
        progress = callback.onProgress(progress);
      }
      this.custsomProgressMsg = `比特率: ${progress.currentKbps}kbits/s   速率: ${progress.speed}`;
      this.progress = progress.percentage || 0;
      this.emitter.emit("task-progress", { taskId: this.taskId });
    });
  }
  exec() {
    if (this.status !== "pending") console.warn("ffmpeg task is not pending when exec");

    this.status = "running";
    this.command.run();
  }
  pause() {
    if (this.status !== "running") return;
    if (isWin32) {
      const ntsuspend = createRequire(import.meta.url)("ntsuspend");
      // @ts-ignore
      ntsuspend.suspend(this.command.ffmpegProc.pid);
    } else {
      this.command.kill("SIGSTOP");
    }
    log.warn(`task ${this.taskId} paused`);
    this.status = "paused";
    this.emitter.emit("task-pause", { taskId: this.taskId });
    return true;
  }
  resume() {
    if (this.status !== "paused") return;
    if (isWin32) {
      const ntsuspend = createRequire(import.meta.url)("ntsuspend");
      // @ts-ignore
      ntsuspend.resume(this.command.ffmpegProc.pid);
    } else {
      this.command.kill("SIGCONT");
    }
    log.warn(`task ${this.taskId} resumed`);
    this.status = "running";
    this.emitter.emit("task-resume", { taskId: this.taskId });
    return true;
  }
  interrupt() {
    if (this.status === "completed" || this.status === "error") return;
    if (isWin32) {
      const ntsuspend = createRequire(import.meta.url)("ntsuspend");
      // @ts-ignore
      ntsuspend.resume(this.command.ffmpegProc.pid);
    }
    // @ts-ignore
    this.command.ffmpegProc.stdin.write("q");
    log.warn(`task ${this.taskId} interrupted`);
    this.isInterrupted = true;
    this.status = "error";
    return true;
  }
  kill() {
    if (this.status === "completed" || this.status === "error" || this.status === "canceled")
      return;
    if (isWin32) {
      const ntsuspend = createRequire(import.meta.url)("ntsuspend");
      // @ts-ignore
      ntsuspend.resume(this.command.ffmpegProc.pid);
    }
    this.command.kill("SIGKILL");
    log.warn(`task ${this.taskId} killed`);
    // 不需要额外触发error事件，因为ffmpeg会触发error事件，ffmpeg没有取消事件
    this.status = "error";
    return true;
  }
}

type WithoutPromise<T> = T extends Promise<infer U> ? U : T;

/**
 * B站视频上传任务
 */
export class BiliPartVideoTask extends AbstractTask {
  command: WebVideoUploader;
  type = TaskType.biliUpload;

  constructor(
    command: WebVideoUploader,
    options: {
      name: string;
      pid: string;
    },
    callback: {
      onStart?: () => void;
      onEnd?: (output: { cid: number; filename: string; title: string }) => void;
      onError?: (err: string) => void;
      onProgress?: (progress: number) => number;
    },
  ) {
    super();
    this.command = command;
    this.progress = 0;
    this.action = ["kill", "pause"];
    if (options.name) {
      this.name = options.name;
    }
    this.pid = options.pid;

    command.emitter.on(
      "completed",
      async (data: { cid: number; filename: string; title: string }) => {
        log.info(`task ${this.taskId} end`, data);
        this.status = "completed";
        this.progress = 100;
        callback.onEnd && callback.onEnd(data);
        this.emitter.emit("task-end", { taskId: this.taskId });
        this.endTime = Date.now();
      },
    );
    command.emitter.on("error", (err) => {
      log.error(`task ${this.taskId} error: ${err}`);
      this.status = "error";
      this.error = String(err);

      callback.onError && callback.onError(this.error);
      this.emitter.emit("task-error", { taskId: this.taskId, error: this.error });
    });

    command.emitter.on("progress", (event) => {
      let progress = event.progress * 100;
      // console.log("progress", progress);

      if (callback.onProgress) {
        progress = callback.onProgress(progress);
      }
      this.progress = progress;

      this.emitter.emit("task-progress", { taskId: this.taskId });
    });
  }
  exec() {
    this.status = "running";
    this.startTime = Date.now();
    this.emitter.emit("task-start", { taskId: this.taskId });
    this.command.upload();
  }
  pause() {
    if (this.status !== "running") return;

    this.command.pause();
    log.warn(`task ${this.taskId} paused`);
    this.status = "paused";
    this.emitter.emit("task-pause", { taskId: this.taskId });
    return true;
  }
  resume() {
    if (this.status !== "paused") return;
    this.command.start();
    log.warn(`task ${this.taskId} resumed`);
    this.status = "running";
    this.emitter.emit("task-resume", { taskId: this.taskId });
    return true;
  }
  kill() {
    if (this.status === "completed" || this.status === "error" || this.status === "canceled")
      return;
    log.warn(`task ${this.taskId} killed`);
    this.status = "canceled";
    this.command.cancel();
    this.emit("task-cancel", { taskId: this.taskId });
    return true;
  }
}

/**
 * B站视频提交任务
 */
export class BiliVideoTask extends AbstractTask {
  taskList: BiliPartVideoTask[] = [];
  type = TaskType.bili;
  completedTask: number = 0;
  uid: number;
  callback: {
    onStart?: () => void;
    onEnd?: (output: { aid: number; bvid: string }) => void;
    onError?: (err: string) => void;
    onProgress?: (progress: number) => any;
  };
  constructor(
    options: {
      name: string;
      uid: number;
    },
    callback: {
      onStart?: () => void;
      onEnd?: (output: { aid: number; bvid: string }) => void;
      onError?: (err: string) => void;
      onProgress?: (progress: number) => any;
    },
  ) {
    super();
    this.progress = 0;
    this.action = ["kill"];
    if (options.name) {
      this.name = options.name;
    }
    this.callback = callback;

    this.status = "running";
    this.startTime = Date.now();
    this.uid = options.uid;
    this.emitter.emit("task-start", { taskId: this.taskId });
  }
  addTask(task: BiliPartVideoTask) {
    this.taskList.push(task);

    task.command.on("completed", async () => {
      // console.log("completed", this.completedTask);
      this.completedTask++;

      if (this.completedTask === this.taskList.length) {
        this.emit("completed");
        // this.submit();
      }
    });
    task.on("task-cancel", ({ taskId }) => {
      this.removeTask(taskId);
    });
    // task.on("task-removed-queue", ({ taskId }) => {
    //   this.removeTask(taskId);
    // });
  }
  removeTask(taskId: string) {
    const task = this.taskList.find((task) => task.taskId === taskId);
    if (!task) return;
    const index = this.taskList.indexOf(task);
    if (index !== -1) {
      this.taskList.splice(index, 1);
    }
    if (this.taskList.length === 0) {
      this.status = "error";
    }
    if (this.completedTask === this.taskList.length) {
      this.emit("completed");
    }
  }

  exec() {
    // this.command.run();
  }
  pause() {
    if (this.status !== "running") return;
    return true;
  }
  resume() {
    if (this.status !== "paused") return;
    return true;
  }
  kill() {
    if (this.status === "completed" || this.status === "error" || this.status === "canceled")
      return;
    for (const task of this.taskList) {
      task.kill();
    }
    log.warn(`task ${this.taskId} killed`);
    this.status = "canceled";
    this.emit("task-cancel", { taskId: this.taskId });
    return true;
  }
}

/**
 * B站视频上传提交任务
 */
export class BiliAddVideoTask extends BiliVideoTask {
  mediaOptions: BiliupConfig;

  constructor(
    options: {
      name: string;
      uid: number;
      mediaOptions: BiliupConfig;
    },
    callback: {
      onStart?: () => void;
      onEnd?: (output: { aid: number; bvid: string }) => void;
      onError?: (err: string) => void;
      onProgress?: (progress: number) => any;
    },
  ) {
    super(options, callback);
    this.mediaOptions = options.mediaOptions;

    this.on("completed", () => {
      this.submit();
    });
  }
  async submit() {
    const parts = this.taskList
      .filter((task) => task.status === "completed")
      .map((task) => {
        return task.command.completedPart;
      });
    if (parts.length === 0) return;

    const data = await addMediaApi(this.uid, parts, this.mediaOptions);
    this.status = "completed";
    this.progress = 100;
    this.callback.onEnd && this.callback.onEnd(data);
    this.output = String(data.aid);
    this.emitter.emit("task-end", { taskId: this.taskId });
  }
}

/**
 * B站视频编辑提交任务
 */
export class BiliEditVideoTask extends BiliVideoTask {
  aid: number;
  mediaOptions: BiliupConfig;
  constructor(
    options: {
      name: string;
      uid: number;
      mediaOptions: BiliupConfig;
      aid: number;
    },
    callback: {
      onStart?: () => void;
      onEnd?: (output: { aid: number; bvid: string }) => void;
      onError?: (err: string) => void;
      onProgress?: (progress: number) => any;
    },
  ) {
    super(options, callback);
    this.aid = options.aid;
    this.mediaOptions = options.mediaOptions;
  }
  async submit() {
    const parts = this.taskList
      .filter((task) => task.status === "completed")
      .map((task) => {
        return task.command.completedPart;
      });
    if (parts.length === 0) return;

    const data = await editMediaApi(this.uid, this.aid, parts, this.mediaOptions);
    this.status = "completed";
    this.progress = 100;
    this.callback.onEnd && this.callback.onEnd(data);
    this.output = String(data.aid);
    this.emitter.emit("task-end", { taskId: this.taskId });
  }
}

/**
 * B站下载任务
 */
export class BiliDownloadVideoTask extends AbstractTask {
  command: WithoutPromise<ReturnType<Client["video"]["download"]>>;
  type = TaskType.biliDownload;
  emitter = new EventEmitter() as TypedEmitter<TaskEvents>;
  constructor(
    command: WithoutPromise<ReturnType<Client["video"]["download"]>>,
    options: {
      name: string;
    },
    callback: {
      onStart?: () => void;
      onEnd?: (output: string) => void;
      onError?: (err: string) => void;
      onProgress?: (progress: number) => any;
    },
  ) {
    super();
    this.command = command;
    this.progress = 0;
    this.action = ["kill", "pause"];

    if (options.name) {
      this.name = options.name;
    }

    // command.emitter.on("start", (commandLine: string) => {
    //   this.progress = 0;
    //   log.info(`task ${this.taskId} start, command: ${commandLine}`);
    //   this.status = "running";

    //   callback.onStart && callback.onStart();
    //   emitter.emit("task-start", { taskId: this.taskId });
    //   this.startTime = Date.now();
    // });
    this.status = "running";
    this.startTime = Date.now();
    this.emitter.emit("task-start", { taskId: this.taskId });

    command.emitter.on("completed", async (data) => {
      log.info(`task ${this.taskId} end`);
      this.status = "completed";
      this.progress = 100;
      this.output = data;
      callback.onEnd && callback.onEnd(data);
      this.emitter.emit("task-end", { taskId: this.taskId });
      this.endTime = Date.now();
    });
    command.emitter.on("error", (err) => {
      log.error(`task ${this.taskId} error: ${err}`);
      this.status = "error";

      callback.onError && callback.onError(err);
      this.error = err;
      this.emitter.emit("task-error", { taskId: this.taskId, error: err });
    });
    let size = 0;
    let time = Date.now();
    let lastProgressMsg = `速度: 0MB/s`;
    command.emitter.on("progress", (event: any) => {
      if (event.event === "download") {
        const progress = event.progress.progress * 100;
        this.progress = progress;
        const nowSize = event.progress.loaded;
        const nowTime = Date.now();
        const timeDistance = (nowTime - time) / 1000;
        const sizeDistance = nowSize - size;

        time = nowTime;
        size = nowSize;

        if (timeDistance < 0.1) {
          this.custsomProgressMsg = `速度: 0MB/s`;
          this.custsomProgressMsg = lastProgressMsg;
        } else {
          this.custsomProgressMsg = `速度: ${(sizeDistance / 1024 / 1024 / timeDistance).toFixed(2)}MB/s`;
          lastProgressMsg = this.custsomProgressMsg;
        }
        // progress.percentage = progress.progress * 100;
        // progress.progress = progress.percentage;

        callback.onProgress && callback.onProgress(progress);
        this.emitter.emit("task-progress", { taskId: this.taskId });
      }
    });
  }
  exec() {
    // this.command.run();
  }
  pause() {
    if (this.status !== "running") return;
    this.command.pause();
    log.warn(`task ${this.taskId} paused`);
    this.status = "paused";
    this.emitter.emit("task-pause", { taskId: this.taskId });
    return true;
  }
  resume() {
    if (this.status !== "paused") return;
    this.command.start();
    log.warn(`task ${this.taskId} resumed`);
    this.status = "running";
    this.emitter.emit("task-resume", { taskId: this.taskId });
    return true;
  }
  kill() {
    if (this.status === "completed" || this.status === "error" || this.status === "canceled")
      return;
    log.warn(`task ${this.taskId} killed`);
    this.status = "canceled";
    this.command.cancel();
    this.emit("task-cancel", { taskId: this.taskId });
    return true;
  }
}

/**
 * 斗鱼录播下载任务
 */
export class DouyuDownloadVideoTask extends AbstractTask {
  command: M3U8Downloader;
  type = TaskType.douyuDownload;
  emitter = new EventEmitter() as TypedEmitter<TaskEvents>;
  constructor(
    command: M3U8Downloader,
    options: {
      name: string;
    },
    callback: {
      onStart?: () => void;
      onEnd?: (output: string) => void;
      onError?: (err: string) => void;
      onProgress?: (progress: number) => any;
    },
  ) {
    super();
    this.command = command;
    this.progress = 0;
    this.action = ["kill", "pause"];

    if (options.name) {
      this.name = options.name;
    }

    // command.emitter.on("start", (commandLine: string) => {
    //   this.progress = 0;
    //   log.info(`task ${this.taskId} start, command: ${commandLine}`);
    //   this.status = "running";

    //   callback.onStart && callback.onStart();
    //   emitter.emit("task-start", { taskId: this.taskId });
    //   this.startTime = Date.now();
    // });

    command.on("completed", async () => {
      const output = this.command.output;
      log.info(`task ${this.taskId} end`);
      this.status = "completed";
      this.progress = 100;
      this.output = output;
      callback.onEnd && callback.onEnd(output);
      this.emitter.emit("task-end", { taskId: this.taskId });
      this.endTime = Date.now();
    });
    command.on("error", (err) => {
      log.error(`task ${this.taskId} error: ${err}`);
      this.status = "error";

      callback.onError && callback.onError(err);
      this.error = err;
      this.emitter.emit("task-error", { taskId: this.taskId, error: err });
    });
    command.on("progress", (progress: { downloaded: number; total: number }) => {
      const percent = Math.floor((progress.downloaded / progress.total) * 100);
      callback.onProgress && callback.onProgress(percent);
      this.progress = percent;
      this.emitter.emit("task-progress", { taskId: this.taskId });
    });
  }
  exec() {
    if (this.status !== "pending") return;
    this.status = "running";
    this.command.download();
    this.startTime = Date.now();
    this.emitter.emit("task-start", { taskId: this.taskId });
  }
  pause() {
    if (this.status !== "running") return;
    this.command.pause();
    log.warn(`task ${this.taskId} paused`);
    this.status = "paused";
    this.emitter.emit("task-pause", { taskId: this.taskId });
    return true;
  }
  resume() {
    if (this.status !== "paused") return;
    this.command.resume();
    log.warn(`task ${this.taskId} resumed`);
    this.status = "running";
    this.emitter.emit("task-resume", { taskId: this.taskId });
    return true;
  }
  kill() {
    if (this.status === "completed" || this.status === "error" || this.status === "canceled")
      return;
    log.warn(`task ${this.taskId} killed`);
    this.status = "canceled";
    this.command.cancel();
    this.emit("task-cancel", { taskId: this.taskId });
    return true;
  }
}

export class TaskQueue {
  appConfig: AppConfig;
  queue: AbstractTask[];
  emitter = new TypedEmitter<TaskEvents>();
  on: TypedEmitter<TaskEvents>["on"];

  constructor(appConfig: AppConfig) {
    this.queue = [];
    this.appConfig = appConfig;
    this.on = this.emitter.on.bind(this.emitter);
    this.on("task-end", () => {
      this.addTaskForLimit();
    });
    this.on("task-error", () => {
      this.addTaskForLimit();
    });
    this.on("task-pause", () => {
      this.addTaskForLimit();
    });
    this.on("task-cancel", () => {
      this.addTaskForLimit();
    });
  }
  addTask(task: AbstractTask, autoRun = true) {
    task.emitter.on("task-end", ({ taskId }) => {
      this.emitter.emit("task-end", { taskId });
    });
    task.emitter.on("task-error", ({ taskId, error }) => {
      this.emitter.emit("task-error", { taskId, error });
    });
    task.emitter.on("task-progress", ({ taskId }) => {
      this.emitter.emit("task-progress", { taskId });
    });
    task.emitter.on("task-start", ({ taskId }) => {
      this.emitter.emit("task-start", { taskId });
    });
    task.emitter.on("task-pause", ({ taskId }) => {
      this.emitter.emit("task-pause", { taskId });
    });
    task.emitter.on("task-resume", ({ taskId }) => {
      this.emitter.emit("task-resume", { taskId });
    });
    task.emitter.on("task-cancel", ({ taskId }) => {
      this.emitter.emit("task-cancel", { taskId });
    });

    this.queue.push(task);
    if (autoRun) {
      task.exec();
    } else {
<<<<<<< HEAD
      const config = this.appConfig.getAll();

=======
>>>>>>> 04ec8b6b
      if (task.type === TaskType.ffmpeg) {
        const config = appConfig.getAll();
        const ffmpegMaxNum = config?.task?.ffmpegMaxNum ?? -1;
        if (ffmpegMaxNum >= 0) {
          this.filter({ type: TaskType.ffmpeg, status: "running" }).length < ffmpegMaxNum &&
            task.exec();
        } else {
          task.exec();
        }
      }
      if (task.type === TaskType.douyuDownload) {
        const config = appConfig.getAll();
        const douyuDownloadMaxNum = config?.task?.douyuDownloadMaxNum ?? -1;
        if (douyuDownloadMaxNum >= 0) {
          this.filter({ type: TaskType.douyuDownload, status: "running" }).length <
            douyuDownloadMaxNum && task.exec();
        } else {
          task.exec();
        }
      }
      if (task.type === TaskType.biliUpload) {
        const biliUploadMaxNum = config?.task?.biliUploadMaxNum ?? -1;
        if (biliUploadMaxNum >= 0) {
          this.filter({ type: TaskType.biliUpload, status: "running" }).length < biliUploadMaxNum &&
            task.exec();
        } else {
          task.exec();
        }
      }
    }
  }
  queryTask(taskId: string) {
    const task = this.queue.find((task) => task.taskId === taskId);
    return task;
  }
  stringify(item: AbstractTask[]) {
    return item.map((task) => {
      return {
        pid: task.pid,
        taskId: task.taskId,
        status: task.status,
        name: task.name,
        type: task.type,
        relTaskId: task.relTaskId,
        output: task.output,
        progress: task.progress,
        action: task.action,
        startTime: task.startTime,
        endTime: task.endTime,
        custsomProgressMsg: task.custsomProgressMsg,
        error: task.error ? String(task.error) : "",
      };
    });
  }
  filter(options: { type?: string; status?: Status }) {
    return this.queue.filter((task) => {
      if (options.type && task.type !== options.type) return false;
      if (options.status && task.status !== options.status) return false;
      return true;
    });
  }
  list() {
    return this.queue;
  }
  start(taskId: string) {
    const task = this.queryTask(taskId);
    if (!task) return;
    if (task.status !== "pending") return;
    task.exec();
  }
  remove(taskId: string) {
    const task = this.queryTask(taskId);
    if (!task) return;
    const index = this.queue.indexOf(task);
    if (index !== -1) {
      this.queue.splice(index, 1);
    }
    task.emit("task-removed-queue", { taskId: task.taskId });
  }

  taskLimit(maxNum: number, type: string) {
    const pendingFFmpegTask = this.filter({ type: type, status: "pending" });
    if (maxNum !== -1) {
      const runningTaskCount = this.filter({
        type: type,
        status: "running",
      }).length;

      if (runningTaskCount < maxNum) {
        pendingFFmpegTask.slice(0, maxNum - runningTaskCount).forEach((task) => {
          task.exec();
        });
      }
    }
  }
  addTaskForLimit = () => {
    const config = this.appConfig.getAll();

    // ffmpeg任务
    this.taskLimit(config?.task?.ffmpegMaxNum ?? -1, TaskType.ffmpeg);
    // 斗鱼录播下载任务
    this.taskLimit(config?.task?.douyuDownloadMaxNum ?? -1, TaskType.douyuDownload);
    // B站上传任务
    this.taskLimit(config?.task?.biliUploadMaxNum ?? -1, TaskType.biliUpload);
  };
}

export const sendTaskNotify = (event: NotificationTaskStatus, taskId: string) => {
  const task = taskQueue.queryTask(taskId);
  if (!task) return;
  const taskType = task.type;
  let title = "";
  let desp = "";
  switch (event) {
    case "success":
      title = `成功：${task.name}`;
      desp = `${task.name}结束\n\n开始时间：${new Date(task.startTime!).toLocaleString()}\n\n输出：${task.output}`;
      break;
    case "failure":
      title = `错误：${task.name}`;
      desp = `${task.name}出错\n\n开始时间：${new Date(task.startTime!).toLocaleString()}\n\n错误信息：${task.error}`;
      break;
  }
  const config = appConfig.getAll();
  const taskConfig = config?.notification?.task;
  switch (taskType) {
    case TaskType.ffmpeg:
      if (taskConfig.ffmpeg.includes(event)) {
        sendNotify(title, desp);
      }
      break;
    case TaskType.danmu:
      if (taskConfig.danmu.includes(event)) {
        sendNotify(title, desp);
      }
      break;
    case TaskType.biliUpload:
      if (taskConfig.upload.includes(event)) {
        sendNotify(title, desp);
      }
      break;
    case TaskType.bili:
      if (taskConfig.upload.includes(event)) {
        sendNotify(title, desp);
      }
      break;
    case TaskType.biliDownload:
      if (taskConfig.download.includes(event)) {
        sendNotify(title, desp);
      }
      break;
    case TaskType.douyuDownload:
      if (taskConfig.download.includes(event)) {
        sendNotify(title, desp);
      }
      break;
  }
};

export const taskQueue = new TaskQueue(appConfig);

taskQueue.on("task-end", ({ taskId }) => {
  sendTaskNotify("success", taskId);
});
taskQueue.on("task-error", ({ taskId }) => {
  sendTaskNotify("failure", taskId);
});

export const handlePauseTask = (taskId: string) => {
  const task = taskQueue.queryTask(taskId);
  if (!task) return;
  return task.pause();
};
export const handleResumeTask = (taskId: string) => {
  const task = taskQueue.queryTask(taskId);
  if (!task) return;
  return task.resume();
};
export const handleKillTask = (taskId: string) => {
  const task = taskQueue.queryTask(taskId);
  if (!task) return;
  return task.kill();
};
export const hanldeInterruptTask = (taskId: string) => {
  const task = taskQueue.queryTask(taskId);
  if (!task) return null;
  if (task.action.includes("interrupt")) {
    // @ts-ignore
    return task.interrupt();
  }
  return false;
};

export const handleListTask = () => {
  return taskQueue.stringify(taskQueue.list());
};
export const handleQueryTask = (taskId: string) => {
  const task = taskQueue.queryTask(taskId);
  if (task) {
    return taskQueue.stringify([task])[0];
  } else {
    return null;
  }
};
export const handleStartTask = (taskId: string) => {
  return taskQueue.start(taskId);
};
export const handleRemoveTask = (taskId: string) => {
  return taskQueue.remove(taskId);
};<|MERGE_RESOLUTION|>--- conflicted
+++ resolved
@@ -830,11 +830,8 @@
     if (autoRun) {
       task.exec();
     } else {
-<<<<<<< HEAD
       const config = this.appConfig.getAll();
 
-=======
->>>>>>> 04ec8b6b
       if (task.type === TaskType.ffmpeg) {
         const config = appConfig.getAll();
         const ffmpegMaxNum = config?.task?.ffmpegMaxNum ?? -1;
